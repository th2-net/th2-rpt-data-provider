variables:
  APP_NAME: "th2-report-data-provider"
<<<<<<< HEAD
  MAJOR_VERSION: "2"
  MINOR_VERSION: "0"
  MAINTENANCE_VERSION: "0"
=======
  MAJOR_VERSION: "1"
  MINOR_VERSION: "5"
  MAINTENANCE_VERSION: '145'
>>>>>>> 4161dccf
  INSPECTION_ENABLED: 'false'

include:
  - project: 'vivarium/th2/pipelines'
    ref: master
    file: '/.gitlab-ci-java.yml'<|MERGE_RESOLUTION|>--- conflicted
+++ resolved
@@ -1,14 +1,8 @@
 variables:
-  APP_NAME: "th2-report-data-provider"
-<<<<<<< HEAD
+  APP_NAME: "th2-rpt-data-provider"
   MAJOR_VERSION: "2"
   MINOR_VERSION: "0"
-  MAINTENANCE_VERSION: "0"
-=======
-  MAJOR_VERSION: "1"
-  MINOR_VERSION: "5"
-  MAINTENANCE_VERSION: '145'
->>>>>>> 4161dccf
+  MAINTENANCE_VERSION: "1"
   INSPECTION_ENABLED: 'false'
 
 include:
