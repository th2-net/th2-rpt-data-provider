--- conflicted
+++ resolved
@@ -1,13 +1,8 @@
 variables:
   APP_NAME: "th2-rpt-data-provider"
   MAJOR_VERSION: "2"
-<<<<<<< HEAD
-  MINOR_VERSION: "0"
-  MAINTENANCE_VERSION: "3"
-=======
   MINOR_VERSION: "1"
   MAINTENANCE_VERSION: "0"
->>>>>>> 175aa1e2
   INSPECTION_ENABLED: 'false'
 
 include:
