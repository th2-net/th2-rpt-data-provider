--- conflicted
+++ resolved
@@ -23,13 +23,12 @@
 import com.exactpro.th2.rptdataprovider.entities.configuration.Configuration
 import com.exactpro.th2.rptdataprovider.entities.filters.PredicateFactory
 import com.exactpro.th2.rptdataprovider.entities.filters.events.AttachedMessageFilter
-import com.exactpro.th2.rptdataprovider.entities.filters.events.EventBodyFilter
 import com.exactpro.th2.rptdataprovider.entities.filters.events.EventNameFilter
 import com.exactpro.th2.rptdataprovider.entities.filters.events.EventTypeFilter
 import com.exactpro.th2.rptdataprovider.entities.filters.messages.AttachedEventFilters
 import com.exactpro.th2.rptdataprovider.entities.filters.messages.MessageBodyFilter
 import com.exactpro.th2.rptdataprovider.entities.filters.messages.MessageTypeFilter
-import com.exactpro.th2.rptdataprovider.entities.responses.Event
+import com.exactpro.th2.rptdataprovider.entities.responses.EventTreeNode
 import com.exactpro.th2.rptdataprovider.entities.responses.Message
 import com.exactpro.th2.rptdataprovider.handlers.SearchEventsHandler
 import com.exactpro.th2.rptdataprovider.handlers.SearchMessagesHandler
@@ -84,18 +83,11 @@
         configuration.dbRetryDelay.value.toLong()
     ),
 
-    val eventFiltersPredicateFactory: PredicateFactory<Event> = PredicateFactory(
+    val eventFiltersPredicateFactory: PredicateFactory<EventTreeNode> = PredicateFactory(
         mapOf(
-<<<<<<< HEAD
-            AttachedMessageFilter.filterInfo to ::AttachedMessageFilter,
-            EventTypeFilter.filterInfo to ::EventTypeFilter,
-            EventNameFilter.filterInfo to ::EventNameFilter,
-            EventBodyFilter.filterInfo to ::EventBodyFilter
-=======
             AttachedMessageFilter.filterInfo to AttachedMessageFilter.Companion::build,
             EventTypeFilter.filterInfo to EventTypeFilter.Companion::build,
             EventNameFilter.filterInfo to EventNameFilter.Companion::build
->>>>>>> d3cddd13
         ), cradleService
     ),
 
