--- conflicted
+++ resolved
@@ -27,21 +27,12 @@
 import com.exactpro.th2.rptdataprovider.cache.MessageCache
 import com.exactpro.th2.rptdataprovider.entities.configuration.Configuration
 import com.exactpro.th2.rptdataprovider.entities.filters.PredicateFactory
-import com.exactpro.th2.rptdataprovider.entities.filters.events.AttachedMessageFilter
-import com.exactpro.th2.rptdataprovider.entities.filters.events.EventBodyFilter
-import com.exactpro.th2.rptdataprovider.entities.filters.events.EventNameFilter
-import com.exactpro.th2.rptdataprovider.entities.filters.events.EventStatusFilter
-import com.exactpro.th2.rptdataprovider.entities.filters.events.EventTextFilter
-import com.exactpro.th2.rptdataprovider.entities.filters.events.EventTypeFilter
+import com.exactpro.th2.rptdataprovider.entities.filters.events.*
 import com.exactpro.th2.rptdataprovider.entities.filters.messages.AttachedEventFilters
 import com.exactpro.th2.rptdataprovider.entities.filters.messages.MessageBodyBinaryFilter
 import com.exactpro.th2.rptdataprovider.entities.filters.messages.MessageBodyFilter
 import com.exactpro.th2.rptdataprovider.entities.filters.messages.MessageTypeFilter
-<<<<<<< HEAD
-import com.exactpro.th2.rptdataprovider.entities.filters.messages.MessageTextFilter
-=======
 import com.exactpro.th2.rptdataprovider.entities.internal.MessageWithMetadata
->>>>>>> 8db96fcd
 import com.exactpro.th2.rptdataprovider.entities.responses.BaseEventEntity
 import com.exactpro.th2.rptdataprovider.handlers.SearchEventsHandler
 import com.exactpro.th2.rptdataprovider.handlers.SearchMessagesHandler
@@ -57,92 +48,6 @@
 
 @Suppress("MemberVisibilityCanBePrivate")
 class Context(
-<<<<<<< HEAD
-        val configuration: Configuration,
-
-        val serverType: ServerType,
-
-        val timeout: Long = configuration.responseTimeout.value.toLong(),
-        val cacheTimeout: Long = configuration.serverCacheTimeout.value.toLong(),
-
-        val sseEventSearchStep: Long = configuration.sseEventSearchStep.value.toLong(),
-
-        val jacksonMapper: ObjectMapper = jacksonObjectMapper()
-                .enable(DeserializationFeature.FAIL_ON_READING_DUP_TREE_KEY)
-                .disable(DeserializationFeature.FAIL_ON_UNKNOWN_PROPERTIES),
-
-        val cradleManager: CradleManager,
-        val messageRouterRawBatch: MessageRouter<RawMessageBatch>,
-        val messageRouterParsedBatch: MessageRouter<MessageBatch>,
-        val grpcConfig: GrpcConfiguration,
-
-        val cradleService: CradleService = CradleService(
-                configuration,
-                cradleManager
-        ),
-
-        val rabbitMqService: RabbitMqService = RabbitMqService(
-                configuration,
-                messageRouterParsedBatch,
-                messageRouterRawBatch
-        ),
-
-        val eventProducer: EventProducer = EventProducer(cradleService, jacksonMapper),
-        val eventCache: EventCache = EventCache(cacheTimeout, configuration.eventCacheSize.value.toLong(), eventProducer),
-        val searchEventsHandler: SearchEventsHandler = SearchEventsHandler(
-                cradleService,
-                eventProducer,
-                configuration.dbRetryDelay.value.toLong(),
-                configuration.sseSearchDelay.value.toLong(),
-                configuration.eventSearchChunkSize.value.toInt()
-        ),
-
-        val codecCache: CodecCache = CodecCache(configuration),
-        val codecBatchesCache: CodecCacheBatches = CodecCacheBatches(configuration),
-
-        val messageProducer: MessageProducer = MessageProducer(
-                serverType,
-                cradleService,
-                rabbitMqService,
-                codecCache,
-                codecBatchesCache
-        ),
-
-        val messageCache: MessageCache = MessageCache(configuration, messageProducer),
-
-
-        val eventFiltersPredicateFactory: PredicateFactory<BaseEventEntity> = PredicateFactory(
-                mapOf(
-                        AttachedMessageFilter.filterInfo to AttachedMessageFilter.Companion::build,
-                        EventTextFilter.filterInfo to EventTextFilter.Companion::build,
-                        EventTypeFilter.filterInfo to EventTypeFilter.Companion::build,
-                        EventNameFilter.filterInfo to EventNameFilter.Companion::build,
-                        EventBodyFilter.filterInfo to EventBodyFilter.Companion::build,
-                        EventStatusFilter.filterInfo to EventStatusFilter.Companion::build
-                ), cradleService
-        ),
-
-        val messageFiltersPredicateFactory: PredicateFactory<Message> = PredicateFactory(
-                mapOf(
-                        AttachedEventFilters.filterInfo to AttachedEventFilters.Companion::build,
-                        MessageTypeFilter.filterInfo to MessageTypeFilter.Companion::build,
-                        MessageBodyFilter.filterInfo to MessageBodyFilter.Companion::build,
-                        MessageBodyBinaryFilter.filterInfo to MessageBodyFilter.Companion::build,
-                        MessageTextFilter.filterInfo to MessageTextFilter.Companion::build
-                ), cradleService
-        ),
-
-
-        private val enableCaching: Boolean = configuration.enableCaching.value.toBoolean(),
-
-        val cacheControlNotModified: CacheControl = configuration.notModifiedObjectsLifetime.value.toInt().let {
-            cacheControlConfig(it, enableCaching)
-        },
-
-        val cacheControlRarelyModified: CacheControl = configuration.rarelyModifiedObjects.value.toInt().let {
-            cacheControlConfig(it, enableCaching)
-        }
-=======
     val configuration: Configuration,
 
     val serverType: ServerType,
@@ -215,7 +120,6 @@
     val cacheControlRarelyModified: CacheControl = configuration.rarelyModifiedObjects.value.toInt().let {
         cacheControlConfig(it, enableCaching)
     }
->>>>>>> 8db96fcd
 ) {
 
     val searchMessagesHandler: SearchMessagesHandler = SearchMessagesHandler(this)
@@ -225,15 +129,15 @@
         private fun cacheControlConfig(timeout: Int, enableCaching: Boolean): CacheControl {
             return if (enableCaching) {
                 CacheControl.MaxAge(
-                        visibility = CacheControl.Visibility.Public,
-                        maxAgeSeconds = timeout,
-                        mustRevalidate = false,
-                        proxyRevalidate = false,
-                        proxyMaxAgeSeconds = timeout
+                    visibility = CacheControl.Visibility.Public,
+                    maxAgeSeconds = timeout,
+                    mustRevalidate = false,
+                    proxyRevalidate = false,
+                    proxyMaxAgeSeconds = timeout
                 )
             } else {
                 CacheControl.NoCache(
-                        visibility = CacheControl.Visibility.Public
+                    visibility = CacheControl.Visibility.Public
                 )
             }
         }
