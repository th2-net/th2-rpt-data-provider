/*******************************************************************************
 * Copyright 2021-2021 Exactpro (Exactpro Systems Limited)
 *
 * Licensed under the Apache License, Version 2.0 (the "License");
 * you may not use this file except in compliance with the License.
 * You may obtain a copy of the License at
 *
 *     http://www.apache.org/licenses/LICENSE-2.0
 *
 * Unless required by applicable law or agreed to in writing, software
 * distributed under the License is distributed on an "AS IS" BASIS,
 * WITHOUT WARRANTIES OR CONDITIONS OF ANY KIND, either express or implied.
 * See the License for the specific language governing permissions and
 * limitations under the License.
 ******************************************************************************/

package com.exactpro.th2.rptdataprovider.entities.internal

import com.exactpro.cradle.messages.StoredMessageId
<<<<<<< HEAD
=======
import com.exactpro.th2.common.grpc.RawMessage
import com.exactpro.th2.rptdataprovider.entities.responses.MessageWrapper
>>>>>>> 65b0a6c2
import java.time.Instant


data class Message(
    val type: String = "message",
    val timestamp: Instant,
    val direction: Direction,
    val sessionId: String,
    val attachedEventIds: Set<String>,
    val parsedMessageGroup: List<BodyWrapper>?,

    @Suppress("ArrayInDataClass")
    val rawMessageBody: ByteArray,

    var imageType: String?,

    val id: StoredMessageId
) {

    val messageId: String
        get() = id.toString()


    constructor(
<<<<<<< HEAD
        rawStoredMessage: StoredMessage,
        parsedMessageGroup: List<BodyWrapper>?,
        rawBody: ByteArray,
        events: Set<String>,
        imageType: String? = null
    ) : this(
        id = rawStoredMessage.id,
        direction = Direction.fromStored(rawStoredMessage.direction ?: com.exactpro.cradle.Direction.FIRST),
        timestamp = rawStoredMessage.timestamp ?: Instant.ofEpochMilli(0),
        sessionId = rawStoredMessage.streamName ?: "",
        attachedEventIds = events,
        rawMessageBody = rawBody,
=======
        messageWrapper: MessageWrapper,
        parsedMessageGroup: List<BodyWrapper>?,
        events: Set<String>,
        imageType: String? = null
    ) : this(
        id = messageWrapper.id,
        direction = messageWrapper.direction,
        timestamp = messageWrapper.timestamp,
        sessionId = messageWrapper.sessionId,
        attachedEventIds = events,
        rawMessageBody = messageWrapper.rawMessage.body.toByteArray(),
>>>>>>> 65b0a6c2
        parsedMessageGroup = parsedMessageGroup,
        imageType = imageType
    )
}
<|MERGE_RESOLUTION|>--- conflicted
+++ resolved
@@ -17,11 +17,8 @@
 package com.exactpro.th2.rptdataprovider.entities.internal
 
 import com.exactpro.cradle.messages.StoredMessageId
-<<<<<<< HEAD
-=======
 import com.exactpro.th2.common.grpc.RawMessage
 import com.exactpro.th2.rptdataprovider.entities.responses.MessageWrapper
->>>>>>> 65b0a6c2
 import java.time.Instant
 
 
@@ -46,20 +43,6 @@
 
 
     constructor(
-<<<<<<< HEAD
-        rawStoredMessage: StoredMessage,
-        parsedMessageGroup: List<BodyWrapper>?,
-        rawBody: ByteArray,
-        events: Set<String>,
-        imageType: String? = null
-    ) : this(
-        id = rawStoredMessage.id,
-        direction = Direction.fromStored(rawStoredMessage.direction ?: com.exactpro.cradle.Direction.FIRST),
-        timestamp = rawStoredMessage.timestamp ?: Instant.ofEpochMilli(0),
-        sessionId = rawStoredMessage.streamName ?: "",
-        attachedEventIds = events,
-        rawMessageBody = rawBody,
-=======
         messageWrapper: MessageWrapper,
         parsedMessageGroup: List<BodyWrapper>?,
         events: Set<String>,
@@ -71,7 +54,6 @@
         sessionId = messageWrapper.sessionId,
         attachedEventIds = events,
         rawMessageBody = messageWrapper.rawMessage.body.toByteArray(),
->>>>>>> 65b0a6c2
         parsedMessageGroup = parsedMessageGroup,
         imageType = imageType
     )
