﻿/*******************************************************************************
 * Copyright 2021-2021 Exactpro (Exactpro Systems Limited)
 *
 * Licensed under the Apache License, Version 2.0 (the "License");
 * you may not use this file except in compliance with the License.
 * You may obtain a copy of the License at
 *
 *     http://www.apache.org/licenses/LICENSE-2.0
 *
 * Unless required by applicable law or agreed to in writing, software
 * distributed under the License is distributed on an "AS IS" BASIS,
 * WITHOUT WARRANTIES OR CONDITIONS OF ANY KIND, either express or implied.
 * See the License for the specific language governing permissions and
 * limitations under the License.
 ******************************************************************************/

package com.exactpro.th2.rptdataprovider.entities.mappers

import com.exactpro.th2.common.grpc.EventID
import com.exactpro.th2.common.message.toTimestamp
import com.exactpro.th2.dataprovider.grpc.MessageBodyWrapper
import com.exactpro.th2.dataprovider.grpc.MessageData
import com.exactpro.th2.rptdataprovider.convertToProto
import com.exactpro.th2.rptdataprovider.entities.internal.BodyWrapper
import com.exactpro.th2.rptdataprovider.entities.internal.FilteredMessageWrapper
import com.exactpro.th2.rptdataprovider.entities.responses.HttpBodyWrapper
import com.exactpro.th2.rptdataprovider.entities.responses.HttpMessage
import com.exactpro.th2.rptdataprovider.providerDirectionToCradle
import com.fasterxml.jackson.databind.DeserializationFeature
import com.fasterxml.jackson.databind.ObjectMapper
import com.fasterxml.jackson.module.kotlin.KotlinModule
import com.fasterxml.jackson.module.kotlin.jacksonObjectMapper
import java.util.*

object MessageMapper {

    private val jacksonMapper: ObjectMapper = jacksonObjectMapper()
        .enable(DeserializationFeature.FAIL_ON_READING_DUP_TREE_KEY)
        .disable(DeserializationFeature.FAIL_ON_UNKNOWN_PROPERTIES)
        .registerModule(KotlinModule())


    private fun wrapSubMessage(message: BodyWrapper, matched: Boolean): MessageBodyWrapper {
        return MessageBodyWrapper.newBuilder()
            .setMessage(message.message)
            .setMatch(matched)
            .build()
    }

    private fun wrapSubMessages(filteredMessageWrapper: FilteredMessageWrapper): List<MessageBodyWrapper> {
        return with(filteredMessageWrapper) {
            message.messageBody?.let { subMessages ->
                (subMessages zip filteredBody).map { (subMessage, matched) ->
                    wrapSubMessage(subMessage, matched)
                }
            } ?: emptyList()
        }
    }

    suspend fun convertToGrpcMessageData(filteredMessageWrapper: FilteredMessageWrapper): MessageData {
        return with(filteredMessageWrapper) {
            MessageData.newBuilder()
                .setMessageId(message.id.convertToProto())
                .setTimestamp(message.timestamp.toTimestamp())
                .setBodyRaw(message.rawMessageBody)
                .addAllAttachedEventIds(message.attachedEventIds.map { EventID.newBuilder().setId(it).build() })
                .addAllMessages(wrapSubMessages(filteredMessageWrapper))
                .build()
        }
    }

    suspend fun convertToHttpMessage(filteredMessageWrapper: FilteredMessageWrapper): HttpMessage {
        return with(filteredMessageWrapper) {
            val httpMessage = HttpMessage(
                id = message.messageId,
                timestamp = message.timestamp,
                sessionId = message.sessionId,
                direction = providerDirectionToCradle(message.direction),
                sequence = message.id.index.toString(),
                attachedEventIds = message.attachedEventIds,
                rawMessageBase64 = message.rawMessageBody?.let { Base64.getEncoder().encodeToString(it.toByteArray()) },
                parsedMessages = message.messageBody?.let {
                    it.zip(filteredBody).map { (msg, filtered) ->
                        HttpBodyWrapper.from(msg, filtered)
                    }
                }
            )
            httpMessage
        }
    }
<<<<<<< HEAD
=======

    private fun mergeFieldsHttp(body: List<HttpBodyWrapper>): BodyHttpMessage {
        val res = jacksonMapper.readValue(body[0].message, BodyHttpMessage::class.java)
        res.fields = emptyMap<String, Any>().toMutableMap()
        body.map {
            it.subsequenceId.joinToString("-") to it
        }
            .map {
                "${it.second.messageType}-${it.first}" to jacksonMapper.readValue(
                    it.second.message, BodyHttpMessage::class.java
                )
            }
            .forEach {
                res.fields?.set(
                    it.first, BodyHttpSubMessage(
                        mutableMapOf("fields" to (it.second.fields ?: mutableMapOf()))
                    )
                )
            }
        return res
    }
>>>>>>> b326be37
}<|MERGE_RESOLUTION|>--- conflicted
+++ resolved
@@ -1,115 +1,82 @@
-﻿/*******************************************************************************
- * Copyright 2021-2021 Exactpro (Exactpro Systems Limited)
- *
- * Licensed under the Apache License, Version 2.0 (the "License");
- * you may not use this file except in compliance with the License.
- * You may obtain a copy of the License at
- *
- *     http://www.apache.org/licenses/LICENSE-2.0
- *
- * Unless required by applicable law or agreed to in writing, software
- * distributed under the License is distributed on an "AS IS" BASIS,
- * WITHOUT WARRANTIES OR CONDITIONS OF ANY KIND, either express or implied.
- * See the License for the specific language governing permissions and
- * limitations under the License.
- ******************************************************************************/
-
-package com.exactpro.th2.rptdataprovider.entities.mappers
-
-import com.exactpro.th2.common.grpc.EventID
-import com.exactpro.th2.common.message.toTimestamp
-import com.exactpro.th2.dataprovider.grpc.MessageBodyWrapper
-import com.exactpro.th2.dataprovider.grpc.MessageData
-import com.exactpro.th2.rptdataprovider.convertToProto
-import com.exactpro.th2.rptdataprovider.entities.internal.BodyWrapper
-import com.exactpro.th2.rptdataprovider.entities.internal.FilteredMessageWrapper
-import com.exactpro.th2.rptdataprovider.entities.responses.HttpBodyWrapper
-import com.exactpro.th2.rptdataprovider.entities.responses.HttpMessage
-import com.exactpro.th2.rptdataprovider.providerDirectionToCradle
-import com.fasterxml.jackson.databind.DeserializationFeature
-import com.fasterxml.jackson.databind.ObjectMapper
-import com.fasterxml.jackson.module.kotlin.KotlinModule
-import com.fasterxml.jackson.module.kotlin.jacksonObjectMapper
-import java.util.*
-
-object MessageMapper {
-
-    private val jacksonMapper: ObjectMapper = jacksonObjectMapper()
-        .enable(DeserializationFeature.FAIL_ON_READING_DUP_TREE_KEY)
-        .disable(DeserializationFeature.FAIL_ON_UNKNOWN_PROPERTIES)
-        .registerModule(KotlinModule())
-
-
-    private fun wrapSubMessage(message: BodyWrapper, matched: Boolean): MessageBodyWrapper {
-        return MessageBodyWrapper.newBuilder()
-            .setMessage(message.message)
-            .setMatch(matched)
-            .build()
-    }
-
-    private fun wrapSubMessages(filteredMessageWrapper: FilteredMessageWrapper): List<MessageBodyWrapper> {
-        return with(filteredMessageWrapper) {
-            message.messageBody?.let { subMessages ->
-                (subMessages zip filteredBody).map { (subMessage, matched) ->
-                    wrapSubMessage(subMessage, matched)
-                }
-            } ?: emptyList()
-        }
-    }
-
-    suspend fun convertToGrpcMessageData(filteredMessageWrapper: FilteredMessageWrapper): MessageData {
-        return with(filteredMessageWrapper) {
-            MessageData.newBuilder()
-                .setMessageId(message.id.convertToProto())
-                .setTimestamp(message.timestamp.toTimestamp())
-                .setBodyRaw(message.rawMessageBody)
-                .addAllAttachedEventIds(message.attachedEventIds.map { EventID.newBuilder().setId(it).build() })
-                .addAllMessages(wrapSubMessages(filteredMessageWrapper))
-                .build()
-        }
-    }
-
-    suspend fun convertToHttpMessage(filteredMessageWrapper: FilteredMessageWrapper): HttpMessage {
-        return with(filteredMessageWrapper) {
-            val httpMessage = HttpMessage(
-                id = message.messageId,
-                timestamp = message.timestamp,
-                sessionId = message.sessionId,
-                direction = providerDirectionToCradle(message.direction),
-                sequence = message.id.index.toString(),
-                attachedEventIds = message.attachedEventIds,
-                rawMessageBase64 = message.rawMessageBody?.let { Base64.getEncoder().encodeToString(it.toByteArray()) },
-                parsedMessages = message.messageBody?.let {
-                    it.zip(filteredBody).map { (msg, filtered) ->
-                        HttpBodyWrapper.from(msg, filtered)
-                    }
-                }
-            )
-            httpMessage
-        }
-    }
-<<<<<<< HEAD
-=======
-
-    private fun mergeFieldsHttp(body: List<HttpBodyWrapper>): BodyHttpMessage {
-        val res = jacksonMapper.readValue(body[0].message, BodyHttpMessage::class.java)
-        res.fields = emptyMap<String, Any>().toMutableMap()
-        body.map {
-            it.subsequenceId.joinToString("-") to it
-        }
-            .map {
-                "${it.second.messageType}-${it.first}" to jacksonMapper.readValue(
-                    it.second.message, BodyHttpMessage::class.java
-                )
-            }
-            .forEach {
-                res.fields?.set(
-                    it.first, BodyHttpSubMessage(
-                        mutableMapOf("fields" to (it.second.fields ?: mutableMapOf()))
-                    )
-                )
-            }
-        return res
-    }
->>>>>>> b326be37
+﻿/*******************************************************************************
+ * Copyright 2021-2021 Exactpro (Exactpro Systems Limited)
+ *
+ * Licensed under the Apache License, Version 2.0 (the "License");
+ * you may not use this file except in compliance with the License.
+ * You may obtain a copy of the License at
+ *
+ *     http://www.apache.org/licenses/LICENSE-2.0
+ *
+ * Unless required by applicable law or agreed to in writing, software
+ * distributed under the License is distributed on an "AS IS" BASIS,
+ * WITHOUT WARRANTIES OR CONDITIONS OF ANY KIND, either express or implied.
+ * See the License for the specific language governing permissions and
+ * limitations under the License.
+ ******************************************************************************/
+
+package com.exactpro.th2.rptdataprovider.entities.mappers
+
+import com.exactpro.th2.common.grpc.EventID
+import com.exactpro.th2.common.message.toTimestamp
+import com.exactpro.th2.dataprovider.grpc.MessageBodyWrapper
+import com.exactpro.th2.dataprovider.grpc.MessageData
+import com.exactpro.th2.rptdataprovider.convertToProto
+import com.exactpro.th2.rptdataprovider.entities.internal.BodyWrapper
+import com.exactpro.th2.rptdataprovider.entities.internal.FilteredMessageWrapper
+import com.exactpro.th2.rptdataprovider.entities.responses.HttpBodyWrapper
+import com.exactpro.th2.rptdataprovider.entities.responses.HttpMessage
+import com.exactpro.th2.rptdataprovider.providerDirectionToCradle
+import java.util.*
+
+object MessageMapper {
+
+
+    private fun wrapSubMessage(message: BodyWrapper, matched: Boolean): MessageBodyWrapper {
+        return MessageBodyWrapper.newBuilder()
+            .setMessage(message.message)
+            .setMatch(matched)
+            .build()
+    }
+
+    private fun wrapSubMessages(filteredMessageWrapper: FilteredMessageWrapper): List<MessageBodyWrapper> {
+        return with(filteredMessageWrapper) {
+            message.messageBody?.let { subMessages ->
+                (subMessages zip filteredBody).map { (subMessage, matched) ->
+                    wrapSubMessage(subMessage, matched)
+                }
+            } ?: emptyList()
+        }
+    }
+
+    suspend fun convertToGrpcMessageData(filteredMessageWrapper: FilteredMessageWrapper): MessageData {
+        return with(filteredMessageWrapper) {
+            MessageData.newBuilder()
+                .setMessageId(message.id.convertToProto())
+                .setTimestamp(message.timestamp.toTimestamp())
+                .setBodyRaw(message.rawMessageBody)
+                .addAllAttachedEventIds(message.attachedEventIds.map { EventID.newBuilder().setId(it).build() })
+                .addAllMessages(wrapSubMessages(filteredMessageWrapper))
+                .build()
+        }
+    }
+
+    suspend fun convertToHttpMessage(filteredMessageWrapper: FilteredMessageWrapper): HttpMessage {
+        return with(filteredMessageWrapper) {
+            val httpMessage = HttpMessage(
+                id = message.messageId,
+                timestamp = message.timestamp,
+                sessionId = message.sessionId,
+                direction = providerDirectionToCradle(message.direction),
+                sequence = message.id.index.toString(),
+                attachedEventIds = message.attachedEventIds,
+                rawMessageBase64 = message.rawMessageBody?.let { Base64.getEncoder().encodeToString(it.toByteArray()) },
+                parsedMessages = message.messageBody?.let {
+                    it.zip(filteredBody).map { (msg, filtered) ->
+                        HttpBodyWrapper.from(msg, filtered)
+                    }
+                }
+            )
+            httpMessage
+        }
+    }
 }