/*******************************************************************************
 * Copyright 2020-2021 Exactpro (Exactpro Systems Limited)
 *
 * Licensed under the Apache License, Version 2.0 (the "License");
 * you may not use this file except in compliance with the License.
 * You may obtain a copy of the License at
 *
 *     http://www.apache.org/licenses/LICENSE-2.0
 *
 * Unless required by applicable law or agreed to in writing, software
 * distributed under the License is distributed on an "AS IS" BASIS,
 * WITHOUT WARRANTIES OR CONDITIONS OF ANY KIND, either express or implied.
 * See the License for the specific language governing permissions and
 * limitations under the License.
 ******************************************************************************/

package com.exactpro.th2.rptdataprovider.entities.configuration

import com.exactpro.th2.rptdataprovider.server.ServerType
import mu.KotlinLogging

class CustomConfigurationClass {
    val hostname: String = "localhost"
    val port: Int = 8080

    val responseTimeout: Int = 60000
    val serverCacheTimeout: Int = 60000

    val eventCacheSize: Int = 1
    val messageCacheSize: Int = 1

    val ioDispatcherThreadPoolSize: Int = 10

    val checkRequestsAliveDelay: Long = 2000

    val enableCaching: Boolean = true
    val notModifiedObjectsLifetime: Int = 3600
    val rarelyModifiedObjects: Int = 500

    val sseEventSearchStep: Long = 200

    val keepAliveTimeout: Long = 5000
<<<<<<< HEAD

    val messageExtractorOutputBatchBuffer: Int = 2
    val messageConverterOutputBatchBuffer: Int = 2
    val messageDecoderOutputBatchBuffer: Int = 2
    val messageUnpackerOutputMessageBuffer: Int = 1000
    val messageFilterOutputMessageBuffer: Int = 1000
    val messageMergerOutputMessageBuffer: Int = 10

    val codecResponseTimeout: Int = 6000
    val codecPendingBatchLimit: Int = 200
    val codecCallbackThreadPool: Int = 10
    val codecRequestThreadPool: Int = 1
    val codecUsePinAttributes: Boolean = true

    val grpcWriterMessageBuffer: Int = 100
=======
>>>>>>> 65b0a6c2

    val messageExtractorOutputBatchBuffer: Int = 1
    val messageConverterOutputBatchBuffer: Int = 1
    val messageDecoderOutputBatchBuffer: Int = 1
    val messageUnpackerOutputMessageBuffer: Int = 100
    val messageFilterOutputMessageBuffer: Int = 100
    val messageMergerOutputMessageBuffer: Int = 10

    val codecResponseTimeout: Int = 6000
    val codecPendingBatchLimit: Int = 16
    val codecCallbackThreadPool: Int = 4
    val codecRequestThreadPool: Int = 1
    val codecUsePinAttributes: Boolean = true

    val grpcWriterMessageBuffer: Int = 100

<<<<<<< HEAD
    val sseSearchDelay: Long = 6000
=======
    val grpcThreadPoolSize: Int = 20

    val cradleDispatcherPoolSize: Long = 1
>>>>>>> 65b0a6c2

    val sendEmptyDelay = 100

    val eventSearchChunkSize: Int = 64

    val sendPipelineStatus = false

    val pipelineInfoSendDelay = 2000

    val useStrictMode = false

    val serverType: ServerType = ServerType.HTTP
}

class Configuration(customConfiguration: CustomConfigurationClass) {

    companion object {
        private val logger = KotlinLogging.logger { }
    }

    val hostname: Variable =
        Variable("hostname", customConfiguration.hostname, "localhost")

    val port: Variable =
        Variable("port", customConfiguration.port.toString(), "8080")

    val responseTimeout: Variable =
        Variable("responseTimeout", customConfiguration.responseTimeout.toString(), "60000")

    val serverCacheTimeout: Variable =
        Variable("serverCacheTimeout", customConfiguration.serverCacheTimeout.toString(), "60000")

    val eventCacheSize: Variable =
        Variable("eventCacheSize", customConfiguration.eventCacheSize.toString(), "1")

    val messageCacheSize: Variable =
        Variable("messageCacheSize", customConfiguration.messageCacheSize.toString(), "1")

    val ioDispatcherThreadPoolSize: Variable =
        Variable("ioDispatcherThreadPoolSize", customConfiguration.ioDispatcherThreadPoolSize.let {
            if (it < 10) logger.warn { "The optimal value of the ioDispatcherThreadPoolSize is 10. Current: $it" }

            it.toString()
        }, "10")

    val checkRequestsAliveDelay: Variable =
        Variable("checkRequestsAliveDelay", customConfiguration.checkRequestsAliveDelay.toString(), "2000")

    val enableCaching: Variable = Variable("enableCaching", customConfiguration.enableCaching.toString(), "true")

    val notModifiedObjectsLifetime: Variable =
        Variable("notModifiedObjectsLifetime", customConfiguration.notModifiedObjectsLifetime.toString(), "3600")

    val rarelyModifiedObjects: Variable =
        Variable("rarelyModifiedObjects", customConfiguration.rarelyModifiedObjects.toString(), "500")

    val sseEventSearchStep: Variable =
        Variable("sseEventSearchStep", customConfiguration.sseEventSearchStep.toString(), "200")

    val keepAliveTimeout: Variable =
        Variable("keepAliveTimeout", customConfiguration.keepAliveTimeout.toString(), "5000")

    val messageExtractorOutputBatchBuffer: Variable =
        Variable(
            "messageExtractorOutputBatchBuffer",
            customConfiguration.messageExtractorOutputBatchBuffer.toString(),
            "2"
        )

    val messageConverterOutputBatchBuffer: Variable =
        Variable(
            "messageConverterOutputBatchBuffer",
            customConfiguration.messageConverterOutputBatchBuffer.toString(),
            "2"
        )

    val messageDecoderOutputBatchBuffer: Variable =
        Variable(
            "messageDecoderOutputBatchBuffer",
            customConfiguration.messageDecoderOutputBatchBuffer.toString(),
            "2"
        )

    val messageUnpackerOutputMessageBuffer: Variable =
        Variable(
            "messageUnpackerOutputMessageBuffer",
            customConfiguration.messageUnpackerOutputMessageBuffer.toString(),
            "1000"
        )

    val messageFilterOutputMessageBuffer: Variable =
        Variable(
            "messageFilterOutputMessageBuffer",
            customConfiguration.messageFilterOutputMessageBuffer.toString(),
            "1000"
        )

    val messageMergerOutputMessageBuffer: Variable =
        Variable(
            "messageMergerOutputMessageBuffer",
            customConfiguration.messageMergerOutputMessageBuffer.toString(),
            "10"
        )

    val codecResponseTimeout: Variable = Variable(
        "codecResponseTimeout",
        customConfiguration.codecResponseTimeout.toString(), "6000"
    )

    val codecPendingBatchLimit: Variable =
        Variable("codecPendingBatchLimit", customConfiguration.codecPendingBatchLimit.toString(), "200")

    val codecCallbackThreadPool: Variable =
        Variable("codecCallbackThreadPool", customConfiguration.codecCallbackThreadPool.toString(), "10")

    val codecRequestThreadPool: Variable =
        Variable("codecRequestThreadPool", customConfiguration.codecRequestThreadPool.toString(), "1")

    val grpcWriterMessageBuffer: Variable =
        Variable("grpcWriterMessageBuffer", customConfiguration.grpcWriterMessageBuffer.toString(), "100")
<<<<<<< HEAD
=======

    val cradleDispatcherPoolSize: Variable =
        Variable("cradleDispatcherPoolSize", customConfiguration.cradleDispatcherPoolSize.toString(), "1")

    val sendEmptyDelay: Variable =
        Variable("sendEmptyDelay", customConfiguration.sendEmptyDelay.toString(), "100")
>>>>>>> 65b0a6c2

    val cradleDispatcherPoolSize: Variable =
        Variable("cradleDispatcherPoolSize", customConfiguration.cradleDispatcherPoolSize.toString(), "1")

<<<<<<< HEAD
    val sseSearchDelay: Variable = Variable("sseSearchDelay", customConfiguration.sseSearchDelay.toString(), "6000")

    val sendEmptyDelay: Variable =
        Variable("sendEmptyDelay", customConfiguration.sendEmptyDelay.toString(), "100")
=======
    val sendPipelineStatus: Variable =
        Variable("sendPipelineStatus", customConfiguration.sendPipelineStatus.toString(), "false")

    val pipelineInfoSendDelay: Variable =
        Variable("pipelineInfoSendDelay", customConfiguration.pipelineInfoSendDelay.toString(), "2000")

    val useStrictMode: Variable =
        Variable("useStrictMode", customConfiguration.useStrictMode.toString(), "false")
>>>>>>> 65b0a6c2

    val eventSearchChunkSize: Variable =
        Variable("eventSearchChunkSize", customConfiguration.eventSearchChunkSize.toString(), "64")

<<<<<<< HEAD
    val sendPipelineStatus: Variable =
        Variable("sendPipelineStatus", customConfiguration.sendPipelineStatus.toString(), "false")

    val pipelineInfoSendDelay: Variable =
        Variable("pipelineInfoSendDelay", customConfiguration.pipelineInfoSendDelay.toString(), "2000")

    val useStrictMode: Variable =
        Variable("useStrictMode", customConfiguration.useStrictMode.toString(), "false")

    val serverType: Variable =
        Variable("serverType", customConfiguration.serverType.toString(), "HTTP")

    val codecUsePinAttributes: Variable =
        Variable("codecUsePinAttributes", customConfiguration.codecUsePinAttributes.toString(), "true")
=======
    val codecUsePinAttributes: Variable =
        Variable("codecUsePinAttributes", customConfiguration.codecUsePinAttributes.toString(), "true")

    val grpcThreadPoolSize: Variable =
        Variable("grpcThreadPoolSize", customConfiguration.grpcThreadPoolSize.toString(), "20")
>>>>>>> 65b0a6c2
}<|MERGE_RESOLUTION|>--- conflicted
+++ resolved
@@ -40,24 +40,6 @@
     val sseEventSearchStep: Long = 200
 
     val keepAliveTimeout: Long = 5000
-<<<<<<< HEAD
-
-    val messageExtractorOutputBatchBuffer: Int = 2
-    val messageConverterOutputBatchBuffer: Int = 2
-    val messageDecoderOutputBatchBuffer: Int = 2
-    val messageUnpackerOutputMessageBuffer: Int = 1000
-    val messageFilterOutputMessageBuffer: Int = 1000
-    val messageMergerOutputMessageBuffer: Int = 10
-
-    val codecResponseTimeout: Int = 6000
-    val codecPendingBatchLimit: Int = 200
-    val codecCallbackThreadPool: Int = 10
-    val codecRequestThreadPool: Int = 1
-    val codecUsePinAttributes: Boolean = true
-
-    val grpcWriterMessageBuffer: Int = 100
-=======
->>>>>>> 65b0a6c2
 
     val messageExtractorOutputBatchBuffer: Int = 1
     val messageConverterOutputBatchBuffer: Int = 1
@@ -74,13 +56,9 @@
 
     val grpcWriterMessageBuffer: Int = 100
 
-<<<<<<< HEAD
-    val sseSearchDelay: Long = 6000
-=======
     val grpcThreadPoolSize: Int = 20
 
     val cradleDispatcherPoolSize: Long = 1
->>>>>>> 65b0a6c2
 
     val sendEmptyDelay = 100
 
@@ -201,25 +179,16 @@
 
     val grpcWriterMessageBuffer: Variable =
         Variable("grpcWriterMessageBuffer", customConfiguration.grpcWriterMessageBuffer.toString(), "100")
-<<<<<<< HEAD
-=======
 
     val cradleDispatcherPoolSize: Variable =
         Variable("cradleDispatcherPoolSize", customConfiguration.cradleDispatcherPoolSize.toString(), "1")
 
     val sendEmptyDelay: Variable =
         Variable("sendEmptyDelay", customConfiguration.sendEmptyDelay.toString(), "100")
->>>>>>> 65b0a6c2
-
-    val cradleDispatcherPoolSize: Variable =
-        Variable("cradleDispatcherPoolSize", customConfiguration.cradleDispatcherPoolSize.toString(), "1")
-
-<<<<<<< HEAD
-    val sseSearchDelay: Variable = Variable("sseSearchDelay", customConfiguration.sseSearchDelay.toString(), "6000")
-
-    val sendEmptyDelay: Variable =
-        Variable("sendEmptyDelay", customConfiguration.sendEmptyDelay.toString(), "100")
-=======
+
+    val eventSearchChunkSize: Variable =
+        Variable("eventSearchChunkSize", customConfiguration.eventSearchChunkSize.toString(), "64")
+
     val sendPipelineStatus: Variable =
         Variable("sendPipelineStatus", customConfiguration.sendPipelineStatus.toString(), "false")
 
@@ -228,31 +197,13 @@
 
     val useStrictMode: Variable =
         Variable("useStrictMode", customConfiguration.useStrictMode.toString(), "false")
->>>>>>> 65b0a6c2
-
-    val eventSearchChunkSize: Variable =
-        Variable("eventSearchChunkSize", customConfiguration.eventSearchChunkSize.toString(), "64")
-
-<<<<<<< HEAD
-    val sendPipelineStatus: Variable =
-        Variable("sendPipelineStatus", customConfiguration.sendPipelineStatus.toString(), "false")
-
-    val pipelineInfoSendDelay: Variable =
-        Variable("pipelineInfoSendDelay", customConfiguration.pipelineInfoSendDelay.toString(), "2000")
-
-    val useStrictMode: Variable =
-        Variable("useStrictMode", customConfiguration.useStrictMode.toString(), "false")
 
     val serverType: Variable =
         Variable("serverType", customConfiguration.serverType.toString(), "HTTP")
 
     val codecUsePinAttributes: Variable =
         Variable("codecUsePinAttributes", customConfiguration.codecUsePinAttributes.toString(), "true")
-=======
-    val codecUsePinAttributes: Variable =
-        Variable("codecUsePinAttributes", customConfiguration.codecUsePinAttributes.toString(), "true")
 
     val grpcThreadPoolSize: Variable =
         Variable("grpcThreadPoolSize", customConfiguration.grpcThreadPoolSize.toString(), "20")
->>>>>>> 65b0a6c2
 }