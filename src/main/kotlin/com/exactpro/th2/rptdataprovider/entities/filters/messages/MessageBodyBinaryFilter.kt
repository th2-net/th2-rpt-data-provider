--- conflicted
+++ resolved
@@ -30,15 +30,9 @@
 class MessageBodyBinaryFilter(
     private var bodyBinary: List<String>,
     override var negative: Boolean = false,
-<<<<<<< HEAD
     override var conjunct: Boolean = false,
     override var strict: Boolean = false
 ) : Filter<MessageWithMetadata> {
-=======
-    override var conjunct: Boolean = false
-) : Filter<FilteredMessageWrapper> {
->>>>>>> 01742b6f
-
     companion object {
         private val logger = KotlinLogging.logger { }
 
@@ -68,15 +62,11 @@
     override fun match(element: FilteredMessageWrapper): Boolean {
         val predicate: (String) -> Boolean = { item ->
             element.message.rawMessageBody.let {
-<<<<<<< HEAD
                 if (strict) {
                     String(it).equals(item, ignoreCase = true)
                 } else {
                     String(it).toLowerCase().contains(item.toLowerCase())
                 }
-=======
-                String(it.toByteArray()).toLowerCase().contains(item.toLowerCase())
->>>>>>> 01742b6f
             }
         }
         return try {
