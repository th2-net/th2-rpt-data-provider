--- conflicted
+++ resolved
@@ -1,210 +1,207 @@
-/*******************************************************************************
- * Copyright 2020-2021 Exactpro (Exactpro Systems Limited)
- *
- * Licensed under the Apache License, Version 2.0 (the "License");
- * you may not use this file except in compliance with the License.
- * You may obtain a copy of the License at
- *
- *     http://www.apache.org/licenses/LICENSE-2.0
- *
- * Unless required by applicable law or agreed to in writing, software
- * distributed under the License is distributed on an "AS IS" BASIS,
- * WITHOUT WARRANTIES OR CONDITIONS OF ANY KIND, either express or implied.
- * See the License for the specific language governing permissions and
- * limitations under the License.
- ******************************************************************************/
-package com.exactpro.th2.rptdataprovider.entities.requests
-
-import com.exactpro.cradle.Direction
-import com.exactpro.cradle.TimeRelation
-import com.exactpro.cradle.messages.StoredMessageId
-import com.exactpro.th2.dataprovider.grpc.MessageSearchRequest
-import com.exactpro.th2.dataprovider.grpc.TimeRelation.PREVIOUS
-import com.exactpro.th2.rptdataprovider.entities.exceptions.InvalidRequestException
-import com.exactpro.th2.rptdataprovider.entities.filters.FilterPredicate
-import com.exactpro.th2.rptdataprovider.entities.internal.MessageWithMetadata
-import com.exactpro.th2.rptdataprovider.entities.mappers.TimeRelationMapper
-import com.exactpro.th2.rptdataprovider.grpcDirectionToCradle
-import java.time.Instant
-
-data class StreamPointer(
-    val sequence: Long,
-    val streamName: String,
-    val direction: Direction,
-    val hasStarted: Boolean
-)
-
-data class SseMessageSearchRequest(
-    val filterPredicate: FilterPredicate<MessageWithMetadata>,
-    val startTimestamp: Instant?,
-    val stream: List<String>,
-    val searchDirection: TimeRelation,
-    val endTimestamp: Instant?,
-    val resultCountLimit: Int?,
-    val attachedEvents: Boolean,
-    val lookupLimitDays: Int?,
-    val resumeFromIdsList: List<StreamPointer>,
-    val includeProtocols: List<String>?,
-    val excludeProtocols: List<String>?
-) {
-    constructor(
-        parameters: Map<String, List<String>>,
-        filterPredicate: FilterPredicate<MessageWithMetadata>,
-        searchDirection: TimeRelation
-    ) : this(
-        filterPredicate = filterPredicate,
-        startTimestamp = parameters["startTimestamp"]?.firstOrNull()?.let { Instant.ofEpochMilli(it.toLong()) },
-        stream = parameters["stream"] ?: emptyList(),
-        searchDirection = parameters["searchDirection"]?.firstOrNull()?.let { TimeRelationMapper.fromHttpString(it) }
-            ?: searchDirection,
-        endTimestamp = parameters["endTimestamp"]?.firstOrNull()?.let { Instant.ofEpochMilli(it.toLong()) },
-
-        //FIXME: negative value is used to mark a stream that has not yet started. This needs to be replaced with an explicit flag
-        resumeFromIdsList = parameters["messageId"]
-            ?.map {
-                StoredMessageId.fromString(it).let { id ->
-                    StreamPointer(
-                        id.index, id.streamName, id.direction, id.index > 0
-                    )
-                }
-            }
-            ?: emptyList(),
-
-        resultCountLimit = parameters["resultCountLimit"]?.firstOrNull()?.toInt(),
-        attachedEvents = parameters["attachedEvents"]?.firstOrNull()?.toBoolean() ?: false,
-        lookupLimitDays = parameters["lookupLimitDays"]?.firstOrNull()?.toInt(),
-
-        includeProtocols = parameters["includeProtocols"],
-        excludeProtocols = parameters["excludeProtocols"]
-    )
-
-    constructor(
-        request: MessageSearchRequest,
-        filterPredicate: FilterPredicate<MessageWithMetadata>,
-        searchDirection: TimeRelation
-    ) : this(
-        filterPredicate = filterPredicate,
-        startTimestamp = if (request.hasStartTimestamp())
-            request.startTimestamp.let {
-                Instant.ofEpochSecond(it.seconds, it.nanos.toLong())
-            } else null,
-
-        stream = if (request.hasStream()) {
-            request.stream.listStringList
-        } else emptyList<String>(),
-
-        searchDirection = request.searchDirection.let {
-            when (it) {
-                PREVIOUS -> TimeRelation.BEFORE
-                else -> searchDirection
-            }
-        },
-
-        endTimestamp = if (request.hasEndTimestamp())
-            request.endTimestamp.let {
-                Instant.ofEpochSecond(it.seconds, it.nanos.toLong())
-            } else null,
-
-        resultCountLimit = if (request.hasResultCountLimit()) {
-            request.resultCountLimit.value
-        } else null,
-
-
-        //FIXME: negative value is used to mark a stream that has not yet started. This needs to be replaced with an explicit flag
-        resumeFromIdsList = if (request.messageIdList.isNotEmpty()) {
-            request.messageIdList.map {
-                StreamPointer(
-                    it.sequence, it.connectionId.sessionAlias, grpcDirectionToCradle(it.direction), it.sequence > 0
-                )
-            }
-        } else emptyList(),
-
-        attachedEvents = false,
-
-        lookupLimitDays = null,
-
-        includeProtocols = null,
-
-        excludeProtocols = null
-<<<<<<< HEAD
-=======
-    )
-
-    constructor(parameters: Map<String, List<String>>, filterPredicate: FilterPredicate<MessageWithMetadata>) : this(
-        parameters = parameters,
-        filterPredicate = filterPredicate,
-        searchDirection = TimeRelation.AFTER
-    )
-
-    constructor(request: MessageSearchRequest, filterPredicate: FilterPredicate<MessageWithMetadata>) : this(
-        request = request,
-        filterPredicate = filterPredicate,
-        searchDirection = TimeRelation.AFTER
->>>>>>> 65b0a6c2
-    )
-
-    private fun checkEndTimestamp() {
-        if (endTimestamp == null || startTimestamp == null) return
-
-        if (searchDirection == TimeRelation.AFTER) {
-            if (startTimestamp.isAfter(endTimestamp))
-                throw InvalidRequestException("startTimestamp: $startTimestamp > endTimestamp: $endTimestamp")
-        } else {
-            if (startTimestamp.isBefore(endTimestamp))
-                throw InvalidRequestException("startTimestamp: $startTimestamp < endTimestamp: $endTimestamp")
-        }
-    }
-
-    private fun checkStartPoint() {
-        if (startTimestamp == null && resumeFromIdsList.isEmpty())
-            throw InvalidRequestException("One of the 'startTimestamp' or 'messageId' must not be null")
-    }
-
-    private fun checkStreamList() {
-        if (stream.isEmpty()) {
-            throw InvalidRequestException("Streams list can not be empty")
-        }
-    }
-
-    private fun checkTimestampAndId() {
-        if (startTimestamp != null && resumeFromIdsList.isNotEmpty())
-            throw InvalidRequestException("You cannot specify resume Id and start timestamp at the same time")
-    }
-
-    private fun checkResumeIds() {
-        if (resumeFromIdsList.size > 1)
-            throw InvalidRequestException("you cannot specify more than one id")
-    }
-
-    private fun checkIdForStreams() {
-        if (resumeFromIdsList.isEmpty()) return
-
-        val mapStreams = stream.associateWith { mutableListOf<StreamPointer>() }
-        resumeFromIdsList.forEach { mapStreams[it.streamName]?.add(it) }
-        mapStreams.forEach {
-            val messageDirectionList = it.value.map { streamPointer -> streamPointer.direction }
-
-            if (!messageDirectionList.containsAll(Direction.values().toList())) {
-                throw InvalidRequestException("ResumeId was not passed for the stream: ${it.key}")
-            } else if (messageDirectionList.size > 2) {
-                throw InvalidRequestException("Stream ${it.key} has more than two id")
-            }
-        }
-    }
-
-    fun checkIdsRequest() {
-        checkStartPoint()
-        checkEndTimestamp()
-        checkStreamList()
-        checkTimestampAndId()
-        checkResumeIds()
-    }
-
-    fun checkRequest() {
-        checkStartPoint()
-        checkEndTimestamp()
-        checkStreamList()
-        checkIdForStreams()
-    }
-}
-
+/*******************************************************************************
+ * Copyright 2020-2021 Exactpro (Exactpro Systems Limited)
+ *
+ * Licensed under the Apache License, Version 2.0 (the "License");
+ * you may not use this file except in compliance with the License.
+ * You may obtain a copy of the License at
+ *
+ *     http://www.apache.org/licenses/LICENSE-2.0
+ *
+ * Unless required by applicable law or agreed to in writing, software
+ * distributed under the License is distributed on an "AS IS" BASIS,
+ * WITHOUT WARRANTIES OR CONDITIONS OF ANY KIND, either express or implied.
+ * See the License for the specific language governing permissions and
+ * limitations under the License.
+ ******************************************************************************/
+package com.exactpro.th2.rptdataprovider.entities.requests
+
+import com.exactpro.cradle.Direction
+import com.exactpro.cradle.TimeRelation
+import com.exactpro.cradle.messages.StoredMessageId
+import com.exactpro.th2.dataprovider.grpc.MessageSearchRequest
+import com.exactpro.th2.dataprovider.grpc.TimeRelation.PREVIOUS
+import com.exactpro.th2.rptdataprovider.entities.exceptions.InvalidRequestException
+import com.exactpro.th2.rptdataprovider.entities.filters.FilterPredicate
+import com.exactpro.th2.rptdataprovider.entities.internal.MessageWithMetadata
+import com.exactpro.th2.rptdataprovider.entities.mappers.TimeRelationMapper
+import com.exactpro.th2.rptdataprovider.grpcDirectionToCradle
+import java.time.Instant
+
+data class StreamPointer(
+    val sequence: Long,
+    val streamName: String,
+    val direction: Direction,
+    val hasStarted: Boolean
+)
+
+data class SseMessageSearchRequest(
+    val filterPredicate: FilterPredicate<MessageWithMetadata>,
+    val startTimestamp: Instant?,
+    val stream: List<String>,
+    val searchDirection: TimeRelation,
+    val endTimestamp: Instant?,
+    val resultCountLimit: Int?,
+    val attachedEvents: Boolean,
+    val lookupLimitDays: Int?,
+    val resumeFromIdsList: List<StreamPointer>,
+    val includeProtocols: List<String>?,
+    val excludeProtocols: List<String>?
+) {
+    constructor(
+        parameters: Map<String, List<String>>,
+        filterPredicate: FilterPredicate<MessageWithMetadata>,
+        searchDirection: TimeRelation
+    ) : this(
+        filterPredicate = filterPredicate,
+        startTimestamp = parameters["startTimestamp"]?.firstOrNull()?.let { Instant.ofEpochMilli(it.toLong()) },
+        stream = parameters["stream"] ?: emptyList(),
+        searchDirection = parameters["searchDirection"]?.firstOrNull()?.let { TimeRelationMapper.fromHttpString(it) }
+            ?: searchDirection,
+        endTimestamp = parameters["endTimestamp"]?.firstOrNull()?.let { Instant.ofEpochMilli(it.toLong()) },
+
+        //FIXME: negative value is used to mark a stream that has not yet started. This needs to be replaced with an explicit flag
+        resumeFromIdsList = parameters["messageId"]
+            ?.map {
+                StoredMessageId.fromString(it).let { id ->
+                    StreamPointer(
+                        id.index, id.streamName, id.direction, id.index > 0
+                    )
+                }
+            }
+            ?: emptyList(),
+
+        resultCountLimit = parameters["resultCountLimit"]?.firstOrNull()?.toInt(),
+        attachedEvents = parameters["attachedEvents"]?.firstOrNull()?.toBoolean() ?: false,
+        lookupLimitDays = parameters["lookupLimitDays"]?.firstOrNull()?.toInt(),
+
+        includeProtocols = parameters["includeProtocols"],
+        excludeProtocols = parameters["excludeProtocols"]
+    )
+
+    constructor(
+        request: MessageSearchRequest,
+        filterPredicate: FilterPredicate<MessageWithMetadata>,
+        searchDirection: TimeRelation
+    ) : this(
+        filterPredicate = filterPredicate,
+        startTimestamp = if (request.hasStartTimestamp())
+            request.startTimestamp.let {
+                Instant.ofEpochSecond(it.seconds, it.nanos.toLong())
+            } else null,
+
+        stream = if (request.hasStream()) {
+            request.stream.listStringList
+        } else emptyList<String>(),
+
+        searchDirection = request.searchDirection.let {
+            when (it) {
+                PREVIOUS -> TimeRelation.BEFORE
+                else -> searchDirection
+            }
+        },
+
+        endTimestamp = if (request.hasEndTimestamp())
+            request.endTimestamp.let {
+                Instant.ofEpochSecond(it.seconds, it.nanos.toLong())
+            } else null,
+
+        resultCountLimit = if (request.hasResultCountLimit()) {
+            request.resultCountLimit.value
+        } else null,
+
+
+        //FIXME: negative value is used to mark a stream that has not yet started. This needs to be replaced with an explicit flag
+        resumeFromIdsList = if (request.messageIdList.isNotEmpty()) {
+            request.messageIdList.map {
+                StreamPointer(
+                    it.sequence, it.connectionId.sessionAlias, grpcDirectionToCradle(it.direction), it.sequence > 0
+                )
+            }
+        } else emptyList(),
+
+        attachedEvents = false,
+
+        lookupLimitDays = null,
+
+        includeProtocols = null,
+
+        excludeProtocols = null
+    )
+
+    constructor(parameters: Map<String, List<String>>, filterPredicate: FilterPredicate<MessageWithMetadata>) : this(
+        parameters = parameters,
+        filterPredicate = filterPredicate,
+        searchDirection = TimeRelation.AFTER
+    )
+
+    constructor(request: MessageSearchRequest, filterPredicate: FilterPredicate<MessageWithMetadata>) : this(
+        request = request,
+        filterPredicate = filterPredicate,
+        searchDirection = TimeRelation.AFTER
+    )
+
+    private fun checkEndTimestamp() {
+        if (endTimestamp == null || startTimestamp == null) return
+
+        if (searchDirection == TimeRelation.AFTER) {
+            if (startTimestamp.isAfter(endTimestamp))
+                throw InvalidRequestException("startTimestamp: $startTimestamp > endTimestamp: $endTimestamp")
+        } else {
+            if (startTimestamp.isBefore(endTimestamp))
+                throw InvalidRequestException("startTimestamp: $startTimestamp < endTimestamp: $endTimestamp")
+        }
+    }
+
+    private fun checkStartPoint() {
+        if (startTimestamp == null && resumeFromIdsList.isEmpty())
+            throw InvalidRequestException("One of the 'startTimestamp' or 'messageId' must not be null")
+    }
+
+    private fun checkStreamList() {
+        if (stream.isEmpty()) {
+            throw InvalidRequestException("Streams list can not be empty")
+        }
+    }
+
+    private fun checkTimestampAndId() {
+        if (startTimestamp != null && resumeFromIdsList.isNotEmpty())
+            throw InvalidRequestException("You cannot specify resume Id and start timestamp at the same time")
+    }
+
+    private fun checkResumeIds() {
+        if (resumeFromIdsList.size > 1)
+            throw InvalidRequestException("you cannot specify more than one id")
+    }
+
+    private fun checkIdForStreams() {
+        if (resumeFromIdsList.isEmpty()) return
+
+        val mapStreams = stream.associateWith { mutableListOf<StreamPointer>() }
+        resumeFromIdsList.forEach { mapStreams[it.streamName]?.add(it) }
+        mapStreams.forEach {
+            val messageDirectionList = it.value.map { streamPointer -> streamPointer.direction }
+
+            if (!messageDirectionList.containsAll(Direction.values().toList())) {
+                throw InvalidRequestException("ResumeId was not passed for the stream: ${it.key}")
+            } else if (messageDirectionList.size > 2) {
+                throw InvalidRequestException("Stream ${it.key} has more than two id")
+            }
+        }
+    }
+
+    fun checkIdsRequest() {
+        checkStartPoint()
+        checkEndTimestamp()
+        checkStreamList()
+        checkTimestampAndId()
+        checkResumeIds()
+    }
+
+    fun checkRequest() {
+        checkStartPoint()
+        checkEndTimestamp()
+        checkStreamList()
+        checkIdForStreams()
+    }
+}
+