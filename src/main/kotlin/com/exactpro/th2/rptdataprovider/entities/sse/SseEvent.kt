--- conflicted
+++ resolved
@@ -1,192 +1,164 @@
-/*******************************************************************************
- * Copyright 2020-2021 Exactpro (Exactpro Systems Limited)
- *
- * Licensed under the Apache License, Version 2.0 (the "License");
- * you may not use this file except in compliance with the License.
- * You may obtain a copy of the License at
- *
- *     http://www.apache.org/licenses/LICENSE-2.0
- *
- * Unless required by applicable law or agreed to in writing, software
- * distributed under the License is distributed on an "AS IS" BASIS,
- * WITHOUT WARRANTIES OR CONDITIONS OF ANY KIND, either express or implied.
- * See the License for the specific language governing permissions and
- * limitations under the License.
- ******************************************************************************/
-
-package com.exactpro.th2.rptdataprovider.entities.sse
-
-import com.exactpro.cradle.messages.StoredMessageId
-import com.exactpro.th2.rptdataprovider.asStringSuspend
-import com.exactpro.th2.rptdataprovider.entities.internal.PipelineKeepAlive
-import com.exactpro.th2.rptdataprovider.entities.internal.ProviderEventId
-import com.exactpro.th2.rptdataprovider.entities.responses.*
-import com.fasterxml.jackson.annotation.JsonIgnore
-import com.fasterxml.jackson.databind.ObjectMapper
-import io.ktor.util.*
-import java.time.Instant
-import java.util.concurrent.atomic.AtomicLong
-
-
-enum class EventType {
-    MESSAGE, EVENT, CLOSE, ERROR, KEEP_ALIVE, MESSAGE_IDS, PIPELINE_STATUS, EVENT_STREAM_POINTER;
-
-    override fun toString(): String {
-        return super.toString().toLowerCase()
-    }
-}
-
-abstract class LastScannedObjectInfo(
-    @JsonIgnore protected open var instantTimestamp: Instant? = null,
-    open var scanCounter: Long = 0
-) {
-
-    val timestamp: Long
-        get() = instantTimestamp?.toEpochMilli() ?: 0
-
-    fun update(lastTimestamp: Instant) {
-        instantTimestamp = lastTimestamp
-    }
-
-}
-
-class LastScannedMessageInfo(
-    @JsonIgnore var messageId: StoredMessageId? = null,
-    timestamp: Instant? = null,
-    scanCounter: Long = 0
-) : LastScannedObjectInfo(timestamp, scanCounter) {
-
-    val id: String
-        get() = messageId?.toString() ?: ""
-
-    constructor(pipelineStepObject: PipelineKeepAlive) : this(
-        messageId = pipelineStepObject.lastProcessedId,
-        timestamp = pipelineStepObject.lastScannedTime,
-        scanCounter = pipelineStepObject.scannedObjectsCount
-    )
-<<<<<<< HEAD
-
-    override fun convertToGrpc(): com.exactpro.th2.dataprovider.grpc.LastScannedObjectInfo {
-        return com.exactpro.th2.dataprovider.grpc.LastScannedObjectInfo.newBuilder()
-            .setScanCounter(scanCounter)
-            .also { builder ->
-                instantTimestamp?.let { builder.setTimestamp(it.toTimestamp()) }
-                messageId?.let { builder.setMessageId(it.convertToProto()) }
-            }
-            .build()
-    }
-=======
->>>>>>> bd761949
-}
-
-
-class LastScannedEventInfo(
-    @JsonIgnore var eventId: ProviderEventId? = null,
-    timestamp: Instant? = null,
-    scanCounter: Long = 0
-) : LastScannedObjectInfo(timestamp, scanCounter) {
-
-    val id: String
-        get() = eventId?.toString() ?: ""
-
-
-    fun update(event: BaseEventEntity, scanCnt: AtomicLong) {
-        eventId = event.id
-        instantTimestamp = event.startTimestamp
-        scanCounter = scanCnt.incrementAndGet()
-    }
-<<<<<<< HEAD
-
-    override fun convertToGrpc(): com.exactpro.th2.dataprovider.grpc.LastScannedObjectInfo {
-        return com.exactpro.th2.dataprovider.grpc.LastScannedObjectInfo.newBuilder()
-            .setScanCounter(scanCounter)
-            .also { builder ->
-                instantTimestamp?.let { builder.setTimestamp(it.toTimestamp()) }
-                eventId?.let { builder.setEventId(EventID.newBuilder().setId(id)) }
-            }
-            .build()
-    }
-=======
->>>>>>> bd761949
-}
-
-
-data class ExceptionInfo(val exceptionName: String, val exceptionCause: String)
-
-/**
- * The data class representing a SSE Event that will be sent to the client.
- */
-
-data class SseEvent(val data: String = "empty data", val event: EventType? = null, val metadata: String? = null) {
-    companion object {
-
-        suspend fun build(jacksonMapper: ObjectMapper, event: EventTreeNode, counter: AtomicLong): SseEvent {
-            return SseEvent(
-                jacksonMapper.asStringSuspend(event),
-                EventType.EVENT,
-                counter.incrementAndGet().toString()
-            )
-        }
-
-        suspend fun build(jacksonMapper: ObjectMapper, event: Event, counter: AtomicLong): SseEvent {
-            return SseEvent(
-                jacksonMapper.asStringSuspend(event),
-                EventType.EVENT,
-                counter.incrementAndGet().toString()
-            )
-        }
-
-        suspend fun build(jacksonMapper: ObjectMapper, event: EventStreamPointer): SseEvent {
-            return SseEvent(
-                jacksonMapper.asStringSuspend(event),
-                EventType.EVENT_STREAM_POINTER
-            )
-        }
-
-
-        suspend fun build(jacksonMapper: ObjectMapper, message: HttpMessage, counter: AtomicLong): SseEvent {
-            return SseEvent(
-                jacksonMapper.asStringSuspend(message),
-                EventType.MESSAGE,
-                counter.incrementAndGet().toString()
-            )
-        }
-
-        suspend fun build(
-            jacksonMapper: ObjectMapper,
-            lastScannedObjectInfo: LastScannedObjectInfo,
-            counter: AtomicLong
-        ): SseEvent {
-            return SseEvent(
-                data = jacksonMapper.asStringSuspend(lastScannedObjectInfo),
-                event = EventType.KEEP_ALIVE,
-                metadata = counter.incrementAndGet().toString()
-            )
-        }
-
-        @InternalAPI
-        suspend fun build(jacksonMapper: ObjectMapper, e: Exception): SseEvent {
-            return SseEvent(
-                jacksonMapper.asStringSuspend(ExceptionInfo(e.javaClass.name, e.rootCause?.message ?: e.toString())),
-                event = EventType.ERROR
-            )
-        }
-
-        suspend fun build(jacksonMapper: ObjectMapper, streamsInfo: List<MessageStreamPointer>): SseEvent {
-            return SseEvent(
-                jacksonMapper.asStringSuspend(
-                    mapOf(
-<<<<<<< HEAD
-                        "messageIds" to streamsInfo
-=======
-                        "messageIds" to streamsInfo.associate { it.messageStream.toString() to it.lastId?.toString() }
->>>>>>> bd761949
-                    )
-                ),
-                event = EventType.MESSAGE_IDS
-            )
-        }
-    }
-}
-
-
+/*******************************************************************************
+ * Copyright 2020-2021 Exactpro (Exactpro Systems Limited)
+ *
+ * Licensed under the Apache License, Version 2.0 (the "License");
+ * you may not use this file except in compliance with the License.
+ * You may obtain a copy of the License at
+ *
+ *     http://www.apache.org/licenses/LICENSE-2.0
+ *
+ * Unless required by applicable law or agreed to in writing, software
+ * distributed under the License is distributed on an "AS IS" BASIS,
+ * WITHOUT WARRANTIES OR CONDITIONS OF ANY KIND, either express or implied.
+ * See the License for the specific language governing permissions and
+ * limitations under the License.
+ ******************************************************************************/
+
+package com.exactpro.th2.rptdataprovider.entities.sse
+
+import com.exactpro.cradle.messages.StoredMessageId
+import com.exactpro.th2.rptdataprovider.asStringSuspend
+import com.exactpro.th2.rptdataprovider.entities.internal.PipelineKeepAlive
+import com.exactpro.th2.rptdataprovider.entities.internal.ProviderEventId
+import com.exactpro.th2.rptdataprovider.entities.responses.*
+import com.fasterxml.jackson.annotation.JsonIgnore
+import com.fasterxml.jackson.databind.ObjectMapper
+import io.ktor.util.*
+import java.time.Instant
+import java.util.concurrent.atomic.AtomicLong
+
+
+enum class EventType {
+    MESSAGE, EVENT, CLOSE, ERROR, KEEP_ALIVE, MESSAGE_IDS, EVENT_STREAM_POINTER;
+
+    override fun toString(): String {
+        return super.toString().toLowerCase()
+    }
+}
+
+abstract class LastScannedObjectInfo(
+    @JsonIgnore protected open var instantTimestamp: Instant? = null,
+    open var scanCounter: Long = 0
+) {
+
+    val timestamp: Long
+        get() = instantTimestamp?.toEpochMilli() ?: 0
+
+    fun update(lastTimestamp: Instant) {
+        instantTimestamp = lastTimestamp
+    }
+
+}
+
+class LastScannedMessageInfo(
+    @JsonIgnore var messageId: StoredMessageId? = null,
+    timestamp: Instant? = null,
+    scanCounter: Long = 0
+) : LastScannedObjectInfo(timestamp, scanCounter) {
+
+    val id: String
+        get() = messageId?.toString() ?: ""
+
+    constructor(pipelineStepObject: PipelineKeepAlive) : this(
+        messageId = pipelineStepObject.lastProcessedId,
+        timestamp = pipelineStepObject.lastScannedTime,
+        scanCounter = pipelineStepObject.scannedObjectsCount
+    )
+
+}
+
+
+class LastScannedEventInfo(
+    @JsonIgnore var eventId: ProviderEventId? = null,
+    timestamp: Instant? = null,
+    scanCounter: Long = 0
+) : LastScannedObjectInfo(timestamp, scanCounter) {
+
+    val id: String
+        get() = eventId?.toString() ?: ""
+
+
+    fun update(event: BaseEventEntity, scanCnt: AtomicLong) {
+        eventId = event.id
+        instantTimestamp = event.startTimestamp
+        scanCounter = scanCnt.incrementAndGet()
+    }
+
+}
+
+
+data class ExceptionInfo(val exceptionName: String, val exceptionCause: String)
+
+/**
+ * The data class representing a SSE Event that will be sent to the client.
+ */
+
+data class SseEvent(val data: String = "empty data", val event: EventType? = null, val metadata: String? = null) {
+    companion object {
+
+        suspend fun build(jacksonMapper: ObjectMapper, event: EventTreeNode, counter: AtomicLong): SseEvent {
+            return SseEvent(
+                jacksonMapper.asStringSuspend(event),
+                EventType.EVENT,
+                counter.incrementAndGet().toString()
+            )
+        }
+
+        suspend fun build(jacksonMapper: ObjectMapper, event: Event, counter: AtomicLong): SseEvent {
+            return SseEvent(
+                jacksonMapper.asStringSuspend(event),
+                EventType.EVENT,
+                counter.incrementAndGet().toString()
+            )
+        }
+
+        suspend fun build(jacksonMapper: ObjectMapper, event: EventStreamPointer): SseEvent {
+            return SseEvent(
+                jacksonMapper.asStringSuspend(event),
+                EventType.EVENT_STREAM_POINTER
+            )
+        }
+
+
+        suspend fun build(jacksonMapper: ObjectMapper, message: HttpMessage, counter: AtomicLong): SseEvent {
+            return SseEvent(
+                jacksonMapper.asStringSuspend(message),
+                EventType.MESSAGE,
+                counter.incrementAndGet().toString()
+            )
+        }
+
+        suspend fun build(
+            jacksonMapper: ObjectMapper,
+            lastScannedObjectInfo: LastScannedObjectInfo,
+            counter: AtomicLong
+        ): SseEvent {
+            return SseEvent(
+                data = jacksonMapper.asStringSuspend(lastScannedObjectInfo),
+                event = EventType.KEEP_ALIVE,
+                metadata = counter.incrementAndGet().toString()
+            )
+        }
+
+        @InternalAPI
+        suspend fun build(jacksonMapper: ObjectMapper, e: Exception): SseEvent {
+            return SseEvent(
+                jacksonMapper.asStringSuspend(ExceptionInfo(e.javaClass.name, e.rootCause?.message ?: e.toString())),
+                event = EventType.ERROR
+            )
+        }
+
+        suspend fun build(jacksonMapper: ObjectMapper, streamsInfo: List<MessageStreamPointer>): SseEvent {
+            return SseEvent(
+                jacksonMapper.asStringSuspend(
+                    mapOf(
+                        "messageIds" to streamsInfo.associateBy { it.messageStream.toString() }
+                    )
+                ),
+                event = EventType.MESSAGE_IDS
+            )
+        }
+    }
+}
+
+