﻿/*******************************************************************************
 * Copyright 2021-2021 Exactpro (Exactpro Systems Limited)
 *
 * Licensed under the Apache License, Version 2.0 (the "License");
 * you may not use this file except in compliance with the License.
 * You may obtain a copy of the License at
 *
 *     http://www.apache.org/licenses/LICENSE-2.0
 *
 * Unless required by applicable law or agreed to in writing, software
 * distributed under the License is distributed on an "AS IS" BASIS,
 * WITHOUT WARRANTIES OR CONDITIONS OF ANY KIND, either express or implied.
 * See the License for the specific language governing permissions and
 * limitations under the License.
 ******************************************************************************/

package com.exactpro.th2.rptdataprovider.entities.internal

import com.exactpro.cradle.messages.StoredMessageId
import com.exactpro.th2.rptdataprovider.entities.responses.MessageBatchWrapper
import com.exactpro.th2.rptdataprovider.entities.responses.StoredMessageBatchWrapper
import com.exactpro.th2.rptdataprovider.services.rabbitmq.CodecBatchRequest
import com.exactpro.th2.rptdataprovider.services.rabbitmq.CodecBatchResponse
import java.time.Instant
import kotlin.math.max

class PipelineStepsInfo {
    var startExtract: Long = 0
    var endExtract: Long = 0
    var startConvert: Long = 0
    var endConvert: Long = 0
    var startParseMessage: Long = 0
    var endParseMessage: Long = 0
    var codecResponse: Long = 0
    var startFilter: Long = 0
    var endFilter: Long = 0

    var buildMessage: Long = 0
    var serializingTime: Long = 0

    fun extractTime() = endExtract - startExtract

    fun convertTime() = endConvert - startConvert

    fun decodeCodecResponse() = max(codecResponse - startParseMessage, 0)

    fun decodeTimeAll() = endParseMessage - startParseMessage

    fun filterTime() = endFilter - startFilter
}


interface PipelineStepObject {
    val streamEmpty: Boolean
    val lastProcessedId: StoredMessageId?
    val lastScannedTime: Instant
    val info: PipelineStepsInfo
}

<<<<<<< HEAD

data class EmptyPipelineObject(
=======
data class StreamEndObject(
    override val streamEmpty: Boolean,
    override val lastProcessedId: StoredMessageId?,
    override val lastScannedTime: Instant,
    override val info: PipelineStepsInfo = PipelineStepsInfo()
) : PipelineStepObject


// FIXME: restore "data class" declaration
class EmptyPipelineObject(
>>>>>>> bd761949
    override val streamEmpty: Boolean,
    override val lastProcessedId: StoredMessageId?,
    override val lastScannedTime: Instant,
    override val info: PipelineStepsInfo = PipelineStepsInfo()
) : PipelineStepObject {
    constructor(pipelineStepObject: PipelineStepObject) : this(
        pipelineStepObject.streamEmpty,
        pipelineStepObject.lastProcessedId,
        pipelineStepObject.lastScannedTime
    )
}

<<<<<<< HEAD
data class PipelineRawBatchData(
=======

data class PipelineKeepAlive(
    override val streamEmpty: Boolean,
    override val lastProcessedId: StoredMessageId?,
    override val lastScannedTime: Instant,
    val scannedObjectsCount: Long,
    override val info: PipelineStepsInfo = PipelineStepsInfo()
) : PipelineStepObject {

    constructor(pipelineStepObject: PipelineStepObject, scannedObjectsCount: Long) : this(
        pipelineStepObject.streamEmpty,
        pipelineStepObject.lastProcessedId,
        pipelineStepObject.lastScannedTime,
        scannedObjectsCount
    )
}


data class PipelineRawBatch(
>>>>>>> bd761949
    override val streamEmpty: Boolean,
    override val lastProcessedId: StoredMessageId?,
    override val lastScannedTime: Instant,
    val storedBatchWrapper: StoredMessageBatchWrapper,
    override val info: PipelineStepsInfo = PipelineStepsInfo()
) : PipelineStepObject


data class PipelineCodecRequest(
    override val streamEmpty: Boolean,
    override val lastProcessedId: StoredMessageId?,
    override val lastScannedTime: Instant,
    val storedBatchWrapper: MessageBatchWrapper,
    val codecRequest: CodecBatchRequest,
    override val info: PipelineStepsInfo
) : PipelineStepObject


data class PipelineDecodedBatch(
    override val streamEmpty: Boolean,
    override val lastProcessedId: StoredMessageId?,
    override val lastScannedTime: Instant,
    val storedBatchWrapper: MessageBatchWrapper,
    override val info: PipelineStepsInfo,
    val codecResponse: CodecBatchResponse,
    val imageType: String?
) : PipelineStepObject {
    constructor(
        pipelineMessage: PipelineCodecRequest,
        codecBatchResponse: CodecBatchResponse,
        imageType: String? = null
    ) : this(
        pipelineMessage.streamEmpty,
        pipelineMessage.lastProcessedId,
        pipelineMessage.lastScannedTime,
        pipelineMessage.storedBatchWrapper,
        pipelineMessage.info,
        codecBatchResponse,
        imageType
    )
}


data class PipelineParsedMessage(
    override val streamEmpty: Boolean,
    override val lastProcessedId: StoredMessageId?,
    override val lastScannedTime: Instant,
    override val info: PipelineStepsInfo,
    val payload: Message
) : PipelineStepObject {
    constructor(pipelineStepObject: PipelineStepObject, payload: Message) : this(
        pipelineStepObject.streamEmpty,
        payload.id,
        payload.timestamp,
        pipelineStepObject.info,
        payload
    )
}

data class PipelineFilteredMessage(
    override val streamEmpty: Boolean,
    override val lastProcessedId: StoredMessageId?,
    override val lastScannedTime: Instant,
<<<<<<< HEAD
    val payload: FilteredMessageWrapper
) : PipelineStepObject {
    constructor(pipelineStepObject: PipelineStepObject, payload: FilteredMessageWrapper) : this(
        pipelineStepObject.streamEmpty, pipelineStepObject.lastProcessedId, pipelineStepObject.lastScannedTime, payload
=======
    override val info: PipelineStepsInfo,
    val payload: MessageWithMetadata
) : PipelineStepObject {
    constructor(pipelineStepObject: PipelineStepObject, payload: MessageWithMetadata) : this(
        pipelineStepObject.streamEmpty,
        pipelineStepObject.lastProcessedId,
        pipelineStepObject.lastScannedTime,
        pipelineStepObject.info,
        payload
>>>>>>> bd761949
    )
}

data class StreamEndObject(
    override val streamEmpty: Boolean,
    override val lastProcessedId: StoredMessageId?,
    override val lastScannedTime: Instant
) : PipelineStepObject {
    constructor(pipelineStepObject: PipelineStepObject) : this(
        pipelineStepObject.streamEmpty, pipelineStepObject.lastProcessedId, pipelineStepObject.lastScannedTime
    )
}


data class PipelineKeepAlive(
    override val streamEmpty: Boolean,
    override val lastProcessedId: StoredMessageId?,
    override val lastScannedTime: Instant,
    val scannedObjectsCount: Long
) : PipelineStepObject {

    constructor(pipelineStepObject: PipelineStepObject, scannedObjectsCount: Long) : this(
        pipelineStepObject.streamEmpty,
        pipelineStepObject.lastProcessedId,
        pipelineStepObject.lastScannedTime,
        scannedObjectsCount
    )
}
<|MERGE_RESOLUTION|>--- conflicted
+++ resolved
@@ -1,216 +1,175 @@
-﻿/*******************************************************************************
- * Copyright 2021-2021 Exactpro (Exactpro Systems Limited)
- *
- * Licensed under the Apache License, Version 2.0 (the "License");
- * you may not use this file except in compliance with the License.
- * You may obtain a copy of the License at
- *
- *     http://www.apache.org/licenses/LICENSE-2.0
- *
- * Unless required by applicable law or agreed to in writing, software
- * distributed under the License is distributed on an "AS IS" BASIS,
- * WITHOUT WARRANTIES OR CONDITIONS OF ANY KIND, either express or implied.
- * See the License for the specific language governing permissions and
- * limitations under the License.
- ******************************************************************************/
-
-package com.exactpro.th2.rptdataprovider.entities.internal
-
-import com.exactpro.cradle.messages.StoredMessageId
-import com.exactpro.th2.rptdataprovider.entities.responses.MessageBatchWrapper
-import com.exactpro.th2.rptdataprovider.entities.responses.StoredMessageBatchWrapper
-import com.exactpro.th2.rptdataprovider.services.rabbitmq.CodecBatchRequest
-import com.exactpro.th2.rptdataprovider.services.rabbitmq.CodecBatchResponse
-import java.time.Instant
-import kotlin.math.max
-
-class PipelineStepsInfo {
-    var startExtract: Long = 0
-    var endExtract: Long = 0
-    var startConvert: Long = 0
-    var endConvert: Long = 0
-    var startParseMessage: Long = 0
-    var endParseMessage: Long = 0
-    var codecResponse: Long = 0
-    var startFilter: Long = 0
-    var endFilter: Long = 0
-
-    var buildMessage: Long = 0
-    var serializingTime: Long = 0
-
-    fun extractTime() = endExtract - startExtract
-
-    fun convertTime() = endConvert - startConvert
-
-    fun decodeCodecResponse() = max(codecResponse - startParseMessage, 0)
-
-    fun decodeTimeAll() = endParseMessage - startParseMessage
-
-    fun filterTime() = endFilter - startFilter
-}
-
-
-interface PipelineStepObject {
-    val streamEmpty: Boolean
-    val lastProcessedId: StoredMessageId?
-    val lastScannedTime: Instant
-    val info: PipelineStepsInfo
-}
-
-<<<<<<< HEAD
-
-data class EmptyPipelineObject(
-=======
-data class StreamEndObject(
-    override val streamEmpty: Boolean,
-    override val lastProcessedId: StoredMessageId?,
-    override val lastScannedTime: Instant,
-    override val info: PipelineStepsInfo = PipelineStepsInfo()
-) : PipelineStepObject
-
-
-// FIXME: restore "data class" declaration
-class EmptyPipelineObject(
->>>>>>> bd761949
-    override val streamEmpty: Boolean,
-    override val lastProcessedId: StoredMessageId?,
-    override val lastScannedTime: Instant,
-    override val info: PipelineStepsInfo = PipelineStepsInfo()
-) : PipelineStepObject {
-    constructor(pipelineStepObject: PipelineStepObject) : this(
-        pipelineStepObject.streamEmpty,
-        pipelineStepObject.lastProcessedId,
-        pipelineStepObject.lastScannedTime
-    )
-}
-
-<<<<<<< HEAD
-data class PipelineRawBatchData(
-=======
-
-data class PipelineKeepAlive(
-    override val streamEmpty: Boolean,
-    override val lastProcessedId: StoredMessageId?,
-    override val lastScannedTime: Instant,
-    val scannedObjectsCount: Long,
-    override val info: PipelineStepsInfo = PipelineStepsInfo()
-) : PipelineStepObject {
-
-    constructor(pipelineStepObject: PipelineStepObject, scannedObjectsCount: Long) : this(
-        pipelineStepObject.streamEmpty,
-        pipelineStepObject.lastProcessedId,
-        pipelineStepObject.lastScannedTime,
-        scannedObjectsCount
-    )
-}
-
-
-data class PipelineRawBatch(
->>>>>>> bd761949
-    override val streamEmpty: Boolean,
-    override val lastProcessedId: StoredMessageId?,
-    override val lastScannedTime: Instant,
-    val storedBatchWrapper: StoredMessageBatchWrapper,
-    override val info: PipelineStepsInfo = PipelineStepsInfo()
-) : PipelineStepObject
-
-
-data class PipelineCodecRequest(
-    override val streamEmpty: Boolean,
-    override val lastProcessedId: StoredMessageId?,
-    override val lastScannedTime: Instant,
-    val storedBatchWrapper: MessageBatchWrapper,
-    val codecRequest: CodecBatchRequest,
-    override val info: PipelineStepsInfo
-) : PipelineStepObject
-
-
-data class PipelineDecodedBatch(
-    override val streamEmpty: Boolean,
-    override val lastProcessedId: StoredMessageId?,
-    override val lastScannedTime: Instant,
-    val storedBatchWrapper: MessageBatchWrapper,
-    override val info: PipelineStepsInfo,
-    val codecResponse: CodecBatchResponse,
-    val imageType: String?
-) : PipelineStepObject {
-    constructor(
-        pipelineMessage: PipelineCodecRequest,
-        codecBatchResponse: CodecBatchResponse,
-        imageType: String? = null
-    ) : this(
-        pipelineMessage.streamEmpty,
-        pipelineMessage.lastProcessedId,
-        pipelineMessage.lastScannedTime,
-        pipelineMessage.storedBatchWrapper,
-        pipelineMessage.info,
-        codecBatchResponse,
-        imageType
-    )
-}
-
-
-data class PipelineParsedMessage(
-    override val streamEmpty: Boolean,
-    override val lastProcessedId: StoredMessageId?,
-    override val lastScannedTime: Instant,
-    override val info: PipelineStepsInfo,
-    val payload: Message
-) : PipelineStepObject {
-    constructor(pipelineStepObject: PipelineStepObject, payload: Message) : this(
-        pipelineStepObject.streamEmpty,
-        payload.id,
-        payload.timestamp,
-        pipelineStepObject.info,
-        payload
-    )
-}
-
-data class PipelineFilteredMessage(
-    override val streamEmpty: Boolean,
-    override val lastProcessedId: StoredMessageId?,
-    override val lastScannedTime: Instant,
-<<<<<<< HEAD
-    val payload: FilteredMessageWrapper
-) : PipelineStepObject {
-    constructor(pipelineStepObject: PipelineStepObject, payload: FilteredMessageWrapper) : this(
-        pipelineStepObject.streamEmpty, pipelineStepObject.lastProcessedId, pipelineStepObject.lastScannedTime, payload
-=======
-    override val info: PipelineStepsInfo,
-    val payload: MessageWithMetadata
-) : PipelineStepObject {
-    constructor(pipelineStepObject: PipelineStepObject, payload: MessageWithMetadata) : this(
-        pipelineStepObject.streamEmpty,
-        pipelineStepObject.lastProcessedId,
-        pipelineStepObject.lastScannedTime,
-        pipelineStepObject.info,
-        payload
->>>>>>> bd761949
-    )
-}
-
-data class StreamEndObject(
-    override val streamEmpty: Boolean,
-    override val lastProcessedId: StoredMessageId?,
-    override val lastScannedTime: Instant
-) : PipelineStepObject {
-    constructor(pipelineStepObject: PipelineStepObject) : this(
-        pipelineStepObject.streamEmpty, pipelineStepObject.lastProcessedId, pipelineStepObject.lastScannedTime
-    )
-}
-
-
-data class PipelineKeepAlive(
-    override val streamEmpty: Boolean,
-    override val lastProcessedId: StoredMessageId?,
-    override val lastScannedTime: Instant,
-    val scannedObjectsCount: Long
-) : PipelineStepObject {
-
-    constructor(pipelineStepObject: PipelineStepObject, scannedObjectsCount: Long) : this(
-        pipelineStepObject.streamEmpty,
-        pipelineStepObject.lastProcessedId,
-        pipelineStepObject.lastScannedTime,
-        scannedObjectsCount
-    )
-}
+﻿/*******************************************************************************
+ * Copyright 2021-2021 Exactpro (Exactpro Systems Limited)
+ *
+ * Licensed under the Apache License, Version 2.0 (the "License");
+ * you may not use this file except in compliance with the License.
+ * You may obtain a copy of the License at
+ *
+ *     http://www.apache.org/licenses/LICENSE-2.0
+ *
+ * Unless required by applicable law or agreed to in writing, software
+ * distributed under the License is distributed on an "AS IS" BASIS,
+ * WITHOUT WARRANTIES OR CONDITIONS OF ANY KIND, either express or implied.
+ * See the License for the specific language governing permissions and
+ * limitations under the License.
+ ******************************************************************************/
+
+package com.exactpro.th2.rptdataprovider.entities.internal
+
+import com.exactpro.cradle.messages.StoredMessageId
+import com.exactpro.th2.rptdataprovider.entities.responses.MessageBatchWrapper
+import com.exactpro.th2.rptdataprovider.entities.responses.StoredMessageBatchWrapper
+import com.exactpro.th2.rptdataprovider.services.rabbitmq.CodecBatchRequest
+import com.exactpro.th2.rptdataprovider.services.rabbitmq.CodecBatchResponse
+import java.time.Instant
+import kotlin.math.max
+
+class PipelineStepsInfo {
+    var startExtract: Long = 0
+    var endExtract: Long = 0
+    var startConvert: Long = 0
+    var endConvert: Long = 0
+    var startParseMessage: Long = 0
+    var endParseMessage: Long = 0
+    var codecResponse: Long = 0
+    var startFilter: Long = 0
+    var endFilter: Long = 0
+
+    var buildMessage: Long = 0
+    var serializingTime: Long = 0
+
+    fun extractTime() = endExtract - startExtract
+
+    fun convertTime() = endConvert - startConvert
+
+    fun decodeCodecResponse() = max(codecResponse - startParseMessage, 0)
+
+    fun decodeTimeAll() = endParseMessage - startParseMessage
+
+    fun filterTime() = endFilter - startFilter
+}
+
+
+interface PipelineStepObject {
+    val streamEmpty: Boolean
+    val lastProcessedId: StoredMessageId?
+    val lastScannedTime: Instant
+    val info: PipelineStepsInfo
+}
+
+
+data class StreamEndObject(
+    override val streamEmpty: Boolean,
+    override val lastProcessedId: StoredMessageId?,
+    override val lastScannedTime: Instant,
+    override val info: PipelineStepsInfo = PipelineStepsInfo()
+) : PipelineStepObject
+
+
+
+data class EmptyPipelineObject(
+    override val streamEmpty: Boolean,
+    override val lastProcessedId: StoredMessageId?,
+    override val lastScannedTime: Instant,
+    override val info: PipelineStepsInfo = PipelineStepsInfo()
+) : PipelineStepObject {
+    constructor(pipelineStepObject: PipelineStepObject) : this(
+        pipelineStepObject.streamEmpty,
+        pipelineStepObject.lastProcessedId,
+        pipelineStepObject.lastScannedTime
+    )
+}
+
+
+data class PipelineKeepAlive(
+    override val streamEmpty: Boolean,
+    override val lastProcessedId: StoredMessageId?,
+    override val lastScannedTime: Instant,
+    val scannedObjectsCount: Long,
+    override val info: PipelineStepsInfo = PipelineStepsInfo()
+) : PipelineStepObject {
+
+    constructor(pipelineStepObject: PipelineStepObject, scannedObjectsCount: Long) : this(
+        pipelineStepObject.streamEmpty,
+        pipelineStepObject.lastProcessedId,
+        pipelineStepObject.lastScannedTime,
+        scannedObjectsCount
+    )
+}
+
+
+data class PipelineRawBatchData(
+    override val streamEmpty: Boolean,
+    override val lastProcessedId: StoredMessageId?,
+    override val lastScannedTime: Instant,
+    val storedBatchWrapper: StoredMessageBatchWrapper,
+    override val info: PipelineStepsInfo = PipelineStepsInfo()
+) : PipelineStepObject
+
+
+data class PipelineCodecRequest(
+    override val streamEmpty: Boolean,
+    override val lastProcessedId: StoredMessageId?,
+    override val lastScannedTime: Instant,
+    val storedBatchWrapper: MessageBatchWrapper,
+    val codecRequest: CodecBatchRequest,
+    override val info: PipelineStepsInfo
+) : PipelineStepObject
+
+
+data class PipelineDecodedBatch(
+    override val streamEmpty: Boolean,
+    override val lastProcessedId: StoredMessageId?,
+    override val lastScannedTime: Instant,
+    val storedBatchWrapper: MessageBatchWrapper,
+    override val info: PipelineStepsInfo,
+    val codecResponse: CodecBatchResponse,
+    val imageType: String?
+) : PipelineStepObject {
+    constructor(
+        pipelineMessage: PipelineCodecRequest,
+        codecBatchResponse: CodecBatchResponse,
+        imageType: String? = null
+    ) : this(
+        pipelineMessage.streamEmpty,
+        pipelineMessage.lastProcessedId,
+        pipelineMessage.lastScannedTime,
+        pipelineMessage.storedBatchWrapper,
+        pipelineMessage.info,
+        codecBatchResponse,
+        imageType
+    )
+}
+
+
+data class PipelineParsedMessage(
+    override val streamEmpty: Boolean,
+    override val lastProcessedId: StoredMessageId?,
+    override val lastScannedTime: Instant,
+    override val info: PipelineStepsInfo,
+    val payload: Message
+) : PipelineStepObject {
+    constructor(pipelineStepObject: PipelineStepObject, payload: Message) : this(
+        pipelineStepObject.streamEmpty,
+        payload.id,
+        payload.timestamp,
+        pipelineStepObject.info,
+        payload
+    )
+}
+
+data class PipelineFilteredMessage(
+    override val streamEmpty: Boolean,
+    override val lastProcessedId: StoredMessageId?,
+    override val lastScannedTime: Instant,
+    override val info: PipelineStepsInfo,
+    val payload: FilteredMessageWrapper
+) : PipelineStepObject {
+    constructor(pipelineStepObject: PipelineStepObject, payload: FilteredMessageWrapper) : this(
+        pipelineStepObject.streamEmpty,
+        pipelineStepObject.lastProcessedId,
+        pipelineStepObject.lastScannedTime,
+        pipelineStepObject.info,
+        payload
+    )
+}