/*******************************************************************************
 * Copyright 2020-2021 Exactpro (Exactpro Systems Limited)
 *
 * Licensed under the Apache License, Version 2.0 (the "License");
 * you may not use this file except in compliance with the License.
 * You may obtain a copy of the License at
 *
 *     http://www.apache.org/licenses/LICENSE-2.0
 *
 * Unless required by applicable law or agreed to in writing, software
 * distributed under the License is distributed on an "AS IS" BASIS,
 * WITHOUT WARRANTIES OR CONDITIONS OF ANY KIND, either express or implied.
 * See the License for the specific language governing permissions and
 * limitations under the License.
 ******************************************************************************/

package com.exactpro.th2.rptdataprovider.entities.filters.info

<<<<<<< HEAD
=======
import com.exactpro.th2.dataprovider.grpc.FilterInfoResponse
>>>>>>> 1fd8279e
import com.exactpro.th2.dataprovider.grpc.FilterName
import com.fasterxml.jackson.annotation.JsonFormat
import com.fasterxml.jackson.annotation.JsonIgnore

@JsonFormat(shape = JsonFormat.Shape.OBJECT)
enum class FilterParameterType(
    val value: String,
    @JsonIgnore
    private val grpcType: com.exactpro.th2.dataprovider.grpc.FilterParameterType
) {
    NUMBER("number", com.exactpro.th2.dataprovider.grpc.FilterParameterType.NUMBER),
    BOOLEAN("boolean", com.exactpro.th2.dataprovider.grpc.FilterParameterType.BOOLEAN),
    STRING("string", com.exactpro.th2.dataprovider.grpc.FilterParameterType.STRING),
    STRING_LIST("string[]", com.exactpro.th2.dataprovider.grpc.FilterParameterType.STRING_LIST);

    override fun toString(): String {
        return value
    }

    @JsonIgnore
    fun toProto(): com.exactpro.th2.dataprovider.grpc.FilterParameterType {
        return grpcType
    }
}

enum class FilterSpecialType {
    ORDINARY, NEED_BODY, NEED_ATTACHED_MESSAGES,
    NEED_ATTACHED_EVENTS, NEED_JSON_BODY, NEED_BODY_BASE64;
}


data class Parameter(val name: String, val type: FilterParameterType, val defaultValue: Any?, val hint: String?) {

    private fun convertAnyToProto(): com.google.protobuf.Any? {
        return defaultValue?.let {
            val message = when (type) {
                FilterParameterType.NUMBER -> com.google.protobuf.Int64Value.newBuilder().setValue(it as Long)
                FilterParameterType.BOOLEAN -> com.google.protobuf.BoolValue.newBuilder()
                    .setValue(it as Boolean)
                FilterParameterType.STRING -> com.google.protobuf.StringValue.newBuilder()
                    .setValue(it as String)
                FilterParameterType.STRING_LIST -> com.google.protobuf.StringValue.newBuilder()
<<<<<<< HEAD
                    .setValue(it.toString())
=======
                    .setValue(it as String)
>>>>>>> 1fd8279e
            }.build()
            com.google.protobuf.Any.pack(message)
        }
    }

<<<<<<< HEAD
    fun convertToProto(): com.exactpro.th2.dataprovider.grpc.FilterParameter {
=======
    fun convertToProto(): com.exactpro.th2.dataprovider.grpc.FilterParameter  {
>>>>>>> 1fd8279e
        return com.exactpro.th2.dataprovider.grpc.FilterParameter.newBuilder()
            .setName(name)
            .setType(type.toProto())
            .also { builder ->
                convertAnyToProto()?.let { builder.setDefaultValue(it) }
                hint?.let { builder.setHint(it) }
            }.build()
    }
}

data class FilterInfo(
    val name: String,
    val hint: String?,
    val parameters: List<Parameter>,
    @JsonIgnore
    val filterSpecialType: FilterSpecialType = FilterSpecialType.ORDINARY
) {
<<<<<<< HEAD
    fun convertToProto(): com.exactpro.th2.dataprovider.grpc.FilterInfoResponse {
        return com.exactpro.th2.dataprovider.grpc.FilterInfoResponse.newBuilder()
=======
    fun convertToProto(): FilterInfoResponse {
        return FilterInfoResponse.newBuilder()
>>>>>>> 1fd8279e
            .setName(FilterName.newBuilder().setName(name))
            .addAllParameter(parameters.map { it.convertToProto() })
            .also { builder ->
                hint?.let { builder.setHint(it) }
            }.build()
    }
}
<|MERGE_RESOLUTION|>--- conflicted
+++ resolved
@@ -1,110 +1,94 @@
-/*******************************************************************************
- * Copyright 2020-2021 Exactpro (Exactpro Systems Limited)
- *
- * Licensed under the Apache License, Version 2.0 (the "License");
- * you may not use this file except in compliance with the License.
- * You may obtain a copy of the License at
- *
- *     http://www.apache.org/licenses/LICENSE-2.0
- *
- * Unless required by applicable law or agreed to in writing, software
- * distributed under the License is distributed on an "AS IS" BASIS,
- * WITHOUT WARRANTIES OR CONDITIONS OF ANY KIND, either express or implied.
- * See the License for the specific language governing permissions and
- * limitations under the License.
- ******************************************************************************/
-
-package com.exactpro.th2.rptdataprovider.entities.filters.info
-
-<<<<<<< HEAD
-=======
-import com.exactpro.th2.dataprovider.grpc.FilterInfoResponse
->>>>>>> 1fd8279e
-import com.exactpro.th2.dataprovider.grpc.FilterName
-import com.fasterxml.jackson.annotation.JsonFormat
-import com.fasterxml.jackson.annotation.JsonIgnore
-
-@JsonFormat(shape = JsonFormat.Shape.OBJECT)
-enum class FilterParameterType(
-    val value: String,
-    @JsonIgnore
-    private val grpcType: com.exactpro.th2.dataprovider.grpc.FilterParameterType
-) {
-    NUMBER("number", com.exactpro.th2.dataprovider.grpc.FilterParameterType.NUMBER),
-    BOOLEAN("boolean", com.exactpro.th2.dataprovider.grpc.FilterParameterType.BOOLEAN),
-    STRING("string", com.exactpro.th2.dataprovider.grpc.FilterParameterType.STRING),
-    STRING_LIST("string[]", com.exactpro.th2.dataprovider.grpc.FilterParameterType.STRING_LIST);
-
-    override fun toString(): String {
-        return value
-    }
-
-    @JsonIgnore
-    fun toProto(): com.exactpro.th2.dataprovider.grpc.FilterParameterType {
-        return grpcType
-    }
-}
-
-enum class FilterSpecialType {
-    ORDINARY, NEED_BODY, NEED_ATTACHED_MESSAGES,
-    NEED_ATTACHED_EVENTS, NEED_JSON_BODY, NEED_BODY_BASE64;
-}
-
-
-data class Parameter(val name: String, val type: FilterParameterType, val defaultValue: Any?, val hint: String?) {
-
-    private fun convertAnyToProto(): com.google.protobuf.Any? {
-        return defaultValue?.let {
-            val message = when (type) {
-                FilterParameterType.NUMBER -> com.google.protobuf.Int64Value.newBuilder().setValue(it as Long)
-                FilterParameterType.BOOLEAN -> com.google.protobuf.BoolValue.newBuilder()
-                    .setValue(it as Boolean)
-                FilterParameterType.STRING -> com.google.protobuf.StringValue.newBuilder()
-                    .setValue(it as String)
-                FilterParameterType.STRING_LIST -> com.google.protobuf.StringValue.newBuilder()
-<<<<<<< HEAD
-                    .setValue(it.toString())
-=======
-                    .setValue(it as String)
->>>>>>> 1fd8279e
-            }.build()
-            com.google.protobuf.Any.pack(message)
-        }
-    }
-
-<<<<<<< HEAD
-    fun convertToProto(): com.exactpro.th2.dataprovider.grpc.FilterParameter {
-=======
-    fun convertToProto(): com.exactpro.th2.dataprovider.grpc.FilterParameter  {
->>>>>>> 1fd8279e
-        return com.exactpro.th2.dataprovider.grpc.FilterParameter.newBuilder()
-            .setName(name)
-            .setType(type.toProto())
-            .also { builder ->
-                convertAnyToProto()?.let { builder.setDefaultValue(it) }
-                hint?.let { builder.setHint(it) }
-            }.build()
-    }
-}
-
-data class FilterInfo(
-    val name: String,
-    val hint: String?,
-    val parameters: List<Parameter>,
-    @JsonIgnore
-    val filterSpecialType: FilterSpecialType = FilterSpecialType.ORDINARY
-) {
-<<<<<<< HEAD
-    fun convertToProto(): com.exactpro.th2.dataprovider.grpc.FilterInfoResponse {
-        return com.exactpro.th2.dataprovider.grpc.FilterInfoResponse.newBuilder()
-=======
-    fun convertToProto(): FilterInfoResponse {
-        return FilterInfoResponse.newBuilder()
->>>>>>> 1fd8279e
-            .setName(FilterName.newBuilder().setName(name))
-            .addAllParameter(parameters.map { it.convertToProto() })
-            .also { builder ->
-                hint?.let { builder.setHint(it) }
-            }.build()
-    }
-}
+/*******************************************************************************
+ * Copyright 2020-2021 Exactpro (Exactpro Systems Limited)
+ *
+ * Licensed under the Apache License, Version 2.0 (the "License");
+ * you may not use this file except in compliance with the License.
+ * You may obtain a copy of the License at
+ *
+ *     http://www.apache.org/licenses/LICENSE-2.0
+ *
+ * Unless required by applicable law or agreed to in writing, software
+ * distributed under the License is distributed on an "AS IS" BASIS,
+ * WITHOUT WARRANTIES OR CONDITIONS OF ANY KIND, either express or implied.
+ * See the License for the specific language governing permissions and
+ * limitations under the License.
+ ******************************************************************************/
+
+package com.exactpro.th2.rptdataprovider.entities.filters.info
+
+import com.exactpro.th2.dataprovider.grpc.FilterInfoResponse
+import com.exactpro.th2.dataprovider.grpc.FilterName
+import com.fasterxml.jackson.annotation.JsonFormat
+import com.fasterxml.jackson.annotation.JsonIgnore
+
+@JsonFormat(shape = JsonFormat.Shape.OBJECT)
+enum class FilterParameterType(
+    val value: String,
+    @JsonIgnore
+    private val grpcType: com.exactpro.th2.dataprovider.grpc.FilterParameterType
+) {
+    NUMBER("number", com.exactpro.th2.dataprovider.grpc.FilterParameterType.NUMBER),
+    BOOLEAN("boolean", com.exactpro.th2.dataprovider.grpc.FilterParameterType.BOOLEAN),
+    STRING("string", com.exactpro.th2.dataprovider.grpc.FilterParameterType.STRING),
+    STRING_LIST("string[]", com.exactpro.th2.dataprovider.grpc.FilterParameterType.STRING_LIST);
+
+    override fun toString(): String {
+        return value
+    }
+
+    @JsonIgnore
+    fun toProto(): com.exactpro.th2.dataprovider.grpc.FilterParameterType {
+        return grpcType
+    }
+}
+
+enum class FilterSpecialType {
+    ORDINARY, NEED_BODY, NEED_ATTACHED_MESSAGES,
+    NEED_ATTACHED_EVENTS, NEED_JSON_BODY, NEED_BODY_BASE64;
+}
+
+
+data class Parameter(val name: String, val type: FilterParameterType, val defaultValue: Any?, val hint: String?) {
+
+    private fun convertAnyToProto(): com.google.protobuf.Any? {
+        return defaultValue?.let {
+            val message = when (type) {
+                FilterParameterType.NUMBER -> com.google.protobuf.Int64Value.newBuilder().setValue(it as Long)
+                FilterParameterType.BOOLEAN -> com.google.protobuf.BoolValue.newBuilder()
+                    .setValue(it as Boolean)
+                FilterParameterType.STRING -> com.google.protobuf.StringValue.newBuilder()
+                    .setValue(it as String)
+                FilterParameterType.STRING_LIST -> com.google.protobuf.StringValue.newBuilder()
+                    .setValue(it.toString())
+            }.build()
+            com.google.protobuf.Any.pack(message)
+        }
+    }
+
+    fun convertToProto(): com.exactpro.th2.dataprovider.grpc.FilterParameter {
+        return com.exactpro.th2.dataprovider.grpc.FilterParameter.newBuilder()
+            .setName(name)
+            .setType(type.toProto())
+            .also { builder ->
+                convertAnyToProto()?.let { builder.setDefaultValue(it) }
+                hint?.let { builder.setHint(it) }
+            }.build()
+    }
+}
+
+data class FilterInfo(
+    val name: String,
+    val hint: String?,
+    val parameters: List<Parameter>,
+    @JsonIgnore
+    val filterSpecialType: FilterSpecialType = FilterSpecialType.ORDINARY
+) {
+    fun convertToProto(): FilterInfoResponse {
+        return FilterInfoResponse.newBuilder()
+            .setName(FilterName.newBuilder().setName(name))
+            .addAllParameter(parameters.map { it.convertToProto() })
+            .also { builder ->
+                hint?.let { builder.setHint(it) }
+            }.build()
+    }
+}