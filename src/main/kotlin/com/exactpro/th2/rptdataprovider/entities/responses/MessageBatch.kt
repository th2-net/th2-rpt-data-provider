/*******************************************************************************
 * Copyright 2020-2021 Exactpro (Exactpro Systems Limited)
 *
 * Licensed under the Apache License, Version 2.0 (the "License");
 * you may not use this file except in compliance with the License.
 * You may obtain a copy of the License at
 *
 *     http://www.apache.org/licenses/LICENSE-2.0
 *
 * Unless required by applicable law or agreed to in writing, software
 * distributed under the License is distributed on an "AS IS" BASIS,
 * WITHOUT WARRANTIES OR CONDITIONS OF ANY KIND, either express or implied.
 * See the License for the specific language governing permissions and
 * limitations under the License.
 ******************************************************************************/

package com.exactpro.th2.rptdataprovider.entities.responses

import com.exactpro.cradle.messages.StoredMessage
import com.exactpro.cradle.messages.StoredMessageBatch
import com.exactpro.cradle.messages.StoredMessageBatchId

data class MessageBatchWrapper(
<<<<<<< HEAD
    val fullBatch: StoredMessageBatch,
=======
    val batchId: StoredMessageBatchId,
    val trimmedMessages: Collection<MessageWrapper>
)

data class StoredMessageBatchWrapper(
    val batchId: StoredMessageBatchId,
>>>>>>> 65b0a6c2
    val trimmedMessages: Collection<StoredMessage>
)
<|MERGE_RESOLUTION|>--- conflicted
+++ resolved
@@ -1,35 +1,31 @@
-/*******************************************************************************
- * Copyright 2020-2021 Exactpro (Exactpro Systems Limited)
- *
- * Licensed under the Apache License, Version 2.0 (the "License");
- * you may not use this file except in compliance with the License.
- * You may obtain a copy of the License at
- *
- *     http://www.apache.org/licenses/LICENSE-2.0
- *
- * Unless required by applicable law or agreed to in writing, software
- * distributed under the License is distributed on an "AS IS" BASIS,
- * WITHOUT WARRANTIES OR CONDITIONS OF ANY KIND, either express or implied.
- * See the License for the specific language governing permissions and
- * limitations under the License.
- ******************************************************************************/
-
-package com.exactpro.th2.rptdataprovider.entities.responses
-
-import com.exactpro.cradle.messages.StoredMessage
-import com.exactpro.cradle.messages.StoredMessageBatch
-import com.exactpro.cradle.messages.StoredMessageBatchId
-
-data class MessageBatchWrapper(
-<<<<<<< HEAD
-    val fullBatch: StoredMessageBatch,
-=======
-    val batchId: StoredMessageBatchId,
-    val trimmedMessages: Collection<MessageWrapper>
-)
-
-data class StoredMessageBatchWrapper(
-    val batchId: StoredMessageBatchId,
->>>>>>> 65b0a6c2
-    val trimmedMessages: Collection<StoredMessage>
-)
+/*******************************************************************************
+ * Copyright 2020-2021 Exactpro (Exactpro Systems Limited)
+ *
+ * Licensed under the Apache License, Version 2.0 (the "License");
+ * you may not use this file except in compliance with the License.
+ * You may obtain a copy of the License at
+ *
+ *     http://www.apache.org/licenses/LICENSE-2.0
+ *
+ * Unless required by applicable law or agreed to in writing, software
+ * distributed under the License is distributed on an "AS IS" BASIS,
+ * WITHOUT WARRANTIES OR CONDITIONS OF ANY KIND, either express or implied.
+ * See the License for the specific language governing permissions and
+ * limitations under the License.
+ ******************************************************************************/
+
+package com.exactpro.th2.rptdataprovider.entities.responses
+
+import com.exactpro.cradle.messages.StoredMessage
+import com.exactpro.cradle.messages.StoredMessageBatch
+import com.exactpro.cradle.messages.StoredMessageBatchId
+
+data class MessageBatchWrapper(
+    val batchId: StoredMessageBatchId,
+    val trimmedMessages: Collection<MessageWrapper>
+)
+
+data class StoredMessageBatchWrapper(
+    val batchId: StoredMessageBatchId,
+    val trimmedMessages: Collection<StoredMessage>
+)