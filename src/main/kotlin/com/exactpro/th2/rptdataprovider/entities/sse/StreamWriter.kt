/*******************************************************************************
 * Copyright 2020-2021 Exactpro (Exactpro Systems Limited)
 *
 * Licensed under the Apache License, Version 2.0 (the "License");
 * you may not use this file except in compliance with the License.
 * You may obtain a copy of the License at
 *
 *     http://www.apache.org/licenses/LICENSE-2.0
 *
 * Unless required by applicable law or agreed to in writing, software
 * distributed under the License is distributed on an "AS IS" BASIS,
 * WITHOUT WARRANTIES OR CONDITIONS OF ANY KIND, either express or implied.
 * See the License for the specific language governing permissions and
 * limitations under the License.
 ******************************************************************************/

package com.exactpro.th2.rptdataprovider.entities.sse

<<<<<<< HEAD
import com.exactpro.th2.dataprovider.grpc.*
import com.exactpro.th2.rptdataprovider.entities.internal.MessageWithMetadata
=======
import com.exactpro.th2.dataprovider.grpc.StreamResponse
import com.exactpro.th2.dataprovider.grpc.StreamsInfo
import com.exactpro.th2.rptdataprovider.entities.internal.PipelineFilteredMessage
import com.exactpro.th2.rptdataprovider.entities.internal.PipelineStepsInfo
>>>>>>> 11d2e9f0
import com.exactpro.th2.rptdataprovider.entities.mappers.MessageMapper
import com.exactpro.th2.rptdataprovider.entities.responses.Event
import com.exactpro.th2.rptdataprovider.entities.responses.EventTreeNode
import com.exactpro.th2.rptdataprovider.entities.responses.MessageStreamPointer
import com.exactpro.th2.rptdataprovider.handlers.PipelineStatusSnapshot
import com.fasterxml.jackson.databind.ObjectMapper
import io.grpc.stub.StreamObserver
import io.prometheus.client.Histogram
import kotlinx.coroutines.*
import kotlinx.coroutines.channels.Channel
import mu.KotlinLogging
import java.io.Writer
import java.util.concurrent.Executors
import java.util.concurrent.atomic.AtomicLong
import kotlin.math.roundToInt
import kotlin.system.measureTimeMillis
import kotlin.time.ExperimentalTime
import kotlin.time.measureTimedValue


interface StreamWriter {

    companion object {
        val metric = Histogram.build(
            "th2_message_pipeline_seconds", "Time of message search pipeline steps"
        ).buckets(.005, .01, .025, .05, .075, .1, .25, .5, .75, 1.0, 2.5, 5.0, 7.5, 10.0, 25.0, 50.0, 75.0)
            .labelNames("step_name")
            .register()


        fun setExtract(info: PipelineStepsInfo) {
            metric.labels("extract").observe(info.extractTime().toDouble() / 1000)
        }

        fun setConvert(info: PipelineStepsInfo) {
            metric.labels("convert").observe(info.convertTime().toDouble() / 1000)
        }

        fun setDecodeCodec(info: PipelineStepsInfo) {
            metric.labels("decode_codec").observe(info.decodeCodecResponse().toDouble() / 1000)
        }

        fun setDecodeAll(info: PipelineStepsInfo) {
            metric.labels("decode_all").observe(info.decodeTimeAll().toDouble() / 1000)
        }

        fun setSendToCodecTime(sendingTime: Long) {
            metric.labels("send_to_codec").observe(sendingTime.toDouble() / 1000)
        }

        fun setFilter(info: PipelineStepsInfo) {
            metric.labels("filter").observe(info.filterTime().toDouble() / 1000)
        }

        fun setBuildMessage(info: PipelineStepsInfo) {
            metric.labels("build_message").observe(info.buildMessage.toDouble() / 1000)
        }

        fun setSerializing(info: PipelineStepsInfo) {
            metric.labels("serializing").observe(info.serializingTime.toDouble() / 1000)
        }

        fun setMerging(time: Long) {
            metric.labels("merging").observe(time.toDouble() / 1000)
        }

        fun setSendingTime(sendingTime: Long) {
            metric.labels("sending").observe(sendingTime.toDouble() / 1000)
        }

    }

    suspend fun write(event: EventTreeNode, counter: AtomicLong)

    suspend fun write(message: PipelineFilteredMessage, counter: AtomicLong)

    suspend fun write(event: Event, lastEventId: AtomicLong)

    suspend fun write(streamInfo: List<MessageStreamPointer>)

    suspend fun write(streamInfo: com.exactpro.th2.rptdataprovider.entities.responses.EventStreamPointer)

    suspend fun write(lastScannedObjectInfo: LastScannedObjectInfo, counter: AtomicLong)

    suspend fun write(status: PipelineStatusSnapshot, counter: AtomicLong)

    suspend fun closeWriter()
}

class HttpWriter(private val writer: Writer, private val jacksonMapper: ObjectMapper) : StreamWriter {
    val logger = KotlinLogging.logger { }

    fun eventWrite(event: SseEvent) {
        if (event.event != null) {
            writer.write("event: ${event.event}\n")
        }

        for (dataLine in event.data.lines()) {
            writer.write("data: $dataLine\n")
        }

        if (event.metadata != null) {
            writer.write("id: ${event.metadata}\n")
        }

        writer.write("\n")
        writer.flush()
    }

    override suspend fun write(status: PipelineStatusSnapshot, counter: AtomicLong) {
        eventWrite(SseEvent.build(jacksonMapper, status, counter))
        logger.debug {
            jacksonMapper.writeValueAsString(status)
        }
    }

    override suspend fun write(event: EventTreeNode, counter: AtomicLong) {
        eventWrite(SseEvent.build(jacksonMapper, event, counter))
    }

    @OptIn(ExperimentalTime::class)
    override suspend fun write(message: PipelineFilteredMessage, counter: AtomicLong) {
        val convertedMessage = measureTimedValue {
            MessageMapper.convertToHttpMessage(message.payload)
        }
        message.info.serializingTime = convertedMessage.duration.toLongMilliseconds()
        StreamWriter.setSerializing(message.info)

        val sendingTime = measureTimeMillis {
            eventWrite(SseEvent.build(jacksonMapper, convertedMessage.value, counter))
        }

        StreamWriter.setSendingTime(sendingTime)

    }

    override suspend fun write(lastScannedObjectInfo: LastScannedObjectInfo, counter: AtomicLong) {
        eventWrite(SseEvent.build(jacksonMapper, lastScannedObjectInfo, counter))
    }

    override suspend fun write(streamInfo: List<MessageStreamPointer>) {
        eventWrite(SseEvent.build(jacksonMapper, streamInfo))
    }

    override suspend fun write(streamInfo: com.exactpro.th2.rptdataprovider.entities.responses.EventStreamPointer) {
        eventWrite(SseEvent.build(jacksonMapper, streamInfo))
    }

    override suspend fun write(event: Event, lastEventId: AtomicLong) {
        eventWrite(SseEvent.build(jacksonMapper, event, lastEventId))
    }

    @Suppress("BlockingMethodInNonBlockingContext")
    override suspend fun closeWriter() {
        writer.close()
        logger.debug { "http sse writer has been closed" }
    }
}


@OptIn(ExperimentalTime::class)
abstract class GrpcWriter<T>(
    responseBufferCapacity: Int,
    private val writer: StreamObserver<T>,
    private val jacksonMapper: ObjectMapper,
    private val writerPool: CoroutineScope
) : StreamWriter {
    //FIXME: List<StreamResponse> is a temporary solution to send messages group without merging the content

    // yes, channel of deferred responses is required, since the order is critical
    val responses = Channel<Deferred<T>>(responseBufferCapacity)

    companion object {
//        private const val poolSize = 5

        private val logger = KotlinLogging.logger { }
//
//        val handler = CoroutineExceptionHandler { _, exception ->
//            logger.error(exception) { "GRPC send error" }
//        }
//
//        private val writerPool = CoroutineScope(
//            Executors.newFixedThreadPool(poolSize).asCoroutineDispatcher() + handler
//        )
    }


    init {
        writerPool.launch {
            for (response in responses) {
                val awaited = measureTimedValue {
                    response.await()
                }

                val sendDuration = measureTimeMillis {
                    writer.onNext(awaited.value)
                }

                StreamWriter.setSendingTime(sendDuration)

                logger.trace { "awaited response for ${awaited.duration.inMilliseconds.roundToInt()}ms, sent in ${sendDuration}ms" }
            }
        }
    }

    override suspend fun write(lastScannedObjectInfo: LastScannedObjectInfo, counter: AtomicLong) {}

    override suspend fun write(status: PipelineStatusSnapshot, counter: AtomicLong) {
        logger.debug {
            jacksonMapper.writeValueAsString(status)
        }
    }


    override suspend fun closeWriter() {
        responses.close()
        logger.debug { "grpc writer has been closed" }
    }
}

class MessageGrpcWriter(
    responseBufferCapacity: Int,
    private val writer: StreamObserver<MessageSearchResponse>,
    private val jacksonMapper: ObjectMapper,
    private val scope: CoroutineScope
) : GrpcWriter<MessageSearchResponse>(responseBufferCapacity, writer, jacksonMapper, scope) {
    override suspend fun write(event: EventTreeNode, counter: AtomicLong) {
        TODO("Not yet implemented")
    }

    override suspend fun write(message: MessageWithMetadata, counter: AtomicLong) {
        val result = CompletableDeferred<MessageSearchResponse>()
        responses.send(result)

        writerPool.launch {
            result.complete(
                MessageSearchResponse.newBuilder().setMessage(
                    MessageMapper.convertToGrpcMessageData(message)
                ).build()
            )
            counter.incrementAndGet()
        }
    }

    override suspend fun write(event: Event, lastEventId: AtomicLong) {
        TODO("Not yet implemented")
    }

<<<<<<< HEAD
    override suspend fun write(streamInfo: List<MessageStreamPointer>) {
        val result = CompletableDeferred<MessageSearchResponse>()
=======
    override suspend fun write(message: PipelineFilteredMessage, counter: AtomicLong) {
        val result = CompletableDeferred<List<StreamResponse>>()
>>>>>>> 11d2e9f0
        responses.send(result)

        writerPool.launch {
            result.complete(
<<<<<<< HEAD
                MessageSearchResponse.newBuilder().setMessageStreamPointers(
                    MessageStreamPointers.newBuilder().addAllMessageStreamPointer(
                        streamInfo.map { it.convertToProto() }
                    ).build()
                ).build()
=======
                let {
                    val convertedMessage = measureTimedValue {
                        MessageMapper.convertToGrpcMessageData(message.payload)
                            .map { StreamResponse.newBuilder().setMessage(it).build() }
                    }
                    message.info.serializingTime = convertedMessage.duration.toLongMilliseconds()
                    StreamWriter.setSerializing(message.info)

                    convertedMessage.value
                }
>>>>>>> 11d2e9f0
            )
        }
    }

    override suspend fun write(streamInfo: com.exactpro.th2.rptdataprovider.entities.responses.EventStreamPointer) {
        TODO("Not yet implemented")
    }
}

class EventGrpcWriter(
    responseBufferCapacity: Int,
    private val writer: StreamObserver<EventSearchResponse>,
    private val jacksonMapper: ObjectMapper,
    private val scope: CoroutineScope
) : GrpcWriter<EventSearchResponse>(responseBufferCapacity, writer, jacksonMapper, scope) {

    override suspend fun write(event: EventTreeNode, counter: AtomicLong) {
        val result = CompletableDeferred<EventSearchResponse>()
        responses.send(result)

        writerPool.launch {
            result.complete(
                EventSearchResponse.newBuilder().setEventMetadata(
                    event.convertToGrpcEventMetadata()
                ).build()
            )
            counter.incrementAndGet()
        }
    }

    override suspend fun write(message: MessageWithMetadata, counter: AtomicLong) {
        TODO("Not yet implemented")
    }


    override suspend fun write(event: Event, lastEventId: AtomicLong) {
        val result = CompletableDeferred<EventSearchResponse>()
        responses.send(result)

        writerPool.launch {
            result.complete(
                EventSearchResponse.newBuilder().setEvent(
                    event.convertToGrpcEventData()
                ).build()
            )

            lastEventId.incrementAndGet()
        }
    }

    override suspend fun write(streamInfo: List<MessageStreamPointer>) {
        TODO("Not yet implemented")
    }

    override suspend fun write(streamInfo: com.exactpro.th2.rptdataprovider.entities.responses.EventStreamPointer) {
        val result = CompletableDeferred<EventSearchResponse>()
        responses.send(result)

        writerPool.launch {
            result.complete(
                EventSearchResponse.newBuilder().setEventStreamPointer(
                    streamInfo.convertToProto()
                ).build()
            )
        }
    }
}<|MERGE_RESOLUTION|>--- conflicted
+++ resolved
@@ -1,371 +1,361 @@
-/*******************************************************************************
- * Copyright 2020-2021 Exactpro (Exactpro Systems Limited)
- *
- * Licensed under the Apache License, Version 2.0 (the "License");
- * you may not use this file except in compliance with the License.
- * You may obtain a copy of the License at
- *
- *     http://www.apache.org/licenses/LICENSE-2.0
- *
- * Unless required by applicable law or agreed to in writing, software
- * distributed under the License is distributed on an "AS IS" BASIS,
- * WITHOUT WARRANTIES OR CONDITIONS OF ANY KIND, either express or implied.
- * See the License for the specific language governing permissions and
- * limitations under the License.
- ******************************************************************************/
-
-package com.exactpro.th2.rptdataprovider.entities.sse
-
-<<<<<<< HEAD
-import com.exactpro.th2.dataprovider.grpc.*
-import com.exactpro.th2.rptdataprovider.entities.internal.MessageWithMetadata
-=======
-import com.exactpro.th2.dataprovider.grpc.StreamResponse
-import com.exactpro.th2.dataprovider.grpc.StreamsInfo
-import com.exactpro.th2.rptdataprovider.entities.internal.PipelineFilteredMessage
-import com.exactpro.th2.rptdataprovider.entities.internal.PipelineStepsInfo
->>>>>>> 11d2e9f0
-import com.exactpro.th2.rptdataprovider.entities.mappers.MessageMapper
-import com.exactpro.th2.rptdataprovider.entities.responses.Event
-import com.exactpro.th2.rptdataprovider.entities.responses.EventTreeNode
-import com.exactpro.th2.rptdataprovider.entities.responses.MessageStreamPointer
-import com.exactpro.th2.rptdataprovider.handlers.PipelineStatusSnapshot
-import com.fasterxml.jackson.databind.ObjectMapper
-import io.grpc.stub.StreamObserver
-import io.prometheus.client.Histogram
-import kotlinx.coroutines.*
-import kotlinx.coroutines.channels.Channel
-import mu.KotlinLogging
-import java.io.Writer
-import java.util.concurrent.Executors
-import java.util.concurrent.atomic.AtomicLong
-import kotlin.math.roundToInt
-import kotlin.system.measureTimeMillis
-import kotlin.time.ExperimentalTime
-import kotlin.time.measureTimedValue
-
-
-interface StreamWriter {
-
-    companion object {
-        val metric = Histogram.build(
-            "th2_message_pipeline_seconds", "Time of message search pipeline steps"
-        ).buckets(.005, .01, .025, .05, .075, .1, .25, .5, .75, 1.0, 2.5, 5.0, 7.5, 10.0, 25.0, 50.0, 75.0)
-            .labelNames("step_name")
-            .register()
-
-
-        fun setExtract(info: PipelineStepsInfo) {
-            metric.labels("extract").observe(info.extractTime().toDouble() / 1000)
-        }
-
-        fun setConvert(info: PipelineStepsInfo) {
-            metric.labels("convert").observe(info.convertTime().toDouble() / 1000)
-        }
-
-        fun setDecodeCodec(info: PipelineStepsInfo) {
-            metric.labels("decode_codec").observe(info.decodeCodecResponse().toDouble() / 1000)
-        }
-
-        fun setDecodeAll(info: PipelineStepsInfo) {
-            metric.labels("decode_all").observe(info.decodeTimeAll().toDouble() / 1000)
-        }
-
-        fun setSendToCodecTime(sendingTime: Long) {
-            metric.labels("send_to_codec").observe(sendingTime.toDouble() / 1000)
-        }
-
-        fun setFilter(info: PipelineStepsInfo) {
-            metric.labels("filter").observe(info.filterTime().toDouble() / 1000)
-        }
-
-        fun setBuildMessage(info: PipelineStepsInfo) {
-            metric.labels("build_message").observe(info.buildMessage.toDouble() / 1000)
-        }
-
-        fun setSerializing(info: PipelineStepsInfo) {
-            metric.labels("serializing").observe(info.serializingTime.toDouble() / 1000)
-        }
-
-        fun setMerging(time: Long) {
-            metric.labels("merging").observe(time.toDouble() / 1000)
-        }
-
-        fun setSendingTime(sendingTime: Long) {
-            metric.labels("sending").observe(sendingTime.toDouble() / 1000)
-        }
-
-    }
-
-    suspend fun write(event: EventTreeNode, counter: AtomicLong)
-
-    suspend fun write(message: PipelineFilteredMessage, counter: AtomicLong)
-
-    suspend fun write(event: Event, lastEventId: AtomicLong)
-
-    suspend fun write(streamInfo: List<MessageStreamPointer>)
-
-    suspend fun write(streamInfo: com.exactpro.th2.rptdataprovider.entities.responses.EventStreamPointer)
-
-    suspend fun write(lastScannedObjectInfo: LastScannedObjectInfo, counter: AtomicLong)
-
-    suspend fun write(status: PipelineStatusSnapshot, counter: AtomicLong)
-
-    suspend fun closeWriter()
-}
-
-class HttpWriter(private val writer: Writer, private val jacksonMapper: ObjectMapper) : StreamWriter {
-    val logger = KotlinLogging.logger { }
-
-    fun eventWrite(event: SseEvent) {
-        if (event.event != null) {
-            writer.write("event: ${event.event}\n")
-        }
-
-        for (dataLine in event.data.lines()) {
-            writer.write("data: $dataLine\n")
-        }
-
-        if (event.metadata != null) {
-            writer.write("id: ${event.metadata}\n")
-        }
-
-        writer.write("\n")
-        writer.flush()
-    }
-
-    override suspend fun write(status: PipelineStatusSnapshot, counter: AtomicLong) {
-        eventWrite(SseEvent.build(jacksonMapper, status, counter))
-        logger.debug {
-            jacksonMapper.writeValueAsString(status)
-        }
-    }
-
-    override suspend fun write(event: EventTreeNode, counter: AtomicLong) {
-        eventWrite(SseEvent.build(jacksonMapper, event, counter))
-    }
-
-    @OptIn(ExperimentalTime::class)
-    override suspend fun write(message: PipelineFilteredMessage, counter: AtomicLong) {
-        val convertedMessage = measureTimedValue {
-            MessageMapper.convertToHttpMessage(message.payload)
-        }
-        message.info.serializingTime = convertedMessage.duration.toLongMilliseconds()
-        StreamWriter.setSerializing(message.info)
-
-        val sendingTime = measureTimeMillis {
-            eventWrite(SseEvent.build(jacksonMapper, convertedMessage.value, counter))
-        }
-
-        StreamWriter.setSendingTime(sendingTime)
-
-    }
-
-    override suspend fun write(lastScannedObjectInfo: LastScannedObjectInfo, counter: AtomicLong) {
-        eventWrite(SseEvent.build(jacksonMapper, lastScannedObjectInfo, counter))
-    }
-
-    override suspend fun write(streamInfo: List<MessageStreamPointer>) {
-        eventWrite(SseEvent.build(jacksonMapper, streamInfo))
-    }
-
-    override suspend fun write(streamInfo: com.exactpro.th2.rptdataprovider.entities.responses.EventStreamPointer) {
-        eventWrite(SseEvent.build(jacksonMapper, streamInfo))
-    }
-
-    override suspend fun write(event: Event, lastEventId: AtomicLong) {
-        eventWrite(SseEvent.build(jacksonMapper, event, lastEventId))
-    }
-
-    @Suppress("BlockingMethodInNonBlockingContext")
-    override suspend fun closeWriter() {
-        writer.close()
-        logger.debug { "http sse writer has been closed" }
-    }
-}
-
-
-@OptIn(ExperimentalTime::class)
-abstract class GrpcWriter<T>(
-    responseBufferCapacity: Int,
-    private val writer: StreamObserver<T>,
-    private val jacksonMapper: ObjectMapper,
-    private val writerPool: CoroutineScope
-) : StreamWriter {
-    //FIXME: List<StreamResponse> is a temporary solution to send messages group without merging the content
-
-    // yes, channel of deferred responses is required, since the order is critical
-    val responses = Channel<Deferred<T>>(responseBufferCapacity)
-
-    companion object {
-//        private const val poolSize = 5
-
-        private val logger = KotlinLogging.logger { }
-//
-//        val handler = CoroutineExceptionHandler { _, exception ->
-//            logger.error(exception) { "GRPC send error" }
-//        }
-//
-//        private val writerPool = CoroutineScope(
-//            Executors.newFixedThreadPool(poolSize).asCoroutineDispatcher() + handler
-//        )
-    }
-
-
-    init {
-        writerPool.launch {
-            for (response in responses) {
-                val awaited = measureTimedValue {
-                    response.await()
-                }
-
-                val sendDuration = measureTimeMillis {
-                    writer.onNext(awaited.value)
-                }
-
-                StreamWriter.setSendingTime(sendDuration)
-
-                logger.trace { "awaited response for ${awaited.duration.inMilliseconds.roundToInt()}ms, sent in ${sendDuration}ms" }
-            }
-        }
-    }
-
-    override suspend fun write(lastScannedObjectInfo: LastScannedObjectInfo, counter: AtomicLong) {}
-
-    override suspend fun write(status: PipelineStatusSnapshot, counter: AtomicLong) {
-        logger.debug {
-            jacksonMapper.writeValueAsString(status)
-        }
-    }
-
-
-    override suspend fun closeWriter() {
-        responses.close()
-        logger.debug { "grpc writer has been closed" }
-    }
-}
-
-class MessageGrpcWriter(
-    responseBufferCapacity: Int,
-    private val writer: StreamObserver<MessageSearchResponse>,
-    private val jacksonMapper: ObjectMapper,
-    private val scope: CoroutineScope
-) : GrpcWriter<MessageSearchResponse>(responseBufferCapacity, writer, jacksonMapper, scope) {
-    override suspend fun write(event: EventTreeNode, counter: AtomicLong) {
-        TODO("Not yet implemented")
-    }
-
-    override suspend fun write(message: MessageWithMetadata, counter: AtomicLong) {
-        val result = CompletableDeferred<MessageSearchResponse>()
-        responses.send(result)
-
-        writerPool.launch {
-            result.complete(
-                MessageSearchResponse.newBuilder().setMessage(
-                    MessageMapper.convertToGrpcMessageData(message)
-                ).build()
-            )
-            counter.incrementAndGet()
-        }
-    }
-
-    override suspend fun write(event: Event, lastEventId: AtomicLong) {
-        TODO("Not yet implemented")
-    }
-
-<<<<<<< HEAD
-    override suspend fun write(streamInfo: List<MessageStreamPointer>) {
-        val result = CompletableDeferred<MessageSearchResponse>()
-=======
-    override suspend fun write(message: PipelineFilteredMessage, counter: AtomicLong) {
-        val result = CompletableDeferred<List<StreamResponse>>()
->>>>>>> 11d2e9f0
-        responses.send(result)
-
-        writerPool.launch {
-            result.complete(
-<<<<<<< HEAD
-                MessageSearchResponse.newBuilder().setMessageStreamPointers(
-                    MessageStreamPointers.newBuilder().addAllMessageStreamPointer(
-                        streamInfo.map { it.convertToProto() }
-                    ).build()
-                ).build()
-=======
-                let {
-                    val convertedMessage = measureTimedValue {
-                        MessageMapper.convertToGrpcMessageData(message.payload)
-                            .map { StreamResponse.newBuilder().setMessage(it).build() }
-                    }
-                    message.info.serializingTime = convertedMessage.duration.toLongMilliseconds()
-                    StreamWriter.setSerializing(message.info)
-
-                    convertedMessage.value
-                }
->>>>>>> 11d2e9f0
-            )
-        }
-    }
-
-    override suspend fun write(streamInfo: com.exactpro.th2.rptdataprovider.entities.responses.EventStreamPointer) {
-        TODO("Not yet implemented")
-    }
-}
-
-class EventGrpcWriter(
-    responseBufferCapacity: Int,
-    private val writer: StreamObserver<EventSearchResponse>,
-    private val jacksonMapper: ObjectMapper,
-    private val scope: CoroutineScope
-) : GrpcWriter<EventSearchResponse>(responseBufferCapacity, writer, jacksonMapper, scope) {
-
-    override suspend fun write(event: EventTreeNode, counter: AtomicLong) {
-        val result = CompletableDeferred<EventSearchResponse>()
-        responses.send(result)
-
-        writerPool.launch {
-            result.complete(
-                EventSearchResponse.newBuilder().setEventMetadata(
-                    event.convertToGrpcEventMetadata()
-                ).build()
-            )
-            counter.incrementAndGet()
-        }
-    }
-
-    override suspend fun write(message: MessageWithMetadata, counter: AtomicLong) {
-        TODO("Not yet implemented")
-    }
-
-
-    override suspend fun write(event: Event, lastEventId: AtomicLong) {
-        val result = CompletableDeferred<EventSearchResponse>()
-        responses.send(result)
-
-        writerPool.launch {
-            result.complete(
-                EventSearchResponse.newBuilder().setEvent(
-                    event.convertToGrpcEventData()
-                ).build()
-            )
-
-            lastEventId.incrementAndGet()
-        }
-    }
-
-    override suspend fun write(streamInfo: List<MessageStreamPointer>) {
-        TODO("Not yet implemented")
-    }
-
-    override suspend fun write(streamInfo: com.exactpro.th2.rptdataprovider.entities.responses.EventStreamPointer) {
-        val result = CompletableDeferred<EventSearchResponse>()
-        responses.send(result)
-
-        writerPool.launch {
-            result.complete(
-                EventSearchResponse.newBuilder().setEventStreamPointer(
-                    streamInfo.convertToProto()
-                ).build()
-            )
-        }
-    }
+/*******************************************************************************
+ * Copyright 2020-2021 Exactpro (Exactpro Systems Limited)
+ *
+ * Licensed under the Apache License, Version 2.0 (the "License");
+ * you may not use this file except in compliance with the License.
+ * You may obtain a copy of the License at
+ *
+ *     http://www.apache.org/licenses/LICENSE-2.0
+ *
+ * Unless required by applicable law or agreed to in writing, software
+ * distributed under the License is distributed on an "AS IS" BASIS,
+ * WITHOUT WARRANTIES OR CONDITIONS OF ANY KIND, either express or implied.
+ * See the License for the specific language governing permissions and
+ * limitations under the License.
+ ******************************************************************************/
+
+package com.exactpro.th2.rptdataprovider.entities.sse
+
+import com.exactpro.th2.dataprovider.grpc.*
+import com.exactpro.th2.rptdataprovider.entities.internal.MessageWithMetadata
+import com.exactpro.th2.rptdataprovider.entities.internal.PipelineFilteredMessage
+import com.exactpro.th2.rptdataprovider.entities.internal.PipelineStepsInfo
+import com.exactpro.th2.rptdataprovider.entities.mappers.MessageMapper
+import com.exactpro.th2.rptdataprovider.entities.responses.Event
+import com.exactpro.th2.rptdataprovider.entities.responses.EventTreeNode
+import com.exactpro.th2.rptdataprovider.entities.responses.MessageStreamPointer
+import com.exactpro.th2.rptdataprovider.handlers.PipelineStatusSnapshot
+import com.fasterxml.jackson.databind.ObjectMapper
+import io.grpc.stub.StreamObserver
+import io.prometheus.client.Histogram
+import kotlinx.coroutines.*
+import kotlinx.coroutines.channels.Channel
+import mu.KotlinLogging
+import java.io.Writer
+import java.util.concurrent.Executors
+import java.util.concurrent.atomic.AtomicLong
+import kotlin.math.roundToInt
+import kotlin.system.measureTimeMillis
+import kotlin.time.ExperimentalTime
+import kotlin.time.measureTimedValue
+
+
+interface StreamWriter {
+
+    companion object {
+        val metric = Histogram.build(
+            "th2_message_pipeline_seconds", "Time of message search pipeline steps"
+        ).buckets(.005, .01, .025, .05, .075, .1, .25, .5, .75, 1.0, 2.5, 5.0, 7.5, 10.0, 25.0, 50.0, 75.0)
+            .labelNames("step_name")
+            .register()
+
+
+        fun setExtract(info: PipelineStepsInfo) {
+            metric.labels("extract").observe(info.extractTime().toDouble() / 1000)
+        }
+
+        fun setConvert(info: PipelineStepsInfo) {
+            metric.labels("convert").observe(info.convertTime().toDouble() / 1000)
+        }
+
+        fun setDecodeCodec(info: PipelineStepsInfo) {
+            metric.labels("decode_codec").observe(info.decodeCodecResponse().toDouble() / 1000)
+        }
+
+        fun setDecodeAll(info: PipelineStepsInfo) {
+            metric.labels("decode_all").observe(info.decodeTimeAll().toDouble() / 1000)
+        }
+
+        fun setSendToCodecTime(sendingTime: Long) {
+            metric.labels("send_to_codec").observe(sendingTime.toDouble() / 1000)
+        }
+
+        fun setFilter(info: PipelineStepsInfo) {
+            metric.labels("filter").observe(info.filterTime().toDouble() / 1000)
+        }
+
+        fun setBuildMessage(info: PipelineStepsInfo) {
+            metric.labels("build_message").observe(info.buildMessage.toDouble() / 1000)
+        }
+
+        fun setSerializing(info: PipelineStepsInfo) {
+            metric.labels("serializing").observe(info.serializingTime.toDouble() / 1000)
+        }
+
+        fun setMerging(time: Long) {
+            metric.labels("merging").observe(time.toDouble() / 1000)
+        }
+
+        fun setSendingTime(sendingTime: Long) {
+            metric.labels("sending").observe(sendingTime.toDouble() / 1000)
+        }
+
+    }
+
+    suspend fun write(event: EventTreeNode, counter: AtomicLong)
+
+    suspend fun write(message: PipelineFilteredMessage, counter: AtomicLong)
+
+    suspend fun write(event: Event, lastEventId: AtomicLong)
+
+    suspend fun write(streamInfo: List<MessageStreamPointer>)
+
+    suspend fun write(streamInfo: com.exactpro.th2.rptdataprovider.entities.responses.EventStreamPointer)
+
+    suspend fun write(lastScannedObjectInfo: LastScannedObjectInfo, counter: AtomicLong)
+
+    suspend fun write(status: PipelineStatusSnapshot, counter: AtomicLong)
+
+    suspend fun closeWriter()
+}
+
+class HttpWriter(private val writer: Writer, private val jacksonMapper: ObjectMapper) : StreamWriter {
+    val logger = KotlinLogging.logger { }
+
+    fun eventWrite(event: SseEvent) {
+        if (event.event != null) {
+            writer.write("event: ${event.event}\n")
+        }
+
+        for (dataLine in event.data.lines()) {
+            writer.write("data: $dataLine\n")
+        }
+
+        if (event.metadata != null) {
+            writer.write("id: ${event.metadata}\n")
+        }
+
+        writer.write("\n")
+        writer.flush()
+    }
+
+    override suspend fun write(status: PipelineStatusSnapshot, counter: AtomicLong) {
+        eventWrite(SseEvent.build(jacksonMapper, status, counter))
+        logger.debug {
+            jacksonMapper.writeValueAsString(status)
+        }
+    }
+
+    override suspend fun write(event: EventTreeNode, counter: AtomicLong) {
+        eventWrite(SseEvent.build(jacksonMapper, event, counter))
+    }
+
+    @OptIn(ExperimentalTime::class)
+    override suspend fun write(message: PipelineFilteredMessage, counter: AtomicLong) {
+        val convertedMessage = measureTimedValue {
+            MessageMapper.convertToHttpMessage(message.payload)
+        }
+        message.info.serializingTime = convertedMessage.duration.toLongMilliseconds()
+        StreamWriter.setSerializing(message.info)
+
+        val sendingTime = measureTimeMillis {
+            eventWrite(SseEvent.build(jacksonMapper, convertedMessage.value, counter))
+        }
+
+        StreamWriter.setSendingTime(sendingTime)
+
+    }
+
+    override suspend fun write(lastScannedObjectInfo: LastScannedObjectInfo, counter: AtomicLong) {
+        eventWrite(SseEvent.build(jacksonMapper, lastScannedObjectInfo, counter))
+    }
+
+    override suspend fun write(streamInfo: List<MessageStreamPointer>) {
+        eventWrite(SseEvent.build(jacksonMapper, streamInfo))
+    }
+
+    override suspend fun write(streamInfo: com.exactpro.th2.rptdataprovider.entities.responses.EventStreamPointer) {
+        eventWrite(SseEvent.build(jacksonMapper, streamInfo))
+    }
+
+    override suspend fun write(event: Event, lastEventId: AtomicLong) {
+        eventWrite(SseEvent.build(jacksonMapper, event, lastEventId))
+    }
+
+    @Suppress("BlockingMethodInNonBlockingContext")
+    override suspend fun closeWriter() {
+        writer.close()
+        logger.debug { "http sse writer has been closed" }
+    }
+}
+
+
+@OptIn(ExperimentalTime::class)
+abstract class GrpcWriter<T>(
+    responseBufferCapacity: Int,
+    private val writer: StreamObserver<T>,
+    private val jacksonMapper: ObjectMapper,
+    val writerPool: CoroutineScope
+) : StreamWriter {
+    //FIXME: List<StreamResponse> is a temporary solution to send messages group without merging the content
+
+    // yes, channel of deferred responses is required, since the order is critical
+    val responses = Channel<Deferred<T>>(responseBufferCapacity)
+
+    companion object {
+//        private const val poolSize = 5
+
+        private val logger = KotlinLogging.logger { }
+//
+//        val handler = CoroutineExceptionHandler { _, exception ->
+//            logger.error(exception) { "GRPC send error" }
+//        }
+//
+//        private val writerPool = CoroutineScope(
+//            Executors.newFixedThreadPool(poolSize).asCoroutineDispatcher() + handler
+//        )
+    }
+
+
+    init {
+        writerPool.launch {
+            for (response in responses) {
+                val awaited = measureTimedValue {
+                    response.await()
+                }
+
+                val sendDuration = measureTimeMillis {
+                    writer.onNext(awaited.value)
+                }
+
+                StreamWriter.setSendingTime(sendDuration)
+
+                logger.trace { "awaited response for ${awaited.duration.inMilliseconds.roundToInt()}ms, sent in ${sendDuration}ms" }
+            }
+        }
+    }
+
+    override suspend fun write(lastScannedObjectInfo: LastScannedObjectInfo, counter: AtomicLong) {}
+
+    override suspend fun write(status: PipelineStatusSnapshot, counter: AtomicLong) {
+        logger.debug {
+            jacksonMapper.writeValueAsString(status)
+        }
+    }
+
+
+    override suspend fun closeWriter() {
+        responses.close()
+        logger.debug { "grpc writer has been closed" }
+    }
+}
+
+class MessageGrpcWriter(
+    responseBufferCapacity: Int,
+    private val writer: StreamObserver<MessageSearchResponse>,
+    private val jacksonMapper: ObjectMapper,
+    private val scope: CoroutineScope
+) : GrpcWriter<MessageSearchResponse>(responseBufferCapacity, writer, jacksonMapper, scope) {
+    override suspend fun write(event: EventTreeNode, counter: AtomicLong) {
+        TODO("Not yet implemented")
+    }
+
+    @OptIn(ExperimentalTime::class)
+    override suspend fun write(message: PipelineFilteredMessage, counter: AtomicLong) {
+        val result = CompletableDeferred<MessageSearchResponse>()
+        responses.send(result)
+
+        writerPool.launch {
+            result.complete(
+                let {
+                    val convertedMessage = measureTimedValue {
+                        MessageSearchResponse.newBuilder().setMessage(
+                            MessageMapper.convertToGrpcMessageData(message.payload)
+                        ).build()
+                    }
+                    message.info.serializingTime = convertedMessage.duration.toLongMilliseconds()
+                    StreamWriter.setSerializing(message.info)
+
+                    convertedMessage.value
+                }
+
+            )
+            counter.incrementAndGet()
+        }
+    }
+
+    override suspend fun write(event: Event, lastEventId: AtomicLong) {
+        TODO("Not yet implemented")
+    }
+
+
+    override suspend fun write(streamInfo: List<MessageStreamPointer>) {
+        val result = CompletableDeferred<MessageSearchResponse>()
+
+        responses.send(result)
+
+        writerPool.launch {
+            result.complete(
+                MessageSearchResponse.newBuilder().setMessageStreamPointers(
+                    MessageStreamPointers.newBuilder().addAllMessageStreamPointer(
+                        streamInfo.map { it.convertToProto() }
+                    ).build()
+                ).build()
+
+            )
+        }
+    }
+
+    override suspend fun write(streamInfo: com.exactpro.th2.rptdataprovider.entities.responses.EventStreamPointer) {
+        TODO("Not yet implemented")
+    }
+}
+
+class EventGrpcWriter(
+    responseBufferCapacity: Int,
+    private val writer: StreamObserver<EventSearchResponse>,
+    private val jacksonMapper: ObjectMapper,
+    private val scope: CoroutineScope
+) : GrpcWriter<EventSearchResponse>(responseBufferCapacity, writer, jacksonMapper, scope) {
+
+    override suspend fun write(event: EventTreeNode, counter: AtomicLong) {
+        val result = CompletableDeferred<EventSearchResponse>()
+        responses.send(result)
+
+        writerPool.launch {
+            result.complete(
+                EventSearchResponse.newBuilder().setEventMetadata(
+                    event.convertToGrpcEventMetadata()
+                ).build()
+            )
+            counter.incrementAndGet()
+        }
+    }
+
+    override suspend fun write(message: PipelineFilteredMessage, counter: AtomicLong) {
+        TODO("Not yet implemented")
+    }
+
+
+    override suspend fun write(event: Event, lastEventId: AtomicLong) {
+        val result = CompletableDeferred<EventSearchResponse>()
+        responses.send(result)
+
+        writerPool.launch {
+            result.complete(
+                EventSearchResponse.newBuilder().setEvent(
+                    event.convertToGrpcEventData()
+                ).build()
+            )
+
+            lastEventId.incrementAndGet()
+        }
+    }
+
+    override suspend fun write(streamInfo: List<MessageStreamPointer>) {
+        TODO("Not yet implemented")
+    }
+
+    override suspend fun write(streamInfo: com.exactpro.th2.rptdataprovider.entities.responses.EventStreamPointer) {
+        val result = CompletableDeferred<EventSearchResponse>()
+        responses.send(result)
+
+        writerPool.launch {
+            result.complete(
+                EventSearchResponse.newBuilder().setEventStreamPointer(
+                    streamInfo.convertToProto()
+                ).build()
+            )
+        }
+    }
 }