--- conflicted
+++ resolved
@@ -1,159 +1,153 @@
-/*******************************************************************************
- * Copyright 2020-2021 Exactpro (Exactpro Systems Limited)
- *
- * Licensed under the Apache License, Version 2.0 (the "License");
- * you may not use this file except in compliance with the License.
- * You may obtain a copy of the License at
- *
- *     http://www.apache.org/licenses/LICENSE-2.0
- *
- * Unless required by applicable law or agreed to in writing, software
- * distributed under the License is distributed on an "AS IS" BASIS,
- * WITHOUT WARRANTIES OR CONDITIONS OF ANY KIND, either express or implied.
- * See the License for the specific language governing permissions and
- * limitations under the License.
- ******************************************************************************/
-
-package com.exactpro.th2.rptdataprovider.entities.sse
-
-import com.exactpro.cradle.Direction
-import com.exactpro.cradle.messages.StoredMessageId
-import com.exactpro.th2.dataprovider.grpc.Stream
-import com.exactpro.th2.dataprovider.grpc.StreamResponse
-import com.exactpro.th2.dataprovider.grpc.StreamsInfo
-import com.exactpro.th2.rptdataprovider.convertToProto
-import com.exactpro.th2.rptdataprovider.cradleDirectionToGrpc
-import com.exactpro.th2.rptdataprovider.entities.internal.MessageWithMetadata
-import com.exactpro.th2.rptdataprovider.entities.mappers.MessageMapper
-import com.exactpro.th2.rptdataprovider.entities.responses.Event
-import com.exactpro.th2.rptdataprovider.entities.responses.EventTreeNode
-import com.exactpro.th2.rptdataprovider.entities.responses.StreamInfo
-import com.exactpro.th2.rptdataprovider.eventWrite
-import com.fasterxml.jackson.databind.ObjectMapper
-import io.grpc.stub.StreamObserver
-import java.io.Writer
-import java.util.concurrent.atomic.AtomicLong
-
-
-interface StreamWriter {
-
-    suspend fun write(event: EventTreeNode, counter: AtomicLong)
-
-    suspend fun write(message: MessageWithMetadata, counter: AtomicLong)
-
-    suspend fun write(lastScannedObjectInfo: LastScannedObjectInfo, counter: AtomicLong)
-
-    suspend fun write(streamInfo: List<StreamInfo>)
-
-    suspend fun write(event: Event, lastEventId: AtomicLong)
-
-    suspend fun write(lastIdInStream: Map<Pair<String, Direction>, StoredMessageId?>)
-
-    suspend fun closeWriter()
-}
-
-class SseWriter(private val writer: Writer, private val jacksonMapper: ObjectMapper) : StreamWriter {
-
-    override suspend fun write(event: EventTreeNode, counter: AtomicLong) {
-        writer.eventWrite(SseEvent.build(jacksonMapper, event, counter))
-    }
-
-    override suspend fun write(message: MessageWithMetadata, counter: AtomicLong) {
-        writer.eventWrite(SseEvent.build(jacksonMapper, MessageMapper.convertToHttpMessage(message), counter))
-    }
-
-    override suspend fun write(lastScannedObjectInfo: LastScannedObjectInfo, counter: AtomicLong) {
-        writer.eventWrite(SseEvent.build(jacksonMapper, lastScannedObjectInfo, counter))
-    }
-
-    override suspend fun write(streamInfo: List<StreamInfo>) {
-        writer.eventWrite(SseEvent.build(jacksonMapper, streamInfo))
-    }
-
-    override suspend fun write(event: Event, lastEventId: AtomicLong) {
-        writer.eventWrite(SseEvent.build(jacksonMapper, event, lastEventId))
-    }
-
-    override suspend fun write(lastIdInStream: Map<Pair<String, Direction>, StoredMessageId?>) {
-        writer.eventWrite(SseEvent.build(jacksonMapper, lastIdInStream))
-    }
-
-    override suspend fun closeWriter() {
-        writer.close()
-    }
-}
-
-class GrpcWriter(private val writer: StreamObserver<StreamResponse>) : StreamWriter {
-    override suspend fun write(event: EventTreeNode, counter: AtomicLong) {
-        writer.onNext(
-            StreamResponse.newBuilder()
-                .setEventMetadata(event.convertToGrpcEventMetadata())
-                .build()
-        )
-        counter.incrementAndGet()
-    }
-
-<<<<<<< HEAD
-    override suspend fun write(message: MessageWithMetadata, counter: AtomicLong) {
-        writer.onNext(StreamResponse.newBuilder()
-            .setMessage(MessageMapper.convertToGrpcMessageData(message))
-            .build())
-=======
-    override suspend fun write(message: Message, counter: AtomicLong) {
-        writer.onNext(
-            StreamResponse.newBuilder()
-                .setMessage(message.convertToGrpcMessageData())
-                .build()
-        )
->>>>>>> f8374385
-        counter.incrementAndGet()
-    }
-
-    override suspend fun write(lastScannedObjectInfo: LastScannedObjectInfo, counter: AtomicLong) {
-        writer.onNext(
-            StreamResponse.newBuilder()
-                .setLastScannedObject(lastScannedObjectInfo.convertToGrpc())
-                .build()
-        )
-        counter.incrementAndGet()
-    }
-
-    override suspend fun write(event: Event, lastEventId: AtomicLong) {
-        writer.onNext(
-            StreamResponse.newBuilder()
-                .setEvent(event.convertToGrpcEventData())
-                .build()
-        )
-        lastEventId.incrementAndGet()
-    }
-
-    override suspend fun write(streamInfo: List<StreamInfo>) {
-        writer.onNext(
-            StreamResponse.newBuilder().setStreamInfo(
-                StreamsInfo.newBuilder().addAllStreams(
-                    streamInfo.map { it.convertToProto() }
-                ).build()
-            ).build()
-        )
-    }
-
-    override suspend fun write(lastIdInStream: Map<Pair<String, Direction>, StoredMessageId?>) {
-        writer.onNext(
-            StreamResponse.newBuilder().setStreamInfo(
-                StreamsInfo.newBuilder().addAllStreams(
-                    lastIdInStream.entries.map { (stream, lastElement) ->
-                        Stream.newBuilder()
-                            .setDirection(cradleDirectionToGrpc(stream.second))
-                            .setSession(stream.first).also { builder ->
-                                lastElement?.let { builder.setLastId(it.convertToProto()) }
-                            }.build()
-                    }
-                ).build()
-            ).build()
-        )
-    }
-
-    override suspend fun closeWriter() {
-        writer.onCompleted()
-    }
+/*******************************************************************************
+ * Copyright 2020-2021 Exactpro (Exactpro Systems Limited)
+ *
+ * Licensed under the Apache License, Version 2.0 (the "License");
+ * you may not use this file except in compliance with the License.
+ * You may obtain a copy of the License at
+ *
+ *     http://www.apache.org/licenses/LICENSE-2.0
+ *
+ * Unless required by applicable law or agreed to in writing, software
+ * distributed under the License is distributed on an "AS IS" BASIS,
+ * WITHOUT WARRANTIES OR CONDITIONS OF ANY KIND, either express or implied.
+ * See the License for the specific language governing permissions and
+ * limitations under the License.
+ ******************************************************************************/
+
+package com.exactpro.th2.rptdataprovider.entities.sse
+
+import com.exactpro.cradle.Direction
+import com.exactpro.cradle.messages.StoredMessageId
+import com.exactpro.th2.dataprovider.grpc.Stream
+import com.exactpro.th2.dataprovider.grpc.StreamResponse
+import com.exactpro.th2.dataprovider.grpc.StreamsInfo
+import com.exactpro.th2.rptdataprovider.convertToProto
+import com.exactpro.th2.rptdataprovider.cradleDirectionToGrpc
+import com.exactpro.th2.rptdataprovider.entities.internal.MessageWithMetadata
+import com.exactpro.th2.rptdataprovider.entities.mappers.MessageMapper
+import com.exactpro.th2.rptdataprovider.entities.responses.Event
+import com.exactpro.th2.rptdataprovider.entities.responses.EventTreeNode
+import com.exactpro.th2.rptdataprovider.entities.responses.StreamInfo
+import com.exactpro.th2.rptdataprovider.eventWrite
+import com.fasterxml.jackson.databind.ObjectMapper
+import io.grpc.stub.StreamObserver
+import java.io.Writer
+import java.util.concurrent.atomic.AtomicLong
+
+
+interface StreamWriter {
+
+    suspend fun write(event: EventTreeNode, counter: AtomicLong)
+
+    suspend fun write(message: MessageWithMetadata, counter: AtomicLong)
+
+    suspend fun write(lastScannedObjectInfo: LastScannedObjectInfo, counter: AtomicLong)
+
+    suspend fun write(streamInfo: List<StreamInfo>)
+
+    suspend fun write(event: Event, lastEventId: AtomicLong)
+
+    suspend fun write(lastIdInStream: Map<Pair<String, Direction>, StoredMessageId?>)
+
+    suspend fun closeWriter()
+}
+
+class SseWriter(private val writer: Writer, private val jacksonMapper: ObjectMapper) : StreamWriter {
+
+    override suspend fun write(event: EventTreeNode, counter: AtomicLong) {
+        writer.eventWrite(SseEvent.build(jacksonMapper, event, counter))
+    }
+
+    override suspend fun write(message: MessageWithMetadata, counter: AtomicLong) {
+        writer.eventWrite(SseEvent.build(jacksonMapper, MessageMapper.convertToHttpMessage(message), counter))
+    }
+
+    override suspend fun write(lastScannedObjectInfo: LastScannedObjectInfo, counter: AtomicLong) {
+        writer.eventWrite(SseEvent.build(jacksonMapper, lastScannedObjectInfo, counter))
+    }
+
+    override suspend fun write(streamInfo: List<StreamInfo>) {
+        writer.eventWrite(SseEvent.build(jacksonMapper, streamInfo))
+    }
+
+    override suspend fun write(event: Event, lastEventId: AtomicLong) {
+        writer.eventWrite(SseEvent.build(jacksonMapper, event, lastEventId))
+    }
+
+    override suspend fun write(lastIdInStream: Map<Pair<String, Direction>, StoredMessageId?>) {
+        writer.eventWrite(SseEvent.build(jacksonMapper, lastIdInStream))
+    }
+
+    override suspend fun closeWriter() {
+        writer.close()
+    }
+}
+
+class GrpcWriter(private val writer: StreamObserver<StreamResponse>) : StreamWriter {
+    override suspend fun write(event: EventTreeNode, counter: AtomicLong) {
+        writer.onNext(
+            StreamResponse.newBuilder()
+                .setEventMetadata(event.convertToGrpcEventMetadata())
+                .build()
+        )
+        counter.incrementAndGet()
+    }
+
+
+    override suspend fun write(message: MessageWithMetadata, counter: AtomicLong) {
+        writer.onNext(
+            StreamResponse.newBuilder()
+                .setMessage(MessageMapper.convertToGrpcMessageData(message))
+                .build()
+        )
+        counter.incrementAndGet()
+    }
+
+    override suspend fun write(lastScannedObjectInfo: LastScannedObjectInfo, counter: AtomicLong) {
+        writer.onNext(
+            StreamResponse.newBuilder()
+                .setLastScannedObject(lastScannedObjectInfo.convertToGrpc())
+                .build()
+        )
+        counter.incrementAndGet()
+    }
+
+    override suspend fun write(event: Event, lastEventId: AtomicLong) {
+        writer.onNext(
+            StreamResponse.newBuilder()
+                .setEvent(event.convertToGrpcEventData())
+                .build()
+        )
+        lastEventId.incrementAndGet()
+    }
+
+    override suspend fun write(streamInfo: List<StreamInfo>) {
+        writer.onNext(
+            StreamResponse.newBuilder().setStreamInfo(
+                StreamsInfo.newBuilder().addAllStreams(
+                    streamInfo.map { it.convertToProto() }
+                ).build()
+            ).build()
+        )
+    }
+
+    override suspend fun write(lastIdInStream: Map<Pair<String, Direction>, StoredMessageId?>) {
+        writer.onNext(
+            StreamResponse.newBuilder().setStreamInfo(
+                StreamsInfo.newBuilder().addAllStreams(
+                    lastIdInStream.entries.map { (stream, lastElement) ->
+                        Stream.newBuilder()
+                            .setDirection(cradleDirectionToGrpc(stream.second))
+                            .setSession(stream.first).also { builder ->
+                                lastElement?.let { builder.setLastId(it.convertToProto()) }
+                            }.build()
+                    }
+                ).build()
+            ).build()
+        )
+    }
+
+    override suspend fun closeWriter() {
+        writer.onCompleted()
+    }
 }