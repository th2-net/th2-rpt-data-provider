﻿/*******************************************************************************
 * Copyright 2021-2021 Exactpro (Exactpro Systems Limited)
 *
 * Licensed under the Apache License, Version 2.0 (the "License");
 * you may not use this file except in compliance with the License.
 * You may obtain a copy of the License at
 *
 *     http://www.apache.org/licenses/LICENSE-2.0
 *
 * Unless required by applicable law or agreed to in writing, software
 * distributed under the License is distributed on an "AS IS" BASIS,
 * WITHOUT WARRANTIES OR CONDITIONS OF ANY KIND, either express or implied.
 * See the License for the specific language governing permissions and
 * limitations under the License.
 ******************************************************************************/

package com.exactpro.th2.rptdataprovider.handlers.messages

import com.exactpro.cradle.Order
import com.exactpro.cradle.TimeRelation
import com.exactpro.cradle.messages.StoredMessageFilterBuilder
import com.exactpro.cradle.messages.StoredMessageId
import com.exactpro.th2.rptdataprovider.Context
import com.exactpro.th2.rptdataprovider.entities.internal.EmptyPipelineObject
import com.exactpro.th2.rptdataprovider.entities.internal.PipelineRawBatch
import com.exactpro.th2.rptdataprovider.entities.internal.StreamName
import com.exactpro.th2.rptdataprovider.entities.requests.SseMessageSearchRequest
import com.exactpro.th2.rptdataprovider.entities.responses.StoredMessageBatchWrapper
import com.exactpro.th2.rptdataprovider.entities.sse.StreamWriter
import com.exactpro.th2.rptdataprovider.handlers.PipelineComponent
import com.exactpro.th2.rptdataprovider.handlers.PipelineStatus
import com.exactpro.th2.rptdataprovider.isAfterOrEqual
import com.exactpro.th2.rptdataprovider.isBeforeOrEqual
import kotlinx.coroutines.*
import mu.KotlinLogging
import java.time.Instant
import java.util.*


class MessageExtractor(
    context: Context,
    val request: SseMessageSearchRequest,
    stream: StreamName,
    externalScope: CoroutineScope,
    messageFlowCapacity: Int,
    private val pipelineStatus: PipelineStatus
) : PipelineComponent(
    context, request, externalScope, stream, messageFlowCapacity = messageFlowCapacity
) {

    companion object {
        private val logger = KotlinLogging.logger { }
    }

    private val sendEmptyDelay = context.configuration.sendEmptyDelay.value.toLong()

    private var isStreamEmpty: Boolean = false

    private var lastElement: StoredMessageId? = null
    private var lastTimestamp: Instant? = null

    init {
        externalScope.launch {
            try {
                processMessage()
            } catch (e: CancellationException) {
                logger.debug { "message extractor for stream $streamName has been stopped" }
            } catch (e: Exception) {
                logger.error(e) { "unexpected exception" }
                throw e
            }
        }
    }


    override suspend fun processMessage() {
        coroutineScope {
            launch {
                while (this@coroutineScope.isActive) {

                    //FIXME: replace delay-based stream updates with synchronous updates from iterator
                    lastTimestamp?.also {
                        sendToChannel(
                            EmptyPipelineObject(isStreamEmpty, lastElement, it).also { msg ->
                                logger.trace { "Extractor has sent EmptyPipelineObject downstream: (lastProcessedId${msg.lastProcessedId} lastScannedTime=${msg.lastScannedTime} streamEmpty=${msg.streamEmpty} hash=${msg.hashCode()})" }
                            }
                        )
                    }
                    delay(sendEmptyDelay)
                }
            }

            streamName!!

<<<<<<< HEAD
            val resumeFromId = request.streamPointers.firstOrNull {
                it.streamName == streamName.name && it.direction == streamName.direction
=======
            val resumeFromId = request.resumeFromIdsList.firstOrNull {
                it.messageStream.name == streamName.name
                        && it.messageStream.direction == streamName.direction
>>>>>>> 1fd8279e
            }

            val order = if (request.searchDirection == TimeRelation.AFTER) {
                Order.DIRECT
            } else {
                Order.REVERSE
            }

            logger.debug { "acquiring cradle iterator for stream $streamName" }

            resumeFromId?.let { logger.debug { "resume sequence for stream $streamName is set to ${it.lastId?.index}" } }
            request.startTimestamp?.let { logger.debug { "start timestamp for stream $streamName is set to $it" } }

            if (resumeFromId == null || resumeFromId.hasStarted) {
                val cradleMessageIterable = context.cradleService.getMessagesBatchesSuspend(
                    StoredMessageFilterBuilder()
                        .streamName().isEqualTo(streamName.name)
                        .direction().isEqualTo(streamName.direction)
                        .order(order)

                        // timestamps will be ignored if resumeFromId is present
                        .also { builder ->
                            if (resumeFromId != null) {
                                builder.index().let {
                                    if (order == Order.DIRECT) {
                                        it.isGreaterThanOrEqualTo(resumeFromId.sequence)
                                    } else {
                                        it.isLessThanOrEqualTo(resumeFromId.sequence)
                                    }
                                }
                            } else {
                                if (order == Order.DIRECT) {
<<<<<<< HEAD
                                    request.startTimestamp?.let { builder.timestampFrom().isGreaterThanOrEqualTo(it) }
                                } else {
                                    request.startTimestamp?.let { builder.timestampTo().isLessThanOrEqualTo(it) }
=======
                                    it.isGreaterThanOrEqualTo(resumeFromId.lastId!!.index)
                                } else {
                                    it.isLessThanOrEqualTo(resumeFromId.lastId!!.index)

>>>>>>> 1fd8279e
                                }
                            }
                            if (order == Order.DIRECT) {
                                request.endTimestamp?.let { builder.timestampTo().isLessThanOrEqualTo(it) }
                            } else {
                                request.endTimestamp?.let { builder.timestampFrom().isGreaterThanOrEqualTo(it) }
                            }
                        }.build()
                )

                logger.debug { "cradle iterator has been built for stream $streamName" }

                for (batch in cradleMessageIterable) {
                    if (externalScope.isActive) {

                        val timeStart = System.currentTimeMillis()

<<<<<<< HEAD
                        pipelineStatus.fetchedStart(streamName.toString())
                        logger.trace { "batch ${batch.id.index} of stream $streamName with ${batch.messageCount} messages (${batch.batchSize} bytes) has been extracted" }
=======
                    val trimmedMessages = let {
                        if (order == Order.DIRECT) {
                            batch.messages
                        } else {
                            batch.messagesReverse
                        }
                    }
                        // trim messages if resumeFromId is present
                        .dropWhile {
                            resumeFromId?.lastId?.index?.let { start ->
                                if (order == Order.DIRECT) {
                                    it.index < start
                                } else {
                                    it.index > start
                                }
                            } ?: false
                        }
>>>>>>> 1fd8279e

                        val trimmedMessages = let {
                            if (order == Order.DIRECT) {
                                batch.messages
                            } else {
                                batch.messagesReverse
                            }
                        }
                            // trim messages if resumeFromId is present
                            .dropWhile {
                                resumeFromId?.sequence?.let { start ->
                                    if (order == Order.DIRECT) {
                                        it.index < start
                                    } else {
                                        it.index > start
                                    }
                                } ?: false
                            }

                            //trim messages that do not strictly match time filter
                            .dropWhile {
                                request.startTimestamp?.let { startTimestamp ->
                                    if (order == Order.DIRECT) {
                                        it.timestamp.isBefore(startTimestamp)
                                    } else {
                                        it.timestamp.isAfter(startTimestamp)
                                    }
                                } ?: false
                            }
                            .dropLastWhile {
                                request.endTimestamp?.let { endTimestamp ->
                                    if (order == Order.DIRECT) {
                                        it.timestamp.isAfterOrEqual(endTimestamp)
                                    } else {
                                        it.timestamp.isBeforeOrEqual(endTimestamp)
                                    }
                                } ?: false
                            }

<<<<<<< HEAD
                        val firstMessage = if (order == Order.DIRECT) batch.messages.first() else batch.messages.last()
                        val lastMessage = if (order == Order.DIRECT) batch.messages.last() else batch.messages.first()
=======
                    logger.trace {
                        "batch ${batch.id.index} of stream $streamName has been trimmed (targetTimestamp=${request.startTimestamp} targetId=${resumeFromId?.lastId?.index}) - ${trimmedMessages.size} of ${batch.messages.size} messages left (firstId=${firstMessage.id.index} firstTimestamp=${firstMessage.timestamp} lastId=${lastMessage.id.index} lastTimestamp=${lastMessage.timestamp})"
                    }
>>>>>>> 1fd8279e

                        logger.trace {
                            "batch ${batch.id.index} of stream $streamName has been trimmed (targetTimestamp=${request.startTimestamp} targetId=${resumeFromId?.sequence}) - ${trimmedMessages.size} of ${batch.messages.size} messages left (firstId=${firstMessage.id.index} firstTimestamp=${firstMessage.timestamp} lastId=${lastMessage.id.index} lastTimestamp=${lastMessage.timestamp})"
                        }

                        pipelineStatus.fetchedEnd(streamName.toString())

                        try {
                            trimmedMessages.last().let { message ->
                                sendToChannel(
                                    PipelineRawBatch(
                                        false,
                                        message.id,
                                        message.timestamp,
                                        StoredMessageBatchWrapper(batch.id, trimmedMessages)
                                    ).also {
                                        it.info.startExtract = timeStart
                                        it.info.endExtract = System.currentTimeMillis()
                                        StreamWriter.setExtract(it.info)
                                    }
                                )
                                lastElement = message.id
                                lastTimestamp = message.timestamp

                                logger.trace { "batch ${batch.id.index} of stream $streamName has been sent downstream" }

                            }
                        } catch (e: NoSuchElementException) {
//                        logger.debug { "skipping batch ${batch.id.index} of stream $streamName - no messages left after trimming" }
                            pipelineStatus.countSkippedBatches(streamName.toString())
                        }
                        pipelineStatus.fetchedSendDownstream(streamName.toString())

                        pipelineStatus.countFetchedBytes(streamName.toString(), batch.batchSize)
                        pipelineStatus.countFetchedBatches(streamName.toString())
                        pipelineStatus.countFetchedMessages(streamName.toString(), trimmedMessages.size.toLong())
                        pipelineStatus.countSkippedMessages(
                            streamName.toString(),
                            batch.messageCount - trimmedMessages.size.toLong()
                        )
                    } else {
                        logger.trace { "exiting $streamName loop" }
                        break
                    }
                }
            }

            isStreamEmpty = true
            lastTimestamp = if (order == Order.DIRECT) {
                Instant.ofEpochMilli(Long.MAX_VALUE)
            } else {
                Instant.ofEpochMilli(Long.MIN_VALUE)
            }

            logger.debug { "no more data for stream $streamName (lastId=${lastElement.toString()} lastTimestamp=${lastTimestamp})" }
        }
    }
}
<|MERGE_RESOLUTION|>--- conflicted
+++ resolved
@@ -1,288 +1,251 @@
-﻿/*******************************************************************************
- * Copyright 2021-2021 Exactpro (Exactpro Systems Limited)
- *
- * Licensed under the Apache License, Version 2.0 (the "License");
- * you may not use this file except in compliance with the License.
- * You may obtain a copy of the License at
- *
- *     http://www.apache.org/licenses/LICENSE-2.0
- *
- * Unless required by applicable law or agreed to in writing, software
- * distributed under the License is distributed on an "AS IS" BASIS,
- * WITHOUT WARRANTIES OR CONDITIONS OF ANY KIND, either express or implied.
- * See the License for the specific language governing permissions and
- * limitations under the License.
- ******************************************************************************/
-
-package com.exactpro.th2.rptdataprovider.handlers.messages
-
-import com.exactpro.cradle.Order
-import com.exactpro.cradle.TimeRelation
-import com.exactpro.cradle.messages.StoredMessageFilterBuilder
-import com.exactpro.cradle.messages.StoredMessageId
-import com.exactpro.th2.rptdataprovider.Context
-import com.exactpro.th2.rptdataprovider.entities.internal.EmptyPipelineObject
-import com.exactpro.th2.rptdataprovider.entities.internal.PipelineRawBatch
-import com.exactpro.th2.rptdataprovider.entities.internal.StreamName
-import com.exactpro.th2.rptdataprovider.entities.requests.SseMessageSearchRequest
-import com.exactpro.th2.rptdataprovider.entities.responses.StoredMessageBatchWrapper
-import com.exactpro.th2.rptdataprovider.entities.sse.StreamWriter
-import com.exactpro.th2.rptdataprovider.handlers.PipelineComponent
-import com.exactpro.th2.rptdataprovider.handlers.PipelineStatus
-import com.exactpro.th2.rptdataprovider.isAfterOrEqual
-import com.exactpro.th2.rptdataprovider.isBeforeOrEqual
-import kotlinx.coroutines.*
-import mu.KotlinLogging
-import java.time.Instant
-import java.util.*
-
-
-class MessageExtractor(
-    context: Context,
-    val request: SseMessageSearchRequest,
-    stream: StreamName,
-    externalScope: CoroutineScope,
-    messageFlowCapacity: Int,
-    private val pipelineStatus: PipelineStatus
-) : PipelineComponent(
-    context, request, externalScope, stream, messageFlowCapacity = messageFlowCapacity
-) {
-
-    companion object {
-        private val logger = KotlinLogging.logger { }
-    }
-
-    private val sendEmptyDelay = context.configuration.sendEmptyDelay.value.toLong()
-
-    private var isStreamEmpty: Boolean = false
-
-    private var lastElement: StoredMessageId? = null
-    private var lastTimestamp: Instant? = null
-
-    init {
-        externalScope.launch {
-            try {
-                processMessage()
-            } catch (e: CancellationException) {
-                logger.debug { "message extractor for stream $streamName has been stopped" }
-            } catch (e: Exception) {
-                logger.error(e) { "unexpected exception" }
-                throw e
-            }
-        }
-    }
-
-
-    override suspend fun processMessage() {
-        coroutineScope {
-            launch {
-                while (this@coroutineScope.isActive) {
-
-                    //FIXME: replace delay-based stream updates with synchronous updates from iterator
-                    lastTimestamp?.also {
-                        sendToChannel(
-                            EmptyPipelineObject(isStreamEmpty, lastElement, it).also { msg ->
-                                logger.trace { "Extractor has sent EmptyPipelineObject downstream: (lastProcessedId${msg.lastProcessedId} lastScannedTime=${msg.lastScannedTime} streamEmpty=${msg.streamEmpty} hash=${msg.hashCode()})" }
-                            }
-                        )
-                    }
-                    delay(sendEmptyDelay)
-                }
-            }
-
-            streamName!!
-
-<<<<<<< HEAD
-            val resumeFromId = request.streamPointers.firstOrNull {
-                it.streamName == streamName.name && it.direction == streamName.direction
-=======
-            val resumeFromId = request.resumeFromIdsList.firstOrNull {
-                it.messageStream.name == streamName.name
-                        && it.messageStream.direction == streamName.direction
->>>>>>> 1fd8279e
-            }
-
-            val order = if (request.searchDirection == TimeRelation.AFTER) {
-                Order.DIRECT
-            } else {
-                Order.REVERSE
-            }
-
-            logger.debug { "acquiring cradle iterator for stream $streamName" }
-
-            resumeFromId?.let { logger.debug { "resume sequence for stream $streamName is set to ${it.lastId?.index}" } }
-            request.startTimestamp?.let { logger.debug { "start timestamp for stream $streamName is set to $it" } }
-
-            if (resumeFromId == null || resumeFromId.hasStarted) {
-                val cradleMessageIterable = context.cradleService.getMessagesBatchesSuspend(
-                    StoredMessageFilterBuilder()
-                        .streamName().isEqualTo(streamName.name)
-                        .direction().isEqualTo(streamName.direction)
-                        .order(order)
-
-                        // timestamps will be ignored if resumeFromId is present
-                        .also { builder ->
-                            if (resumeFromId != null) {
-                                builder.index().let {
-                                    if (order == Order.DIRECT) {
-                                        it.isGreaterThanOrEqualTo(resumeFromId.sequence)
-                                    } else {
-                                        it.isLessThanOrEqualTo(resumeFromId.sequence)
-                                    }
-                                }
-                            } else {
-                                if (order == Order.DIRECT) {
-<<<<<<< HEAD
-                                    request.startTimestamp?.let { builder.timestampFrom().isGreaterThanOrEqualTo(it) }
-                                } else {
-                                    request.startTimestamp?.let { builder.timestampTo().isLessThanOrEqualTo(it) }
-=======
-                                    it.isGreaterThanOrEqualTo(resumeFromId.lastId!!.index)
-                                } else {
-                                    it.isLessThanOrEqualTo(resumeFromId.lastId!!.index)
-
->>>>>>> 1fd8279e
-                                }
-                            }
-                            if (order == Order.DIRECT) {
-                                request.endTimestamp?.let { builder.timestampTo().isLessThanOrEqualTo(it) }
-                            } else {
-                                request.endTimestamp?.let { builder.timestampFrom().isGreaterThanOrEqualTo(it) }
-                            }
-                        }.build()
-                )
-
-                logger.debug { "cradle iterator has been built for stream $streamName" }
-
-                for (batch in cradleMessageIterable) {
-                    if (externalScope.isActive) {
-
-                        val timeStart = System.currentTimeMillis()
-
-<<<<<<< HEAD
-                        pipelineStatus.fetchedStart(streamName.toString())
-                        logger.trace { "batch ${batch.id.index} of stream $streamName with ${batch.messageCount} messages (${batch.batchSize} bytes) has been extracted" }
-=======
-                    val trimmedMessages = let {
-                        if (order == Order.DIRECT) {
-                            batch.messages
-                        } else {
-                            batch.messagesReverse
-                        }
-                    }
-                        // trim messages if resumeFromId is present
-                        .dropWhile {
-                            resumeFromId?.lastId?.index?.let { start ->
-                                if (order == Order.DIRECT) {
-                                    it.index < start
-                                } else {
-                                    it.index > start
-                                }
-                            } ?: false
-                        }
->>>>>>> 1fd8279e
-
-                        val trimmedMessages = let {
-                            if (order == Order.DIRECT) {
-                                batch.messages
-                            } else {
-                                batch.messagesReverse
-                            }
-                        }
-                            // trim messages if resumeFromId is present
-                            .dropWhile {
-                                resumeFromId?.sequence?.let { start ->
-                                    if (order == Order.DIRECT) {
-                                        it.index < start
-                                    } else {
-                                        it.index > start
-                                    }
-                                } ?: false
-                            }
-
-                            //trim messages that do not strictly match time filter
-                            .dropWhile {
-                                request.startTimestamp?.let { startTimestamp ->
-                                    if (order == Order.DIRECT) {
-                                        it.timestamp.isBefore(startTimestamp)
-                                    } else {
-                                        it.timestamp.isAfter(startTimestamp)
-                                    }
-                                } ?: false
-                            }
-                            .dropLastWhile {
-                                request.endTimestamp?.let { endTimestamp ->
-                                    if (order == Order.DIRECT) {
-                                        it.timestamp.isAfterOrEqual(endTimestamp)
-                                    } else {
-                                        it.timestamp.isBeforeOrEqual(endTimestamp)
-                                    }
-                                } ?: false
-                            }
-
-<<<<<<< HEAD
-                        val firstMessage = if (order == Order.DIRECT) batch.messages.first() else batch.messages.last()
-                        val lastMessage = if (order == Order.DIRECT) batch.messages.last() else batch.messages.first()
-=======
-                    logger.trace {
-                        "batch ${batch.id.index} of stream $streamName has been trimmed (targetTimestamp=${request.startTimestamp} targetId=${resumeFromId?.lastId?.index}) - ${trimmedMessages.size} of ${batch.messages.size} messages left (firstId=${firstMessage.id.index} firstTimestamp=${firstMessage.timestamp} lastId=${lastMessage.id.index} lastTimestamp=${lastMessage.timestamp})"
-                    }
->>>>>>> 1fd8279e
-
-                        logger.trace {
-                            "batch ${batch.id.index} of stream $streamName has been trimmed (targetTimestamp=${request.startTimestamp} targetId=${resumeFromId?.sequence}) - ${trimmedMessages.size} of ${batch.messages.size} messages left (firstId=${firstMessage.id.index} firstTimestamp=${firstMessage.timestamp} lastId=${lastMessage.id.index} lastTimestamp=${lastMessage.timestamp})"
-                        }
-
-                        pipelineStatus.fetchedEnd(streamName.toString())
-
-                        try {
-                            trimmedMessages.last().let { message ->
-                                sendToChannel(
-                                    PipelineRawBatch(
-                                        false,
-                                        message.id,
-                                        message.timestamp,
-                                        StoredMessageBatchWrapper(batch.id, trimmedMessages)
-                                    ).also {
-                                        it.info.startExtract = timeStart
-                                        it.info.endExtract = System.currentTimeMillis()
-                                        StreamWriter.setExtract(it.info)
-                                    }
-                                )
-                                lastElement = message.id
-                                lastTimestamp = message.timestamp
-
-                                logger.trace { "batch ${batch.id.index} of stream $streamName has been sent downstream" }
-
-                            }
-                        } catch (e: NoSuchElementException) {
-//                        logger.debug { "skipping batch ${batch.id.index} of stream $streamName - no messages left after trimming" }
-                            pipelineStatus.countSkippedBatches(streamName.toString())
-                        }
-                        pipelineStatus.fetchedSendDownstream(streamName.toString())
-
-                        pipelineStatus.countFetchedBytes(streamName.toString(), batch.batchSize)
-                        pipelineStatus.countFetchedBatches(streamName.toString())
-                        pipelineStatus.countFetchedMessages(streamName.toString(), trimmedMessages.size.toLong())
-                        pipelineStatus.countSkippedMessages(
-                            streamName.toString(),
-                            batch.messageCount - trimmedMessages.size.toLong()
-                        )
-                    } else {
-                        logger.trace { "exiting $streamName loop" }
-                        break
-                    }
-                }
-            }
-
-            isStreamEmpty = true
-            lastTimestamp = if (order == Order.DIRECT) {
-                Instant.ofEpochMilli(Long.MAX_VALUE)
-            } else {
-                Instant.ofEpochMilli(Long.MIN_VALUE)
-            }
-
-            logger.debug { "no more data for stream $streamName (lastId=${lastElement.toString()} lastTimestamp=${lastTimestamp})" }
-        }
-    }
-}
+﻿/*******************************************************************************
+ * Copyright 2021-2021 Exactpro (Exactpro Systems Limited)
+ *
+ * Licensed under the Apache License, Version 2.0 (the "License");
+ * you may not use this file except in compliance with the License.
+ * You may obtain a copy of the License at
+ *
+ *     http://www.apache.org/licenses/LICENSE-2.0
+ *
+ * Unless required by applicable law or agreed to in writing, software
+ * distributed under the License is distributed on an "AS IS" BASIS,
+ * WITHOUT WARRANTIES OR CONDITIONS OF ANY KIND, either express or implied.
+ * See the License for the specific language governing permissions and
+ * limitations under the License.
+ ******************************************************************************/
+
+package com.exactpro.th2.rptdataprovider.handlers.messages
+
+import com.exactpro.cradle.Order
+import com.exactpro.cradle.TimeRelation
+import com.exactpro.cradle.messages.StoredMessageFilterBuilder
+import com.exactpro.cradle.messages.StoredMessageId
+import com.exactpro.th2.rptdataprovider.Context
+import com.exactpro.th2.rptdataprovider.entities.internal.EmptyPipelineObject
+import com.exactpro.th2.rptdataprovider.entities.internal.PipelineRawBatch
+import com.exactpro.th2.rptdataprovider.entities.internal.StreamName
+import com.exactpro.th2.rptdataprovider.entities.requests.SseMessageSearchRequest
+import com.exactpro.th2.rptdataprovider.entities.responses.StoredMessageBatchWrapper
+import com.exactpro.th2.rptdataprovider.entities.sse.StreamWriter
+import com.exactpro.th2.rptdataprovider.handlers.PipelineComponent
+import com.exactpro.th2.rptdataprovider.handlers.PipelineStatus
+import com.exactpro.th2.rptdataprovider.isAfterOrEqual
+import com.exactpro.th2.rptdataprovider.isBeforeOrEqual
+import kotlinx.coroutines.*
+import mu.KotlinLogging
+import java.time.Instant
+import java.util.*
+
+
+class MessageExtractor(
+    context: Context,
+    val request: SseMessageSearchRequest,
+    stream: StreamName,
+    externalScope: CoroutineScope,
+    messageFlowCapacity: Int,
+    private val pipelineStatus: PipelineStatus
+) : PipelineComponent(
+    context, request, externalScope, stream, messageFlowCapacity = messageFlowCapacity
+) {
+
+    companion object {
+        private val logger = KotlinLogging.logger { }
+    }
+
+    private val sendEmptyDelay = context.configuration.sendEmptyDelay.value.toLong()
+
+    private var isStreamEmpty: Boolean = false
+
+    private var lastElement: StoredMessageId? = null
+    private var lastTimestamp: Instant? = null
+
+    init {
+        externalScope.launch {
+            try {
+                processMessage()
+            } catch (e: CancellationException) {
+                logger.debug { "message extractor for stream $streamName has been stopped" }
+            } catch (e: Exception) {
+                logger.error(e) { "unexpected exception" }
+                throw e
+            }
+        }
+    }
+
+
+    override suspend fun processMessage() {
+        coroutineScope {
+            launch {
+                while (this@coroutineScope.isActive) {
+
+                    //FIXME: replace delay-based stream updates with synchronous updates from iterator
+                    lastTimestamp?.also {
+                        sendToChannel(
+                            EmptyPipelineObject(isStreamEmpty, lastElement, it).also { msg ->
+                                logger.trace { "Extractor has sent EmptyPipelineObject downstream: (lastProcessedId${msg.lastProcessedId} lastScannedTime=${msg.lastScannedTime} streamEmpty=${msg.streamEmpty} hash=${msg.hashCode()})" }
+                            }
+                        )
+                    }
+                    delay(sendEmptyDelay)
+                }
+            }
+
+            streamName!!
+
+
+            val resumeFromId = request.streamPointers.firstOrNull {
+                it.streamName.name == streamName.name
+                        && it.streamName.direction == streamName.direction
+            }
+
+            val order = if (request.searchDirection == TimeRelation.AFTER) {
+                Order.DIRECT
+            } else {
+                Order.REVERSE
+            }
+
+            logger.debug { "acquiring cradle iterator for stream $streamName" }
+
+            resumeFromId?.let { logger.debug { "resume sequence for stream $streamName is set to ${it.lastId?.index}" } }
+            request.startTimestamp?.let { logger.debug { "start timestamp for stream $streamName is set to $it" } }
+
+            if (resumeFromId == null || resumeFromId.hasStarted) {
+                val cradleMessageIterable = context.cradleService.getMessagesBatchesSuspend(
+                    StoredMessageFilterBuilder()
+                        .streamName().isEqualTo(streamName.name)
+                        .direction().isEqualTo(streamName.direction)
+                        .order(order)
+
+                        // timestamps will be ignored if resumeFromId is present
+                        .also { builder ->
+                            if (resumeFromId != null) {
+                                builder.index().let {
+                                    if (order == Order.DIRECT) {
+                                        it.isGreaterThanOrEqualTo(resumeFromId.lastId?.index)
+                                    } else {
+                                        it.isLessThanOrEqualTo(resumeFromId.lastId?.index)
+                                    }
+                                }
+                            } else {
+                                if (order == Order.DIRECT) {
+                                    request.startTimestamp?.let { builder.timestampFrom().isGreaterThanOrEqualTo(it) }
+                                } else {
+                                    request.startTimestamp?.let { builder.timestampTo().isLessThanOrEqualTo(it) }
+                                }
+                            }
+                            if (order == Order.DIRECT) {
+                                request.endTimestamp?.let { builder.timestampTo().isLessThanOrEqualTo(it) }
+                            } else {
+                                request.endTimestamp?.let { builder.timestampFrom().isGreaterThanOrEqualTo(it) }
+                            }
+                        }.build()
+                )
+
+                logger.debug { "cradle iterator has been built for stream $streamName" }
+
+                for (batch in cradleMessageIterable) {
+                    if (externalScope.isActive) {
+
+                        val timeStart = System.currentTimeMillis()
+
+                        pipelineStatus.fetchedStart(streamName.toString())
+                        logger.trace { "batch ${batch.id.index} of stream $streamName with ${batch.messageCount} messages (${batch.batchSize} bytes) has been extracted" }
+
+                        val trimmedMessages = let {
+                            if (order == Order.DIRECT) {
+                                batch.messages
+                            } else {
+                                batch.messagesReverse
+                            }
+                        }
+                            // trim messages if resumeFromId is present
+                            .dropWhile {
+                                resumeFromId?.lastId?.index?.let { start ->
+                                    if (order == Order.DIRECT) {
+                                        it.index < start
+                                    } else {
+                                        it.index > start
+                                    }
+                                } ?: false
+                            }
+
+                            //trim messages that do not strictly match time filter
+                            .dropWhile {
+                                request.startTimestamp?.let { startTimestamp ->
+                                    if (order == Order.DIRECT) {
+                                        it.timestamp.isBefore(startTimestamp)
+                                    } else {
+                                        it.timestamp.isAfter(startTimestamp)
+                                    }
+                                } ?: false
+                            }
+                            .dropLastWhile {
+                                request.endTimestamp?.let { endTimestamp ->
+                                    if (order == Order.DIRECT) {
+                                        it.timestamp.isAfterOrEqual(endTimestamp)
+                                    } else {
+                                        it.timestamp.isBeforeOrEqual(endTimestamp)
+                                    }
+                                } ?: false
+                            }
+
+                        val firstMessage = if (order == Order.DIRECT) batch.messages.first() else batch.messages.last()
+                        val lastMessage = if (order == Order.DIRECT) batch.messages.last() else batch.messages.first()
+
+                        logger.trace {
+                            "batch ${batch.id.index} of stream $streamName has been trimmed (targetTimestamp=${request.startTimestamp} targetId=${resumeFromId?.lastId?.index}) - ${trimmedMessages.size} of ${batch.messages.size} messages left (firstId=${firstMessage.id.index} firstTimestamp=${firstMessage.timestamp} lastId=${lastMessage.id.index} lastTimestamp=${lastMessage.timestamp})"
+                        }
+
+                        pipelineStatus.fetchedEnd(streamName.toString())
+
+                        try {
+                            trimmedMessages.last().let { message ->
+                                sendToChannel(
+                                    PipelineRawBatch(
+                                        false,
+                                        message.id,
+                                        message.timestamp,
+                                        StoredMessageBatchWrapper(batch.id, trimmedMessages)
+                                    ).also {
+                                        it.info.startExtract = timeStart
+                                        it.info.endExtract = System.currentTimeMillis()
+                                        StreamWriter.setExtract(it.info)
+                                    }
+                                )
+                                lastElement = message.id
+                                lastTimestamp = message.timestamp
+
+                                logger.trace { "batch ${batch.id.index} of stream $streamName has been sent downstream" }
+
+                            }
+                        } catch (e: NoSuchElementException) {
+//                        logger.debug { "skipping batch ${batch.id.index} of stream $streamName - no messages left after trimming" }
+                            pipelineStatus.countSkippedBatches(streamName.toString())
+                        }
+                        pipelineStatus.fetchedSendDownstream(streamName.toString())
+
+                        pipelineStatus.countFetchedBytes(streamName.toString(), batch.batchSize)
+                        pipelineStatus.countFetchedBatches(streamName.toString())
+                        pipelineStatus.countFetchedMessages(streamName.toString(), trimmedMessages.size.toLong())
+                        pipelineStatus.countSkippedMessages(
+                            streamName.toString(),
+                            batch.messageCount - trimmedMessages.size.toLong()
+                        )
+                    } else {
+                        logger.trace { "exiting $streamName loop" }
+                        break
+                    }
+                }
+            }
+
+            isStreamEmpty = true
+            lastTimestamp = if (order == Order.DIRECT) {
+                Instant.ofEpochMilli(Long.MAX_VALUE)
+            } else {
+                Instant.ofEpochMilli(Long.MIN_VALUE)
+            }
+
+            logger.debug { "no more data for stream $streamName (lastId=${lastElement.toString()} lastTimestamp=${lastTimestamp})" }
+        }
+    }
+}