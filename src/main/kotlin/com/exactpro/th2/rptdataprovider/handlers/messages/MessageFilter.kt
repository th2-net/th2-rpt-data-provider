﻿/*******************************************************************************
 * Copyright 2021-2021 Exactpro (Exactpro Systems Limited)
 *
 * Licensed under the Apache License, Version 2.0 (the "License");
 * you may not use this file except in compliance with the License.
 * You may obtain a copy of the License at
 *
 *     http://www.apache.org/licenses/LICENSE-2.0
 *
 * Unless required by applicable law or agreed to in writing, software
 * distributed under the License is distributed on an "AS IS" BASIS,
 * WITHOUT WARRANTIES OR CONDITIONS OF ANY KIND, either express or implied.
 * See the License for the specific language governing permissions and
 * limitations under the License.
 ******************************************************************************/

package com.exactpro.th2.rptdataprovider.handlers.messages

import com.exactpro.th2.rptdataprovider.Context
import com.exactpro.th2.rptdataprovider.entities.internal.*
import com.exactpro.th2.rptdataprovider.entities.requests.SseMessageSearchRequest
import com.exactpro.th2.rptdataprovider.entities.sse.StreamWriter
import com.exactpro.th2.rptdataprovider.handlers.PipelineComponent
import com.exactpro.th2.rptdataprovider.handlers.PipelineStatus
import kotlinx.coroutines.CoroutineScope
import kotlinx.coroutines.coroutineScope
import kotlinx.coroutines.isActive
import kotlinx.coroutines.launch
import mu.KotlinLogging
import java.util.concurrent.atomic.AtomicLong
import kotlin.time.ExperimentalTime
import kotlin.time.measureTimedValue

class MessageFilter(
    context: Context,
    searchRequest: SseMessageSearchRequest,
    streamName: StreamName?,
    externalScope: CoroutineScope,
    previousComponent: PipelineComponent?,
    messageFlowCapacity: Int,
    private val pipelineStatus: PipelineStatus
) : PipelineComponent(
    context,
    searchRequest,
    externalScope,
    streamName,
    previousComponent,
    messageFlowCapacity
) {

    private var lastScannedObject: PipelineStepObject? = null

    init {
        externalScope.launch {
            processMessage()
        }
    }


    constructor(
        pipelineComponent: MessageBatchUnpacker,
        messageFlowCapacity: Int,
        pipelineStatus: PipelineStatus
    ) : this(
        pipelineComponent.context,
        pipelineComponent.searchRequest,
        pipelineComponent.streamName,
        pipelineComponent.externalScope,
        pipelineComponent,
        messageFlowCapacity,
        pipelineStatus
    )

    private fun updateState(parsedMessage: PipelineParsedMessage) {
        lastScannedObject = parsedMessage
        processedMessagesCounter++
    }


<<<<<<< HEAD
    private suspend fun applyFilter(parsedMessage: Message): FilteredMessageWrapper {
        return FilteredMessageWrapper(parsedMessage).apply {
=======
    private fun applyFilter(parsedMessage: Message): MessageWithMetadata {
        return MessageWithMetadata(parsedMessage).apply {
>>>>>>> bd761949
            finalFiltered = searchRequest.filterPredicate.apply(this)
        }
    }


    @OptIn(ExperimentalTime::class)
    override suspend fun processMessage() {
        coroutineScope {
            while (isActive) {
                val parsedMessage = previousComponent!!.pollMessage()

                if (parsedMessage is PipelineParsedMessage) {

                    pipelineStatus.filterStart(streamName.toString())
                    val timeStart = System.currentTimeMillis()
                    val filtered = measureTimedValue {
                        pipelineStatus.countFilteredTotal(streamName.toString())
                        updateState(parsedMessage)

                        applyFilter(parsedMessage.payload)
                    }.also {
                        logger.trace { "message filtering took ${it.duration.inMilliseconds}ms (stream=$streamName sequence=${parsedMessage.payload.id.index})" }
                    }.value

                    pipelineStatus.filterEnd(streamName.toString())

                    parsedMessage.also {
                        it.info.startFilter = timeStart
                        it.info.endFilter = System.currentTimeMillis()
                        StreamWriter.setFilter(it.info)
                    }

                    if (filtered.finalFiltered) {
                        sendToChannel(
                            PipelineFilteredMessage(
                                parsedMessage,
                                filtered
                            )
                        )
                        pipelineStatus.countFilterAccepted(streamName.toString())
                    } else {
                        pipelineStatus.countFilterDiscarded(streamName.toString())
                    }
                    pipelineStatus.filterSendDownstream(streamName.toString())
                } else {
                    sendToChannel(parsedMessage)
                }
            }
        }
    }

    companion object {
        val logger = KotlinLogging.logger {}
    }
}
<|MERGE_RESOLUTION|>--- conflicted
+++ resolved
@@ -1,141 +1,135 @@
-﻿/*******************************************************************************
- * Copyright 2021-2021 Exactpro (Exactpro Systems Limited)
- *
- * Licensed under the Apache License, Version 2.0 (the "License");
- * you may not use this file except in compliance with the License.
- * You may obtain a copy of the License at
- *
- *     http://www.apache.org/licenses/LICENSE-2.0
- *
- * Unless required by applicable law or agreed to in writing, software
- * distributed under the License is distributed on an "AS IS" BASIS,
- * WITHOUT WARRANTIES OR CONDITIONS OF ANY KIND, either express or implied.
- * See the License for the specific language governing permissions and
- * limitations under the License.
- ******************************************************************************/
-
-package com.exactpro.th2.rptdataprovider.handlers.messages
-
-import com.exactpro.th2.rptdataprovider.Context
-import com.exactpro.th2.rptdataprovider.entities.internal.*
-import com.exactpro.th2.rptdataprovider.entities.requests.SseMessageSearchRequest
-import com.exactpro.th2.rptdataprovider.entities.sse.StreamWriter
-import com.exactpro.th2.rptdataprovider.handlers.PipelineComponent
-import com.exactpro.th2.rptdataprovider.handlers.PipelineStatus
-import kotlinx.coroutines.CoroutineScope
-import kotlinx.coroutines.coroutineScope
-import kotlinx.coroutines.isActive
-import kotlinx.coroutines.launch
-import mu.KotlinLogging
-import java.util.concurrent.atomic.AtomicLong
-import kotlin.time.ExperimentalTime
-import kotlin.time.measureTimedValue
-
-class MessageFilter(
-    context: Context,
-    searchRequest: SseMessageSearchRequest,
-    streamName: StreamName?,
-    externalScope: CoroutineScope,
-    previousComponent: PipelineComponent?,
-    messageFlowCapacity: Int,
-    private val pipelineStatus: PipelineStatus
-) : PipelineComponent(
-    context,
-    searchRequest,
-    externalScope,
-    streamName,
-    previousComponent,
-    messageFlowCapacity
-) {
-
-    private var lastScannedObject: PipelineStepObject? = null
-
-    init {
-        externalScope.launch {
-            processMessage()
-        }
-    }
-
-
-    constructor(
-        pipelineComponent: MessageBatchUnpacker,
-        messageFlowCapacity: Int,
-        pipelineStatus: PipelineStatus
-    ) : this(
-        pipelineComponent.context,
-        pipelineComponent.searchRequest,
-        pipelineComponent.streamName,
-        pipelineComponent.externalScope,
-        pipelineComponent,
-        messageFlowCapacity,
-        pipelineStatus
-    )
-
-    private fun updateState(parsedMessage: PipelineParsedMessage) {
-        lastScannedObject = parsedMessage
-        processedMessagesCounter++
-    }
-
-
-<<<<<<< HEAD
-    private suspend fun applyFilter(parsedMessage: Message): FilteredMessageWrapper {
-        return FilteredMessageWrapper(parsedMessage).apply {
-=======
-    private fun applyFilter(parsedMessage: Message): MessageWithMetadata {
-        return MessageWithMetadata(parsedMessage).apply {
->>>>>>> bd761949
-            finalFiltered = searchRequest.filterPredicate.apply(this)
-        }
-    }
-
-
-    @OptIn(ExperimentalTime::class)
-    override suspend fun processMessage() {
-        coroutineScope {
-            while (isActive) {
-                val parsedMessage = previousComponent!!.pollMessage()
-
-                if (parsedMessage is PipelineParsedMessage) {
-
-                    pipelineStatus.filterStart(streamName.toString())
-                    val timeStart = System.currentTimeMillis()
-                    val filtered = measureTimedValue {
-                        pipelineStatus.countFilteredTotal(streamName.toString())
-                        updateState(parsedMessage)
-
-                        applyFilter(parsedMessage.payload)
-                    }.also {
-                        logger.trace { "message filtering took ${it.duration.inMilliseconds}ms (stream=$streamName sequence=${parsedMessage.payload.id.index})" }
-                    }.value
-
-                    pipelineStatus.filterEnd(streamName.toString())
-
-                    parsedMessage.also {
-                        it.info.startFilter = timeStart
-                        it.info.endFilter = System.currentTimeMillis()
-                        StreamWriter.setFilter(it.info)
-                    }
-
-                    if (filtered.finalFiltered) {
-                        sendToChannel(
-                            PipelineFilteredMessage(
-                                parsedMessage,
-                                filtered
-                            )
-                        )
-                        pipelineStatus.countFilterAccepted(streamName.toString())
-                    } else {
-                        pipelineStatus.countFilterDiscarded(streamName.toString())
-                    }
-                    pipelineStatus.filterSendDownstream(streamName.toString())
-                } else {
-                    sendToChannel(parsedMessage)
-                }
-            }
-        }
-    }
-
-    companion object {
-        val logger = KotlinLogging.logger {}
-    }
-}
+﻿/*******************************************************************************
+ * Copyright 2021-2021 Exactpro (Exactpro Systems Limited)
+ *
+ * Licensed under the Apache License, Version 2.0 (the "License");
+ * you may not use this file except in compliance with the License.
+ * You may obtain a copy of the License at
+ *
+ *     http://www.apache.org/licenses/LICENSE-2.0
+ *
+ * Unless required by applicable law or agreed to in writing, software
+ * distributed under the License is distributed on an "AS IS" BASIS,
+ * WITHOUT WARRANTIES OR CONDITIONS OF ANY KIND, either express or implied.
+ * See the License for the specific language governing permissions and
+ * limitations under the License.
+ ******************************************************************************/
+
+package com.exactpro.th2.rptdataprovider.handlers.messages
+
+import com.exactpro.th2.rptdataprovider.Context
+import com.exactpro.th2.rptdataprovider.entities.internal.*
+import com.exactpro.th2.rptdataprovider.entities.requests.SseMessageSearchRequest
+import com.exactpro.th2.rptdataprovider.entities.sse.StreamWriter
+import com.exactpro.th2.rptdataprovider.handlers.PipelineComponent
+import com.exactpro.th2.rptdataprovider.handlers.PipelineStatus
+import kotlinx.coroutines.CoroutineScope
+import kotlinx.coroutines.coroutineScope
+import kotlinx.coroutines.isActive
+import kotlinx.coroutines.launch
+import mu.KotlinLogging
+import kotlin.time.ExperimentalTime
+import kotlin.time.measureTimedValue
+
+class MessageFilter(
+    context: Context,
+    searchRequest: SseMessageSearchRequest,
+    streamName: StreamName?,
+    externalScope: CoroutineScope,
+    previousComponent: PipelineComponent?,
+    messageFlowCapacity: Int,
+    private val pipelineStatus: PipelineStatus
+) : PipelineComponent(
+    context,
+    searchRequest,
+    externalScope,
+    streamName,
+    previousComponent,
+    messageFlowCapacity
+) {
+
+    private var lastScannedObject: PipelineStepObject? = null
+
+    init {
+        externalScope.launch {
+            processMessage()
+        }
+    }
+
+
+    constructor(
+        pipelineComponent: MessageBatchUnpacker,
+        messageFlowCapacity: Int,
+        pipelineStatus: PipelineStatus
+    ) : this(
+        pipelineComponent.context,
+        pipelineComponent.searchRequest,
+        pipelineComponent.streamName,
+        pipelineComponent.externalScope,
+        pipelineComponent,
+        messageFlowCapacity,
+        pipelineStatus
+    )
+
+    private fun updateState(parsedMessage: PipelineParsedMessage) {
+        lastScannedObject = parsedMessage
+        processedMessagesCounter++
+    }
+
+
+    private suspend fun applyFilter(parsedMessage: Message): FilteredMessageWrapper {
+        return FilteredMessageWrapper(parsedMessage).apply {
+            finalFiltered = searchRequest.filterPredicate.apply(this)
+        }
+    }
+
+
+    @OptIn(ExperimentalTime::class)
+    override suspend fun processMessage() {
+        coroutineScope {
+            while (isActive) {
+                val parsedMessage = previousComponent!!.pollMessage()
+
+                if (parsedMessage is PipelineParsedMessage) {
+
+                    pipelineStatus.filterStart(streamName.toString())
+                    val timeStart = System.currentTimeMillis()
+                    val filtered = measureTimedValue {
+                        pipelineStatus.countFilteredTotal(streamName.toString())
+                        updateState(parsedMessage)
+
+                        applyFilter(parsedMessage.payload)
+                    }.also {
+                        logger.trace { "message filtering took ${it.duration.inMilliseconds}ms (stream=$streamName sequence=${parsedMessage.payload.id.index})" }
+                    }.value
+
+                    pipelineStatus.filterEnd(streamName.toString())
+
+                    parsedMessage.also {
+                        it.info.startFilter = timeStart
+                        it.info.endFilter = System.currentTimeMillis()
+                        StreamWriter.setFilter(it.info)
+                    }
+
+                    if (filtered.finalFiltered) {
+                        sendToChannel(
+                            PipelineFilteredMessage(
+                                parsedMessage,
+                                filtered
+                            )
+                        )
+                        pipelineStatus.countFilterAccepted(streamName.toString())
+                    } else {
+                        pipelineStatus.countFilterDiscarded(streamName.toString())
+                    }
+                    pipelineStatus.filterSendDownstream(streamName.toString())
+                } else {
+                    sendToChannel(parsedMessage)
+                }
+            }
+        }
+    }
+
+    companion object {
+        val logger = KotlinLogging.logger {}
+    }
+}