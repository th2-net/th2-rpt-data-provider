﻿/*******************************************************************************
 * Copyright 2021-2021 Exactpro (Exactpro Systems Limited)
 *
 * Licensed under the Apache License, Version 2.0 (the "License");
 * you may not use this file except in compliance with the License.
 * You may obtain a copy of the License at
 *
 *     http://www.apache.org/licenses/LICENSE-2.0
 *
 * Unless required by applicable law or agreed to in writing, software
 * distributed under the License is distributed on an "AS IS" BASIS,
 * WITHOUT WARRANTIES OR CONDITIONS OF ANY KIND, either express or implied.
 * See the License for the specific language governing permissions and
 * limitations under the License.
 ******************************************************************************/

package com.exactpro.th2.rptdataprovider.handlers.messages

import com.exactpro.cradle.Direction
<<<<<<< HEAD
import com.exactpro.cradle.TimeRelation
import com.exactpro.cradle.messages.StoredMessageId
=======
>>>>>>> 7f2379d9
import com.exactpro.th2.rptdataprovider.Context
import com.exactpro.th2.rptdataprovider.entities.requests.SseMessageSearchRequest
import com.exactpro.th2.rptdataprovider.handlers.PipelineStatus
import com.exactpro.th2.rptdataprovider.handlers.StreamName
import kotlinx.coroutines.CoroutineScope

class ChainBuilder(
    private val context: Context,
    private val request: SseMessageSearchRequest,
    private val externalScope: CoroutineScope,
    private val pipelineStatus: PipelineStatus
) {
    fun buildChain(): StreamMerger {
        val streamNames = request.stream.flatMap { stream -> Direction.values().map { StreamName(stream, it) } }

<<<<<<< HEAD
    private val messageContinuousStreamBuffer = context.configuration.messageContinuousStreamBuffer.value.toInt()
    private val messageDecoderBuffer = context.configuration.messageDecoderBuffer.value.toInt()
    private val messageFilterBuffer = context.configuration.messageFilterBuffer.value.toInt()
    private val messageStreamMergerBuffer = context.configuration.messageStreamMergerBuffer.value.toInt()

    private suspend fun getTimestampFromResumeIds(request: SseMessageSearchRequest): Instant? {
        val resumeTimestamps = request.resumeFromIdsList
            .mapNotNull { context.cradleService.getMessageSuspend(it)?.timestamp }

        return if (request.searchDirection == TimeRelation.AFTER) {
            resumeTimestamps.minBy { it }
        } else {
            resumeTimestamps.maxBy { it }
        }
    }

    private suspend fun chooseStartTimestamp(request: SseMessageSearchRequest): Instant {
        return request.startTimestamp
            ?: getTimestampFromResumeIds(request)
            ?: Instant.now()
    }

    private fun getRequestStreamNames(request: SseMessageSearchRequest): List<StreamName> {
        return request.stream
            .flatMap { stream -> Direction.values().map { StreamName(stream, it) } }
    }

    private fun getRequestResumeId(request: SseMessageSearchRequest): Map<StreamName, StoredMessageId?> {
        return request.resumeFromIdsList
            .associateBy { StreamName(it.streamName, it.direction) }
    }

    @InternalCoroutinesApi
    suspend fun buildChain(): StreamMerger {

        val streamNames = getRequestStreamNames(request)
        val resumeFromIds = getRequestResumeId(request)
        val startTimestamp = chooseStartTimestamp(request)
=======
        pipelineStatus.addStreams(streamNames.map { it.toString() })
>>>>>>> 7f2379d9

        val dataStreams = streamNames.map { streamName ->

            val messageExtractor = MessageExtractor(
                context,
                request,
                streamName,
                externalScope,
                context.configuration.messageExtractorOutputBatchBuffer.value.toInt(),
                pipelineStatus
            )

            val messageBatchConverter = MessageBatchConverter(
                messageExtractor,
                context.configuration.messageConverterOutputBatchBuffer.value.toInt(),
                pipelineStatus
            )

            val messageBatchDecoder = MessageBatchDecoder(
                messageBatchConverter,
                context.configuration.messageDecoderOutputBatchBuffer.value.toInt(),
                pipelineStatus
            )

            val messageBatchUnpacker = MessageBatchUnpacker(
                messageBatchDecoder,
                context.configuration.messageUnpackerOutputMessageBuffer.value.toInt(),
                pipelineStatus
            )

            MessageFilter(
                messageBatchUnpacker,
                context.configuration.messageFilterOutputMessageBuffer.value.toInt(),
                pipelineStatus
            )
        }

        return StreamMerger(
            context,
            request,
            externalScope,
            dataStreams,
            context.configuration.messageMergerOutputMessageBuffer.value.toInt(),
            pipelineStatus
        )
    }
}
<|MERGE_RESOLUTION|>--- conflicted
+++ resolved
@@ -1,128 +1,84 @@
-﻿/*******************************************************************************
- * Copyright 2021-2021 Exactpro (Exactpro Systems Limited)
- *
- * Licensed under the Apache License, Version 2.0 (the "License");
- * you may not use this file except in compliance with the License.
- * You may obtain a copy of the License at
- *
- *     http://www.apache.org/licenses/LICENSE-2.0
- *
- * Unless required by applicable law or agreed to in writing, software
- * distributed under the License is distributed on an "AS IS" BASIS,
- * WITHOUT WARRANTIES OR CONDITIONS OF ANY KIND, either express or implied.
- * See the License for the specific language governing permissions and
- * limitations under the License.
- ******************************************************************************/
-
-package com.exactpro.th2.rptdataprovider.handlers.messages
-
-import com.exactpro.cradle.Direction
-<<<<<<< HEAD
-import com.exactpro.cradle.TimeRelation
-import com.exactpro.cradle.messages.StoredMessageId
-=======
->>>>>>> 7f2379d9
-import com.exactpro.th2.rptdataprovider.Context
-import com.exactpro.th2.rptdataprovider.entities.requests.SseMessageSearchRequest
-import com.exactpro.th2.rptdataprovider.handlers.PipelineStatus
-import com.exactpro.th2.rptdataprovider.handlers.StreamName
-import kotlinx.coroutines.CoroutineScope
-
-class ChainBuilder(
-    private val context: Context,
-    private val request: SseMessageSearchRequest,
-    private val externalScope: CoroutineScope,
-    private val pipelineStatus: PipelineStatus
-) {
-    fun buildChain(): StreamMerger {
-        val streamNames = request.stream.flatMap { stream -> Direction.values().map { StreamName(stream, it) } }
-
-<<<<<<< HEAD
-    private val messageContinuousStreamBuffer = context.configuration.messageContinuousStreamBuffer.value.toInt()
-    private val messageDecoderBuffer = context.configuration.messageDecoderBuffer.value.toInt()
-    private val messageFilterBuffer = context.configuration.messageFilterBuffer.value.toInt()
-    private val messageStreamMergerBuffer = context.configuration.messageStreamMergerBuffer.value.toInt()
-
-    private suspend fun getTimestampFromResumeIds(request: SseMessageSearchRequest): Instant? {
-        val resumeTimestamps = request.resumeFromIdsList
-            .mapNotNull { context.cradleService.getMessageSuspend(it)?.timestamp }
-
-        return if (request.searchDirection == TimeRelation.AFTER) {
-            resumeTimestamps.minBy { it }
-        } else {
-            resumeTimestamps.maxBy { it }
-        }
-    }
-
-    private suspend fun chooseStartTimestamp(request: SseMessageSearchRequest): Instant {
-        return request.startTimestamp
-            ?: getTimestampFromResumeIds(request)
-            ?: Instant.now()
-    }
-
-    private fun getRequestStreamNames(request: SseMessageSearchRequest): List<StreamName> {
-        return request.stream
-            .flatMap { stream -> Direction.values().map { StreamName(stream, it) } }
-    }
-
-    private fun getRequestResumeId(request: SseMessageSearchRequest): Map<StreamName, StoredMessageId?> {
-        return request.resumeFromIdsList
-            .associateBy { StreamName(it.streamName, it.direction) }
-    }
-
-    @InternalCoroutinesApi
-    suspend fun buildChain(): StreamMerger {
-
-        val streamNames = getRequestStreamNames(request)
-        val resumeFromIds = getRequestResumeId(request)
-        val startTimestamp = chooseStartTimestamp(request)
-=======
-        pipelineStatus.addStreams(streamNames.map { it.toString() })
->>>>>>> 7f2379d9
-
-        val dataStreams = streamNames.map { streamName ->
-
-            val messageExtractor = MessageExtractor(
-                context,
-                request,
-                streamName,
-                externalScope,
-                context.configuration.messageExtractorOutputBatchBuffer.value.toInt(),
-                pipelineStatus
-            )
-
-            val messageBatchConverter = MessageBatchConverter(
-                messageExtractor,
-                context.configuration.messageConverterOutputBatchBuffer.value.toInt(),
-                pipelineStatus
-            )
-
-            val messageBatchDecoder = MessageBatchDecoder(
-                messageBatchConverter,
-                context.configuration.messageDecoderOutputBatchBuffer.value.toInt(),
-                pipelineStatus
-            )
-
-            val messageBatchUnpacker = MessageBatchUnpacker(
-                messageBatchDecoder,
-                context.configuration.messageUnpackerOutputMessageBuffer.value.toInt(),
-                pipelineStatus
-            )
-
-            MessageFilter(
-                messageBatchUnpacker,
-                context.configuration.messageFilterOutputMessageBuffer.value.toInt(),
-                pipelineStatus
-            )
-        }
-
-        return StreamMerger(
-            context,
-            request,
-            externalScope,
-            dataStreams,
-            context.configuration.messageMergerOutputMessageBuffer.value.toInt(),
-            pipelineStatus
-        )
-    }
-}
+﻿/*******************************************************************************
+ * Copyright 2021-2021 Exactpro (Exactpro Systems Limited)
+ *
+ * Licensed under the Apache License, Version 2.0 (the "License");
+ * you may not use this file except in compliance with the License.
+ * You may obtain a copy of the License at
+ *
+ *     http://www.apache.org/licenses/LICENSE-2.0
+ *
+ * Unless required by applicable law or agreed to in writing, software
+ * distributed under the License is distributed on an "AS IS" BASIS,
+ * WITHOUT WARRANTIES OR CONDITIONS OF ANY KIND, either express or implied.
+ * See the License for the specific language governing permissions and
+ * limitations under the License.
+ ******************************************************************************/
+
+package com.exactpro.th2.rptdataprovider.handlers.messages
+
+import com.exactpro.cradle.Direction
+import com.exactpro.cradle.TimeRelation
+import com.exactpro.cradle.messages.StoredMessageId
+import com.exactpro.th2.rptdataprovider.Context
+import com.exactpro.th2.rptdataprovider.entities.requests.SseMessageSearchRequest
+import com.exactpro.th2.rptdataprovider.handlers.PipelineStatus
+import com.exactpro.th2.rptdataprovider.handlers.StreamName
+import kotlinx.coroutines.CoroutineScope
+
+class ChainBuilder(
+    private val context: Context,
+    private val request: SseMessageSearchRequest,
+    private val externalScope: CoroutineScope,
+    private val pipelineStatus: PipelineStatus
+) {
+    fun buildChain(): StreamMerger {
+        val streamNames = request.stream.flatMap { stream -> Direction.values().map { StreamName(stream, it) } }
+
+        pipelineStatus.addStreams(streamNames.map { it.toString() })
+
+        val dataStreams = streamNames.map { streamName ->
+
+            val messageExtractor = MessageExtractor(
+                context,
+                request,
+                streamName,
+                externalScope,
+                context.configuration.messageExtractorOutputBatchBuffer.value.toInt(),
+                pipelineStatus
+            )
+
+            val messageBatchConverter = MessageBatchConverter(
+                messageExtractor,
+                context.configuration.messageConverterOutputBatchBuffer.value.toInt(),
+                pipelineStatus
+            )
+
+            val messageBatchDecoder = MessageBatchDecoder(
+                messageBatchConverter,
+                context.configuration.messageDecoderOutputBatchBuffer.value.toInt(),
+                pipelineStatus
+            )
+
+            val messageBatchUnpacker = MessageBatchUnpacker(
+                messageBatchDecoder,
+                context.configuration.messageUnpackerOutputMessageBuffer.value.toInt(),
+                pipelineStatus
+            )
+
+            MessageFilter(
+                messageBatchUnpacker,
+                context.configuration.messageFilterOutputMessageBuffer.value.toInt(),
+                pipelineStatus
+            )
+        }
+
+        return StreamMerger(
+            context,
+            request,
+            externalScope,
+            dataStreams,
+            context.configuration.messageMergerOutputMessageBuffer.value.toInt(),
+            pipelineStatus
+        )
+    }
+}