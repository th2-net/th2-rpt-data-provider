/*******************************************************************************
 * Copyright 2020-2021 Exactpro (Exactpro Systems Limited)
 *
 * Licensed under the Apache License, Version 2.0 (the "License");
 * you may not use this file except in compliance with the License.
 * You may obtain a copy of the License at
 *
 *     http://www.apache.org/licenses/LICENSE-2.0
 *
 * Unless required by applicable law or agreed to in writing, software
 * distributed under the License is distributed on an "AS IS" BASIS,
 * WITHOUT WARRANTIES OR CONDITIONS OF ANY KIND, either express or implied.
 * See the License for the specific language governing permissions and
 * limitations under the License.
 ******************************************************************************/

package com.exactpro.th2.rptdataprovider.handlers


import com.exactpro.cradle.TimeRelation
import com.exactpro.cradle.TimeRelation.AFTER
<<<<<<< HEAD
import com.exactpro.cradle.testevents.StoredTestEventId
import com.exactpro.cradle.testevents.StoredTestEventMetadata
import com.exactpro.th2.rptdataprovider.*
=======

import com.exactpro.cradle.TimeRelation.BEFORE
import com.exactpro.cradle.testevents.StoredTestEventWrapper
import com.exactpro.th2.rptdataprovider.Context
>>>>>>> 1fd8279e
import com.exactpro.th2.rptdataprovider.entities.internal.ProviderEventId
import com.exactpro.th2.rptdataprovider.entities.requests.SseEventSearchRequest
import com.exactpro.th2.rptdataprovider.entities.responses.BaseEventEntity
import com.exactpro.th2.rptdataprovider.entities.responses.EventStreamPointer
import com.exactpro.th2.rptdataprovider.entities.sse.LastScannedEventInfo
import com.exactpro.th2.rptdataprovider.entities.sse.LastScannedObjectInfo
import com.exactpro.th2.rptdataprovider.entities.sse.StreamWriter
import com.exactpro.th2.rptdataprovider.producers.EventProducer
import com.exactpro.th2.rptdataprovider.services.cradle.CradleService
import io.prometheus.client.Counter
import kotlinx.coroutines.*
import kotlinx.coroutines.channels.Channel.Factory.BUFFERED
import kotlinx.coroutines.flow.*
import mu.KotlinLogging
import java.time.Instant
import java.time.LocalTime
import java.time.ZoneOffset
import java.util.concurrent.ConcurrentHashMap
import java.util.concurrent.atomic.AtomicBoolean
import java.util.concurrent.atomic.AtomicLong
import kotlin.coroutines.CoroutineContext
import kotlin.coroutines.coroutineContext

class SearchEventsHandler(private val context: Context) {

    companion object {
        private val logger = KotlinLogging.logger { }
        private val processedEventCount = Counter.build(
            "processed_event_count", "Count of processed Events"
        ).register()
    }

    private val cradle: CradleService = context.cradleService
    private val eventProducer: EventProducer = context.eventProducer
    private val sseEventSearchStep: Long = context.configuration.sseEventSearchStep.value.toLong()
    private val eventSearchChunkSize: Int = context.configuration.eventSearchChunkSize.value.toInt()
    private val keepAliveTimeout: Long = context.configuration.keepAliveTimeout.value.toLong()


    private data class ParentEventCounter private constructor(
        private val parentEventCounter: ConcurrentHashMap<String, AtomicLong>?,
        val limitForParent: Long?
    ) {

        constructor(limitForParent: Long?) : this(
            parentEventCounter = limitForParent?.let { ConcurrentHashMap<String, AtomicLong>() },
            limitForParent = limitForParent
        )

        fun checkCountAndGet(event: BaseEventEntity): BaseEventEntity? {
            if (limitForParent == null || event.parentEventId == null)
                return event

            return parentEventCounter!!.getOrPut(event.parentEventId.toString(), { AtomicLong(1) }).let { parentCount ->
                if (parentCount.get() <= limitForParent) {
                    parentCount.incrementAndGet()
                    event
                } else {
                    parentEventCounter.putIfAbsent(event.id.toString(), AtomicLong(Long.MAX_VALUE))
                    null
                }
            }
        }
    }


    private suspend fun keepAlive(
        writer: StreamWriter,
        lastScannedObjectInfo: LastScannedObjectInfo,
        counter: AtomicLong
    ) {
        while (coroutineContext.isActive) {
            writer.write(lastScannedObjectInfo, counter)
            delay(keepAliveTimeout)
        }
    }


    private suspend fun getEventsSuspend(
        parentEvent: ProviderEventId?,
        timestampFrom: Instant,
        timestampTo: Instant,
        searchDirection: TimeRelation
    ): Iterable<StoredTestEventWrapper> {
        return coroutineScope {
            if (searchDirection == BEFORE) {
                throw NotImplementedError("Search in past temporary unavailable")
            }

            if (parentEvent != null) {
                if (parentEvent.batchId != null) {
                    cradle.getEventSuspend(parentEvent.batchId)?.let {
                        listOf(StoredTestEventWrapper(it.asBatch()))
                    } ?: emptyList()
                } else {
                    cradle.getEventsSuspend(parentEvent.eventId, timestampFrom, timestampTo)
                }
            } else {
                cradle.getEventsSuspend(timestampFrom, timestampTo)
            }
        }
    }

    private suspend fun prepareEvents(
        wrappers: List<StoredTestEventWrapper>,
        request: SseEventSearchRequest
    ): List<BaseEventEntity> {
        return wrappers.groupBy { it.isBatch }.flatMap { entry ->
            if (entry.key) {
                entry.value.map { it.asBatch() }
                    .map { it to it.testEvents }
                    .flatMap { (batch, events) ->
                        events.map { event -> event to eventProducer.fromStoredEvent(event, batch) }
                    }
            } else {
                entry.value.map { it.asSingle() }
                    .map { it to eventProducer.fromStoredEvent(it, null) }
            }
        }.let { eventTreesNodes ->
            eventProducer.fromEventsProcessed(eventTreesNodes, request)
        }
    }

    @FlowPreview
    @ExperimentalCoroutinesApi
    private suspend fun getEventFlow(
        request: SseEventSearchRequest,
        timestampFrom: Instant,
        timestampTo: Instant,
        parentContext: CoroutineContext
    ): Flow<Deferred<List<BaseEventEntity>>> {
        return coroutineScope {
            flow {
                val eventsCollection =
                    getEventsSuspend(request.parentEvent, timestampFrom, timestampTo, request.searchDirection)
                        .asSequence().chunked(eventSearchChunkSize)

                for (event in eventsCollection)
                    emit(event)
            }
                .map { wrappers ->
                    async(parentContext) {
<<<<<<< HEAD
                        metadata.groupBy { it.isBatch }.flatMap { entry ->
                            if (entry.key) {
                                prepareBatchedEvent(
                                    entry.value, timestampFrom, timestampTo, request
                                )
                            } else {
                                prepareNonBatchedEvent(entry.value, request)
                            }
                        }.let { events ->
                            if (request.searchDirection == AFTER) events.sortedBy { it.startTimestamp }
                            else events.sortedByDescending { it.startTimestamp }
                        }.also { parentContext.ensureActive() }
=======
                        prepareEvents(wrappers, request)
                            .let { events ->
                                if (request.searchDirection == AFTER)
                                    events.sortedBy { it.startTimestamp }
                                else
                                    events.sortedByDescending { it.startTimestamp }
                            }.also { parentContext.ensureActive() }
>>>>>>> 1fd8279e
                    }
                }.buffer(BUFFERED)
        }
    }


    private fun changeOfDayProcessing(from: Instant, to: Instant): Iterable<Pair<Instant, Instant>> {
        return if (from.atOffset(ZoneOffset.UTC).dayOfYear != to.atOffset(ZoneOffset.UTC).dayOfYear) {
            val pivot = from.atOffset(ZoneOffset.UTC).plusDays(1).with(LocalTime.of(0, 0, 0, 0)).toInstant()
            listOf(Pair(from, pivot.minusNanos(1)), Pair(pivot, to))
        } else {
            listOf(Pair(from, to))
        }
    }


    private fun getComparator(searchDirection: TimeRelation, endTimestamp: Instant?): (Instant) -> Boolean {
        return if (searchDirection == AFTER) {
            { timestamp: Instant -> timestamp.isBefore(endTimestamp ?: Instant.MAX) }
        } else {
            { timestamp: Instant -> timestamp.isAfter(endTimestamp ?: Instant.MIN) }
        }
    }


    private fun getTimeIntervals(
        request: SseEventSearchRequest, sseEventSearchStep: Long, initTimestamp: Instant
    ): Sequence<Pair<Instant, Instant>> {

        var timestamp = initTimestamp

        return sequence {
            val comparator = getComparator(request.searchDirection, request.endTimestamp)
            while (comparator.invoke(timestamp)) {
                yieldAll(if (request.searchDirection == AFTER) {
                    val toTimestamp = minInstant(
                        minInstant(timestamp.plusSeconds(sseEventSearchStep), Instant.MAX),
                        request.endTimestamp ?: Instant.MAX
                    )
                    changeOfDayProcessing(timestamp, toTimestamp).also { timestamp = toTimestamp }
                } else {
                    val fromTimestamp = maxInstant(
                        maxInstant(timestamp.minusSeconds(sseEventSearchStep), Instant.MIN),
                        request.endTimestamp ?: Instant.MIN
                    )
                    changeOfDayProcessing(fromTimestamp, timestamp).reversed().also { timestamp = fromTimestamp }
                })
            }
        }
    }

    private suspend fun dropByTimestampFilter(
        request: SseEventSearchRequest, resumeFromEvent: BaseEventEntity
    ): (BaseEventEntity) -> Boolean {
        return { event: BaseEventEntity ->
            if (request.searchDirection == AFTER) {
                event.startTimestamp.isBeforeOrEqual(resumeFromEvent.startTimestamp)
            } else {
                event.startTimestamp.isAfterOrEqual(resumeFromEvent.startTimestamp)
            }
        }
    }


    @ExperimentalCoroutinesApi
    private suspend fun dropBeforeResumeId(
        eventFlow: Flow<BaseEventEntity>,
        request: SseEventSearchRequest,
        resumeFromEvent: BaseEventEntity
    ): Flow<BaseEventEntity> {
        return flow {
            val dropByTimestamp = dropByTimestampFilter(request, resumeFromEvent)
            val head = mutableListOf<BaseEventEntity>()
            var headIsDropped = false
            eventFlow.collect {
                if (!headIsDropped) {
                    when {
                        dropByTimestamp(it) && it.id != resumeFromEvent.id -> head.add(it)
                        it.id == resumeFromEvent.id -> headIsDropped = true
                        else -> {
                            emitAll(head.asFlow())
                            emit(it)
                            headIsDropped = true
                        }
                    }
                } else {
                    emit(it)
                }
            }
        }
    }


    @ExperimentalCoroutinesApi
    @FlowPreview
    suspend fun searchEventsSse(request: SseEventSearchRequest, writer: StreamWriter) {
        coroutineScope {

            val lastScannedObject = LastScannedEventInfo()
            val lastEventId = AtomicLong(0)
            val scanCnt = AtomicLong(0)

            val resumeFromEvent = request.resumeFromId?.let {
                eventProducer.fromId(ProviderEventId(it))
            }
            val startTimestamp = resumeFromEvent?.startTimestamp ?: request.startTimestamp!!
            val timeIntervals = getTimeIntervals(request, sseEventSearchStep, startTimestamp)
            val parentEventCounter = ParentEventCounter(request.limitForParent)
            val atomicBoolean = AtomicBoolean(false)

            flow {
                for (timestamp in timeIntervals) {

                    lastScannedObject.update(timestamp.first)

                    getEventFlow(
                        request, timestamp.first, timestamp.second, coroutineContext
                    ).collect { emit(it) }

                    if (request.parentEvent?.batchId != null) break
                }
                atomicBoolean.set(true)
            }
                .map { it.await() }
                .flatMapConcat { it.asFlow() }
                .let { eventFlow: Flow<BaseEventEntity> ->
                    if (resumeFromEvent != null) {
                        dropBeforeResumeId(eventFlow, request, resumeFromEvent)
                    } else {
                        eventFlow
                    }
                }
                .takeWhile { event ->
                    request.endTimestamp?.let {
                        if (request.searchDirection == AFTER) {
                            event.startTimestamp.isBeforeOrEqual(it)
                        } else {
                            event.startTimestamp.isAfterOrEqual(it)
                        }
                    } ?: true
                }
                .onEach { event ->
                    lastScannedObject.update(event, scanCnt)
                    processedEventCount.inc()
                }
                .filter { request.filterPredicate.apply(it) }
                .let {
                    if (parentEventCounter.limitForParent != null) {
                        it.filter { event -> parentEventCounter.checkCountAndGet(event) != null }
                    } else {
                        it
                    }
                }
                .let { fl -> request.resultCountLimit?.let { fl.take(it) } ?: fl }
                .onStart {
                    launch {
                        keepAlive(writer, lastScannedObject, lastEventId)
                    }
                }.onCompletion {
                    coroutineContext.cancelChildren()
                    writer.write(
                        EventStreamPointer(
                            lastId = lastScannedObject.eventId,
                            hasStarted = lastScannedObject.eventId != null,
                            hasEnded = atomicBoolean.get()
                        )

                    )
                    it?.let { throwable -> throw throwable }
                }.let { eventFlow ->
                    if (request.metadataOnly) {
                        eventFlow.collect {
                            coroutineContext.ensureActive()
                            writer.write(it.convertToEventTreeNode(), lastEventId)
                        }
                    } else {
                        eventFlow.collect {
                            coroutineContext.ensureActive()
                            writer.write(it.convertToEvent(), lastEventId)
                        }
                    }
                }
        }
    }
}<|MERGE_RESOLUTION|>--- conflicted
+++ resolved
@@ -19,16 +19,13 @@
 
 import com.exactpro.cradle.TimeRelation
 import com.exactpro.cradle.TimeRelation.AFTER
-<<<<<<< HEAD
+
 import com.exactpro.cradle.testevents.StoredTestEventId
 import com.exactpro.cradle.testevents.StoredTestEventMetadata
 import com.exactpro.th2.rptdataprovider.*
-=======
-
 import com.exactpro.cradle.TimeRelation.BEFORE
 import com.exactpro.cradle.testevents.StoredTestEventWrapper
 import com.exactpro.th2.rptdataprovider.Context
->>>>>>> 1fd8279e
 import com.exactpro.th2.rptdataprovider.entities.internal.ProviderEventId
 import com.exactpro.th2.rptdataprovider.entities.requests.SseEventSearchRequest
 import com.exactpro.th2.rptdataprovider.entities.responses.BaseEventEntity
@@ -171,20 +168,6 @@
             }
                 .map { wrappers ->
                     async(parentContext) {
-<<<<<<< HEAD
-                        metadata.groupBy { it.isBatch }.flatMap { entry ->
-                            if (entry.key) {
-                                prepareBatchedEvent(
-                                    entry.value, timestampFrom, timestampTo, request
-                                )
-                            } else {
-                                prepareNonBatchedEvent(entry.value, request)
-                            }
-                        }.let { events ->
-                            if (request.searchDirection == AFTER) events.sortedBy { it.startTimestamp }
-                            else events.sortedByDescending { it.startTimestamp }
-                        }.also { parentContext.ensureActive() }
-=======
                         prepareEvents(wrappers, request)
                             .let { events ->
                                 if (request.searchDirection == AFTER)
@@ -192,7 +175,6 @@
                                 else
                                     events.sortedByDescending { it.startTimestamp }
                             }.also { parentContext.ensureActive() }
->>>>>>> 1fd8279e
                     }
                 }.buffer(BUFFERED)
         }
