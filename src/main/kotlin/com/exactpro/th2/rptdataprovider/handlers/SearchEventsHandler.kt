/*******************************************************************************
 * Copyright 2020-2020 Exactpro (Exactpro Systems Limited)
 *
 * Licensed under the Apache License, Version 2.0 (the "License");
 * you may not use this file except in compliance with the License.
 * You may obtain a copy of the License at
 *
 *     http://www.apache.org/licenses/LICENSE-2.0
 *
 * Unless required by applicable law or agreed to in writing, software
 * distributed under the License is distributed on an "AS IS" BASIS,
 * WITHOUT WARRANTIES OR CONDITIONS OF ANY KIND, either express or implied.
 * See the License for the specific language governing permissions and
 * limitations under the License.
 ******************************************************************************/

package com.exactpro.th2.rptdataprovider.handlers


import com.exactpro.cradle.TimeRelation
import com.exactpro.cradle.TimeRelation.AFTER
import com.exactpro.cradle.testevents.StoredTestEventId
import com.exactpro.cradle.testevents.StoredTestEventMetadata
import com.exactpro.th2.rptdataprovider.*
import com.exactpro.th2.rptdataprovider.entities.internal.ProviderEventId
import com.exactpro.th2.rptdataprovider.entities.requests.SseEventSearchRequest
import com.exactpro.th2.rptdataprovider.entities.responses.BaseEventEntity
import com.exactpro.th2.rptdataprovider.entities.sse.LastScannedObjectInfo
import com.exactpro.th2.rptdataprovider.entities.sse.SseEvent
import com.exactpro.th2.rptdataprovider.producers.EventProducer
import com.exactpro.th2.rptdataprovider.services.cradle.CradleEventNotFoundException
import com.exactpro.th2.rptdataprovider.services.cradle.CradleService
import com.exactpro.th2.rptdataprovider.services.cradle.databaseRequestRetry
import com.fasterxml.jackson.databind.ObjectMapper
import io.ktor.utils.io.errors.*
import io.prometheus.client.Counter
import kotlinx.coroutines.*
import kotlinx.coroutines.channels.Channel.Factory.BUFFERED
import kotlinx.coroutines.flow.*
import mu.KotlinLogging
import java.io.Writer
import java.time.Instant
import java.time.LocalTime
import java.time.ZoneOffset
import java.util.concurrent.ConcurrentHashMap
import java.util.concurrent.atomic.AtomicLong
import kotlin.coroutines.CoroutineContext
import kotlin.math.log

class SearchEventsHandler(
    private val cradle: CradleService,
    private val eventProducer: EventProducer,
    private val dbRetryDelay: Long,
    private val sseSearchDelay: Long,
    private val eventSearchChunkSize: Int
) {
    companion object {
        private val logger = KotlinLogging.logger { }
        private val processedEventCount = Counter.build(
            "processed_event_count", "Count of processed Events"
        ).register()
    }

    private data class ParentEventCounter private constructor(
        private val parentEventCounter: ConcurrentHashMap<String, AtomicLong>?,
        val limitForParent: Long?
    ) {

        constructor(limitForParent: Long?) : this(
            parentEventCounter = limitForParent?.let { ConcurrentHashMap<String, AtomicLong>() },
            limitForParent = limitForParent
        )

        fun checkCountAndGet(event: BaseEventEntity): BaseEventEntity? {
            if (limitForParent == null || event.parentEventId == null) return event
            val count = parentEventCounter!![event.parentEventId.toString()]
            return if (count?.let { it.get() < limitForParent } != false) {
                event
            } else {
                null
            }
        }

        fun update(event: BaseEventEntity) {
            if (limitForParent == null) return

            event.parentEventId?.let { parentId ->
                parentEventCounter!!.getOrPut(parentId.toString(), { AtomicLong(0) }).also {
                    it.incrementAndGet()
                }
            }
        }
    }


    private suspend fun getEventsSuspend(
        parentEvent: ProviderEventId?,
        timestampFrom: Instant,
        timestampTo: Instant,
        searchDirection: TimeRelation
    ): Iterable<StoredTestEventMetadata> {
        return coroutineScope {
            if (parentEvent != null) {
                cradle.getEventsSuspend(
                    parentEvent.eventId,
                    timestampFrom,
                    timestampTo
                )
            } else {
                cradle.getEventsSuspend(timestampFrom, timestampTo)
            }.let {
                if (searchDirection == AFTER) it else it.reversed()
            }
        }
    }

    private suspend fun prepareNonBatchedEvent(
        metadata: List<StoredTestEventMetadata>,
        parentEventCounter: ParentEventCounter,
        request: SseEventSearchRequest
    ): List<BaseEventEntity> {
        return metadata.mapNotNull {
            parentEventCounter.checkCountAndGet(eventProducer.fromEventMetadata(it, null))
        }.let { eventTreesNodes ->
            eventProducer.fromSingleEventsProcessed(eventTreesNodes, request.filterPredicate)
        }
    }

    private suspend fun prepareBatchedEvent(
        metadata: List<StoredTestEventMetadata>,
        parentEventCounter: ParentEventCounter,
        timestampFrom: Instant,
        timestampTo: Instant,
        request: SseEventSearchRequest
    ): List<BaseEventEntity> {
        return metadata.map { it to it.tryToGetTestEvents(request.parentEvent?.eventId) }.let { eventsWithBatch ->
            eventsWithBatch.map { (batch, events) ->
                batch.id to events?.mapNotNull {
                    parentEventCounter.checkCountAndGet(
                        eventProducer.fromEventMetadata(StoredTestEventMetadata(it), batch)
                    )
                }
            }.filter { it.second?.isNotEmpty() ?: true }
                .let { eventTreeNodes ->
                    val notNullEvents = eventTreeNodes.mapNotNull { (batch, events) ->
                        events?.let { batch to it }
                    }
                    val nullEvents = eventTreeNodes.filter { it.second == null }

                    val parsedEvents = eventProducer.fromBatchIdsProcessed(notNullEvents, request.filterPredicate)

                    parsedEvents.toMutableList().apply {
                        addAll(
                            nullEvents.flatMap { (batch, _) ->
                                getDirectBatchedChildren(batch,
                                    timestampFrom,
                                    timestampTo,
                                    parentEventCounter,
                                    request)
                            }
                        )
                    }
                }
        }
    }


    @FlowPreview
    @ExperimentalCoroutinesApi
    private suspend fun getEventFlow(
        request: SseEventSearchRequest,
        timestampFrom: Instant,
        timestampTo: Instant,
        parentContext: CoroutineContext,
        parentEventCounter: ParentEventCounter
    ): Flow<Deferred<List<BaseEventEntity>>> {
        return coroutineScope {
            flow {
                val eventsCollection =
                    databaseRequestRetry(dbRetryDelay) {
                        getEventsSuspend(request.parentEvent, timestampFrom, timestampTo, request.searchDirection)
                    }.asSequence().chunked(eventSearchChunkSize)

                for (event in eventsCollection)
                    emit(event)
            }
                .map { metadata ->
                    async(parentContext) {
                        metadata.groupBy { it.isBatch }.flatMap { entry ->
                            if (entry.key) {
                                prepareBatchedEvent(
                                    entry.value, parentEventCounter,
                                    timestampFrom, timestampTo, request
                                )
                            } else {
                                prepareNonBatchedEvent(entry.value, parentEventCounter, request)
                            }
                        }.let { events ->
                            if (request.searchDirection == AFTER)
                                events.sortedBy { it.startTimestamp }
                            else
                                events.sortedByDescending { it.startTimestamp }
                        }.also { parentContext.ensureActive() }
                    }
                }
                .buffer(BUFFERED)
        }
    }

    private fun changeOfDayProcessing(from: Instant, to: Instant): Iterable<Pair<Instant, Instant>> {
        return if (from.atOffset(ZoneOffset.UTC).dayOfYear != to.atOffset(ZoneOffset.UTC).dayOfYear) {
            val pivot = from.atOffset(ZoneOffset.UTC)
                .plusDays(1).with(LocalTime.of(0, 0, 0, 0))
                .toInstant()
            listOf(Pair(from, pivot.minusNanos(1)), Pair(pivot, to))
        } else {
            listOf(Pair(from, to))
        }
    }

    private fun getComparator(searchDirection: TimeRelation, endTimestamp: Instant?): (Instant) -> Boolean {
        return if (searchDirection == AFTER) {
            { timestamp: Instant -> timestamp.isBefore(endTimestamp ?: Instant.MAX) }
        } else {
            { timestamp: Instant -> timestamp.isAfter(endTimestamp ?: Instant.MIN) }
        }
    }

    private fun getTimeIntervals(
        request: SseEventSearchRequest,
        sseEventSearchStep: Long,
        initTimestamp: Instant
    ): Sequence<Pair<Instant, Instant>> {

        var timestamp = initTimestamp

        return sequence {
            val comparator = getComparator(request.searchDirection, request.endTimestamp)
            while (comparator.invoke(timestamp)) {
                yieldAll(
                    if (request.searchDirection == AFTER) {
                        val toTimestamp = minInstant(timestamp.plusSeconds(sseEventSearchStep), Instant.MAX)
                        changeOfDayProcessing(timestamp, toTimestamp).also { timestamp = toTimestamp }
                    } else {
                        val fromTimestamp = maxInstant(timestamp.minusSeconds(sseEventSearchStep), Instant.MIN)
                        changeOfDayProcessing(fromTimestamp, timestamp).reversed()
                            .also { timestamp = fromTimestamp }
                    }
                )
            }
        }
    }

    private suspend fun getStartTimestamp(request: SseEventSearchRequest): Instant {
        return request.resumeFromId?.let {
            eventProducer.fromId(ProviderEventId(request.resumeFromId)).startTimestamp
        } ?: request.startTimestamp!!
    }

    private suspend fun getNextTimestampGenerator(
        request: SseEventSearchRequest,
        sseEventSearchStep: Long,
        initTimestamp: Instant
    ): Sequence<Pair<Boolean, Pair<Instant, Instant>>> {

        var isSearchInFuture = false
<<<<<<< HEAD
        val keepOpen = request.keepOpen
=======
>>>>>>> 2e7fd2e3
        val isSearchNext = request.searchDirection == AFTER

        var timeIntervals = getTimeIntervals(request, sseEventSearchStep, initTimestamp).iterator()

        return sequence {
            while (timeIntervals.hasNext()) {
                val timestamp = timeIntervals.next()
                if (!isSearchInFuture && isSearchNext && timestamp.second.isAfter(Instant.now())) {
                    if (request.keepOpen) {
                        timeIntervals = getTimeIntervals(request, sseSearchDelay, timestamp.first).iterator()
                        isSearchInFuture = true
                        continue
                    } else {
                        return@sequence
                    }
                }
                yield(isSearchInFuture to timestamp)
            }
        }
    }

    @ExperimentalCoroutinesApi
    @FlowPreview
    suspend fun searchEventsSse(
        request: SseEventSearchRequest,
        jacksonMapper: ObjectMapper,
        sseEventSearchStep: Long,
        keepAlive: suspend (Writer, LastScannedObjectInfo, AtomicLong) -> Unit,
        writer: Writer
    ) {
        coroutineScope {
            val lastScannedObject = LastScannedObjectInfo()
            val lastEventId = AtomicLong(0)
            val scanCnt = AtomicLong(0)

            val startTimestamp = getStartTimestamp(request)
            val timeIntervals = getNextTimestampGenerator(request, sseEventSearchStep, startTimestamp)
            val parentEventCounter = ParentEventCounter(request.limitForParent)

            flow {
                for ((isSearchInFuture, timestamp) in timeIntervals) {
                    if (isSearchInFuture)
                        delay(sseSearchDelay * 1000)

                    getEventFlow(
                        request, timestamp.first, timestamp.second,
                        coroutineContext, parentEventCounter
                    ).collect { emit(it) }
                }
            }
                .map { it.await() }
                .flatMapConcat { it.asFlow() }
                .filter { it.id.toString() != request.resumeFromId }
                .takeWhile { event ->
                    request.endTimestamp?.let {
                        if (request.searchDirection == AFTER) {
                            event.startTimestamp.isBeforeOrEqual(it)
                        } else {
                            event.startTimestamp.isAfterOrEqual(it)
                        }
                    } ?: true
                }
                .onEach { event ->
                    lastScannedObject.update(event, scanCnt)
                    processedEventCount.inc()
                }
                .filter { request.filterPredicate.apply(it) }
                .let {
                    if (parentEventCounter.limitForParent != null) {
                        it
                            .filter { event -> parentEventCounter.checkCountAndGet(event) != null }
                            .onEach { event -> parentEventCounter.update(event) }

                    } else {
                        it
                    }
                }
                .let { fl -> request.resultCountLimit?.let { fl.take(it) } ?: fl }
                .onStart {
                    launch {
                        keepAlive.invoke(writer, lastScannedObject, lastEventId)
                    }
                }.onCompletion {
                    coroutineContext.cancelChildren()
                    it?.let { throwable -> throw throwable }
                }.let { eventFlow ->
                    if (request.metadataOnly) {
                        eventFlow.collect {
                            coroutineContext.ensureActive()
<<<<<<< HEAD
                            writer.eventWrite(SseEvent.build(jacksonMapper, it.first, lastEventId))
=======
                            writer.eventWrite(SseEvent.build(jacksonMapper, it.convertToEventTreeNode(), lastEventId))
>>>>>>> 2e7fd2e3
                        }
                    } else {
                        eventFlow.collect {
                            coroutineContext.ensureActive()
<<<<<<< HEAD
                            writer.eventWrite(SseEvent.build(jacksonMapper, it.second!!, lastEventId))
                        }
                    }
                }
        }
    }

    private suspend fun recursiveParentSearch(
        event: EventTreeNode,
        result: MutableMap<ProviderEventId, EventTreeNode>
    ) {

        result.computeIfAbsent(event.id) { event }

        val parentEventId = event.parentEventId?.eventId ?: return
        val batch = event.batch

        val parentEvent =
            batch?.getTestEvent(parentEventId)?.let { EventTreeNode(batch, it, false) }
                ?: cradle.getEventSuspend(parentEventId)?.asSingle()?.let {
                    EventTreeNode(null, StoredTestEventMetadata(it), false)
=======
                            writer.eventWrite(SseEvent.build(jacksonMapper, it.convertToEvent(), lastEventId))
                        }
                    }
>>>>>>> 2e7fd2e3
                }
        }
    }

    // this is a fallback that should be deprecated after migration to cradle 1.6
    private suspend fun getDirectBatchedChildren(
        batchId: StoredTestEventId,
        timestampFrom: Instant,
        timestampTo: Instant,
        parentEventCounter: ParentEventCounter,
        request: SseEventSearchRequest
    ): List<BaseEventEntity> {
        val batch = cradle.getEventSuspend(batchId)?.asBatch()

        return (batch?.testEvents
            ?: throw CradleEventNotFoundException("unable to get test events of batch '$batchId'"))
            .filter { it.startTimestamp.isAfter(timestampFrom) && it.startTimestamp.isBefore(timestampTo) }
            .filter { request.parentEvent?.eventId?.let { id -> it.id == id } ?: true }
            .mapNotNull { testEvent ->
                parentEventCounter.checkCountAndGet(eventProducer.fromStoredEvent(testEvent, batch))
            }.let { events ->
                eventProducer.fromBatchIdsProcessed(listOf(batch.id to events), request.filterPredicate)
            }
    }
}<|MERGE_RESOLUTION|>--- conflicted
+++ resolved
@@ -264,10 +264,6 @@
     ): Sequence<Pair<Boolean, Pair<Instant, Instant>>> {
 
         var isSearchInFuture = false
-<<<<<<< HEAD
-        val keepOpen = request.keepOpen
-=======
->>>>>>> 2e7fd2e3
         val isSearchNext = request.searchDirection == AFTER
 
         var timeIntervals = getTimeIntervals(request, sseEventSearchStep, initTimestamp).iterator()
@@ -357,42 +353,14 @@
                     if (request.metadataOnly) {
                         eventFlow.collect {
                             coroutineContext.ensureActive()
-<<<<<<< HEAD
-                            writer.eventWrite(SseEvent.build(jacksonMapper, it.first, lastEventId))
-=======
                             writer.eventWrite(SseEvent.build(jacksonMapper, it.convertToEventTreeNode(), lastEventId))
->>>>>>> 2e7fd2e3
                         }
                     } else {
                         eventFlow.collect {
                             coroutineContext.ensureActive()
-<<<<<<< HEAD
-                            writer.eventWrite(SseEvent.build(jacksonMapper, it.second!!, lastEventId))
-                        }
-                    }
-                }
-        }
-    }
-
-    private suspend fun recursiveParentSearch(
-        event: EventTreeNode,
-        result: MutableMap<ProviderEventId, EventTreeNode>
-    ) {
-
-        result.computeIfAbsent(event.id) { event }
-
-        val parentEventId = event.parentEventId?.eventId ?: return
-        val batch = event.batch
-
-        val parentEvent =
-            batch?.getTestEvent(parentEventId)?.let { EventTreeNode(batch, it, false) }
-                ?: cradle.getEventSuspend(parentEventId)?.asSingle()?.let {
-                    EventTreeNode(null, StoredTestEventMetadata(it), false)
-=======
                             writer.eventWrite(SseEvent.build(jacksonMapper, it.convertToEvent(), lastEventId))
                         }
                     }
->>>>>>> 2e7fd2e3
                 }
         }
     }
