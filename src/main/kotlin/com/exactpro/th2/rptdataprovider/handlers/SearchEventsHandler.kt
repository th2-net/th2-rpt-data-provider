--- conflicted
+++ resolved
@@ -19,15 +19,11 @@
 
 import com.exactpro.cradle.TimeRelation
 import com.exactpro.cradle.TimeRelation.AFTER
-<<<<<<< HEAD
 
 import com.exactpro.cradle.TimeRelation.BEFORE
 import com.exactpro.cradle.testevents.StoredTestEventWrapper
 import com.exactpro.th2.rptdataprovider.Context
-=======
-import com.exactpro.cradle.testevents.StoredTestEventWrapper
 import com.exactpro.th2.rptdataprovider.*
->>>>>>> 2be23c9e
 import com.exactpro.th2.rptdataprovider.entities.internal.ProviderEventId
 import com.exactpro.th2.rptdataprovider.entities.requests.SseEventSearchRequest
 import com.exactpro.th2.rptdataprovider.entities.responses.BaseEventEntity
@@ -107,24 +103,13 @@
         }
     }
 
-
     private suspend fun getEventsSuspend(
         parentEvent: ProviderEventId?,
         timestampFrom: Instant,
-<<<<<<< HEAD
-        timestampTo: Instant,
-        searchDirection: TimeRelation
-    ): Iterable<StoredTestEventWrapper> {
-        return coroutineScope {
-            if (searchDirection == BEFORE) {
-                throw NotImplementedError("Search in past temporary unavailable")
-            }
-
-=======
         timestampTo: Instant
     ): Iterable<StoredTestEventWrapper> {
         return coroutineScope {
->>>>>>> 2be23c9e
+
             if (parentEvent != null) {
                 if (parentEvent.batchId != null) {
                     cradle.getEventSuspend(parentEvent.batchId)?.let {
@@ -143,18 +128,6 @@
         wrappers: List<StoredTestEventWrapper>,
         request: SseEventSearchRequest
     ): List<BaseEventEntity> {
-<<<<<<< HEAD
-        return wrappers.groupBy { it.isBatch }.flatMap { entry ->
-            if (entry.key) {
-                entry.value.map { it.asBatch() }
-                    .map { it to it.testEvents }
-                    .flatMap { (batch, events) ->
-                        events.map { event -> event to eventProducer.fromStoredEvent(event, batch) }
-                    }
-            } else {
-                entry.value.map { it.asSingle() }
-                    .map { it to eventProducer.fromStoredEvent(it, null) }
-=======
         return wrappers.flatMap { entry ->
             if (entry.isBatch) {
                 val batch = entry.asBatch()
@@ -164,7 +137,6 @@
             } else {
                 val single = entry.asSingle()
                 listOf(single to eventProducer.fromStoredEvent(single, null))
->>>>>>> 2be23c9e
             }
         }.let { eventTreesNodes ->
             eventProducer.fromEventsProcessed(eventTreesNodes, request)
@@ -192,18 +164,11 @@
                     async(parentContext) {
                         prepareEvents(wrappers, request)
                             .let { events ->
-<<<<<<< HEAD
-                                if (request.searchDirection == AFTER)
-                                    events.sortedBy { it.startTimestamp }
-                                else
-                                    events.sortedByDescending { it.startTimestamp }
-=======
                                 if (request.searchDirection == AFTER) {
                                     events
                                 } else {
                                     events.reversed()
                                 }
->>>>>>> 2be23c9e
                             }.also { parentContext.ensureActive() }
                     }
                 }.buffer(BUFFERED)
