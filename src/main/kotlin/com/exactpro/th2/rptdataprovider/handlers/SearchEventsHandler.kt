--- conflicted
+++ resolved
@@ -322,25 +322,16 @@
             val lastEventId = AtomicLong(0)
             val scanCnt = AtomicLong(0)
 
-<<<<<<< HEAD
             val startTimestamp = getStartTimestamp(request)
             val timeIntervals = getNextTimestampGenerator(request, sseEventSearchStep, startTimestamp)
+            val parentEventCounter = ParentEventCounter(request.limitForParent)
 
             flow {
                 for ((isSearchInFuture, timestamp) in timeIntervals) {
                     if (isSearchInFuture)
                         delay(sseSearchDelay * 1000)
-                    
-                    getEventTreeNodeFlow(
-=======
-            val timeIntervals = getTimeIntervals(request, sseEventSearchStep)
-
-            val parentEventCounter: ParentEventCounter = ParentEventCounter(request.limitForParent)
-
-            flow {
-                for (timestamp in timeIntervals) {
+
                     getEventFlow(
->>>>>>> a13f0911
                         request.parentEvent, timestamp.first,
                         timestamp.second, coroutineContext,
                         BUFFERED, SSE, parentEventCounter
