--- conflicted
+++ resolved
@@ -1,189 +1,181 @@
-/*******************************************************************************
- * Copyright 2021-2021 Exactpro (Exactpro Systems Limited)
- *
- * Licensed under the Apache License, Version 2.0 (the "License");
- * you may not use this file except in compliance with the License.
- * You may obtain a copy of the License at
- *
- *     http://www.apache.org/licenses/LICENSE-2.0
- *
- * Unless required by applicable law or agreed to in writing, software
- * distributed under the License is distributed on an "AS IS" BASIS,
- * WITHOUT WARRANTIES OR CONDITIONS OF ANY KIND, either express or implied.
- * See the License for the specific language governing permissions and
- * limitations under the License.
- ******************************************************************************/
-
-package com.exactpro.th2.rptdataprovider.handlers.messages
-
-import com.exactpro.cradle.TimeRelation
-import com.exactpro.th2.rptdataprovider.Context
-import com.exactpro.th2.rptdataprovider.entities.internal.EmptyPipelineObject
-import com.exactpro.th2.rptdataprovider.entities.internal.PipelineKeepAlive
-import com.exactpro.th2.rptdataprovider.entities.internal.PipelineStepObject
-import com.exactpro.th2.rptdataprovider.entities.internal.StreamEndObject
-import com.exactpro.th2.rptdataprovider.entities.requests.SseMessageSearchRequest
-import com.exactpro.th2.rptdataprovider.entities.responses.MessageStreamPointer
-import com.exactpro.th2.rptdataprovider.entities.sse.StreamWriter
-import com.exactpro.th2.rptdataprovider.handlers.PipelineComponent
-import com.exactpro.th2.rptdataprovider.handlers.PipelineStatus
-import com.exactpro.th2.rptdataprovider.handlers.messages.helpers.MultipleStreamHolder
-import com.exactpro.th2.rptdataprovider.isAfterOrEqual
-import com.exactpro.th2.rptdataprovider.isBeforeOrEqual
-import kotlinx.coroutines.*
-import kotlinx.coroutines.sync.Mutex
-import mu.KotlinLogging
-import java.time.Instant
-import kotlin.time.ExperimentalTime
-import kotlin.time.measureTimedValue
-
-
-//FIXME: Check stream stop condition and streaminfo object
-class StreamMerger(
-    context: Context,
-    searchRequest: SseMessageSearchRequest,
-    externalScope: CoroutineScope,
-    pipelineStreams: List<PipelineComponent>,
-    messageFlowCapacity: Int,
-    private val pipelineStatus: PipelineStatus
-) : PipelineComponent(context, searchRequest, externalScope, messageFlowCapacity = messageFlowCapacity) {
-
-    companion object {
-        private val logger = KotlinLogging.logger { }
-    }
-
-    private val messageStreams = MultipleStreamHolder(pipelineStreams)
-<<<<<<< HEAD
-
-=======
->>>>>>> 01742b6f
-    private var resultCountLimit = searchRequest.resultCountLimit
-
-    private val processJob: Job
-
-    init {
-        processJob = externalScope.launch {
-            processMessage()
-        }
-    }
-
-    private fun timestampInRange(pipelineStepObject: PipelineStepObject): Boolean {
-        return pipelineStepObject.lastScannedTime.let { timestamp ->
-            if (searchRequest.searchDirection == TimeRelation.AFTER) {
-                searchRequest.endTimestamp == null || timestamp.isBeforeOrEqual(searchRequest.endTimestamp)
-            } else {
-                searchRequest.endTimestamp == null || timestamp.isAfterOrEqual(searchRequest.endTimestamp)
-            }
-        }
-    }
-
-    private fun inTimeRange(pipelineStepObject: PipelineStepObject): Boolean {
-        return if (pipelineStepObject !is EmptyPipelineObject) {
-            timestampInRange(pipelineStepObject)
-        } else {
-            true
-        }
-    }
-
-    private suspend fun keepAliveGenerator(coroutineScope: CoroutineScope) {
-        while (coroutineScope.isActive) {
-            val scannedObjectCount = messageStreams.getScannedObjectCount()
-            val lastScannedObject = messageStreams.getLastScannedObject(searchRequest.searchDirection)
-
-            if (lastScannedObject != null) {
-                sendToChannel(PipelineKeepAlive(lastScannedObject, scannedObjectCount))
-            } else {
-                sendToChannel(PipelineKeepAlive(false, null, Instant.ofEpochMilli(0), scannedObjectCount))
-            }
-            delay(context.keepAliveTimeout)
-        }
-    }
-
-
-    @OptIn(ExperimentalTime::class)
-    override suspend fun processMessage() {
-        coroutineScope {
-
-            val job = launch { keepAliveGenerator(this@coroutineScope) }
-
-            messageStreams.init()
-
-            do {
-                val nextMessage = measureTimedValue {
-                    getNextMessage()
-                }.let {
-                    StreamWriter.setMerging(it.duration.inMilliseconds.toLong())
-                    it.value
-                }
-
-                val inTimeRange = inTimeRange(nextMessage)
-
-                if (nextMessage !is EmptyPipelineObject && inTimeRange) {
-                    sendToChannel(nextMessage)
-                    resultCountLimit = resultCountLimit?.dec()
-                    pipelineStatus.countMerged()
-
-                    logger.trace {
-                        nextMessage.let {
-                            "message ${it.lastProcessedId} (streamEmpty=${it.streamEmpty}) with timestamp ${it.lastScannedTime} has been sent downstream"
-                        }
-                    }
-                } else {
-                    logger.trace {
-                        nextMessage.let {
-                            "skipped message ${it.lastProcessedId} (streamEmpty=${it.streamEmpty}) with timestamp ${it.lastScannedTime}"
-                        }
-                    }
-                }
-            } while (!messageStreams.isAllStreamEmpty() && (resultCountLimit?.let { it > 0 } != false) && inTimeRange)
-
-            sendToChannel(StreamEndObject(false, null, Instant.ofEpochMilli(0)))
-            logger.debug { "StreamEndObject has been sent" }
-            job.cancelAndJoin()
-        }
-    }
-
-    private fun isLess(firstMessage: PipelineStepObject, secondMessage: PipelineStepObject): Boolean {
-        return firstMessage.lastScannedTime.isBefore(secondMessage.lastScannedTime)
-    }
-
-    private fun isGreater(firstMessage: PipelineStepObject, secondMessage: PipelineStepObject): Boolean {
-        return firstMessage.lastScannedTime.isAfter(secondMessage.lastScannedTime)
-    }
-
-    private suspend fun getNextMessage(): PipelineStepObject {
-        return coroutineScope {
-
-            val streams =
-                if (logger.isTraceEnabled)
-                    messageStreams.getLoggingStreamInfo()
-                else null
-
-            let {
-                if (searchRequest.searchDirection == TimeRelation.AFTER) {
-                    messageStreams.selectMessage { new, old ->
-                        isLess(new, old)
-                    }
-                } else {
-                    messageStreams.selectMessage { new, old ->
-                        isGreater(new, old)
-                    }
-                }
-            }.also {
-                logger.trace {
-                    "selected ${it.lastProcessedId} - ${it.javaClass.kotlin}-${it.javaClass.hashCode()} ${it.lastScannedTime} out of [${streams}]"
-                }
-            }
-        }
-    }
-
-<<<<<<< HEAD
-    suspend fun getStreamsInfo(): List<StreamInfo> {
-=======
-
-    suspend fun getStreamsInfo(): List<MessageStreamPointer> {
->>>>>>> 01742b6f
-        processJob.join()
-        return messageStreams.getStreamsInfo()
-    }
-}
+/*******************************************************************************
+ * Copyright 2021-2021 Exactpro (Exactpro Systems Limited)
+ *
+ * Licensed under the Apache License, Version 2.0 (the "License");
+ * you may not use this file except in compliance with the License.
+ * You may obtain a copy of the License at
+ *
+ *     http://www.apache.org/licenses/LICENSE-2.0
+ *
+ * Unless required by applicable law or agreed to in writing, software
+ * distributed under the License is distributed on an "AS IS" BASIS,
+ * WITHOUT WARRANTIES OR CONDITIONS OF ANY KIND, either express or implied.
+ * See the License for the specific language governing permissions and
+ * limitations under the License.
+ ******************************************************************************/
+
+package com.exactpro.th2.rptdataprovider.handlers.messages
+
+import com.exactpro.cradle.TimeRelation
+import com.exactpro.th2.rptdataprovider.Context
+import com.exactpro.th2.rptdataprovider.entities.internal.EmptyPipelineObject
+import com.exactpro.th2.rptdataprovider.entities.internal.PipelineKeepAlive
+import com.exactpro.th2.rptdataprovider.entities.internal.PipelineStepObject
+import com.exactpro.th2.rptdataprovider.entities.internal.StreamEndObject
+import com.exactpro.th2.rptdataprovider.entities.requests.SseMessageSearchRequest
+import com.exactpro.th2.rptdataprovider.entities.responses.MessageStreamPointer
+import com.exactpro.th2.rptdataprovider.entities.sse.StreamWriter
+import com.exactpro.th2.rptdataprovider.handlers.PipelineComponent
+import com.exactpro.th2.rptdataprovider.handlers.PipelineStatus
+import com.exactpro.th2.rptdataprovider.handlers.messages.helpers.MultipleStreamHolder
+import com.exactpro.th2.rptdataprovider.isAfterOrEqual
+import com.exactpro.th2.rptdataprovider.isBeforeOrEqual
+import kotlinx.coroutines.*
+import kotlinx.coroutines.sync.Mutex
+import mu.KotlinLogging
+import java.time.Instant
+import kotlin.time.ExperimentalTime
+import kotlin.time.measureTimedValue
+
+
+//FIXME: Check stream stop condition and streaminfo object
+class StreamMerger(
+    context: Context,
+    searchRequest: SseMessageSearchRequest,
+    externalScope: CoroutineScope,
+    pipelineStreams: List<PipelineComponent>,
+    messageFlowCapacity: Int,
+    private val pipelineStatus: PipelineStatus
+) : PipelineComponent(context, searchRequest, externalScope, messageFlowCapacity = messageFlowCapacity) {
+
+    companion object {
+        private val logger = KotlinLogging.logger { }
+    }
+
+    private val messageStreams = MultipleStreamHolder(pipelineStreams)
+
+    private var resultCountLimit = searchRequest.resultCountLimit
+
+    private val processJob: Job
+
+    init {
+        processJob = externalScope.launch {
+            processMessage()
+        }
+    }
+
+    private fun timestampInRange(pipelineStepObject: PipelineStepObject): Boolean {
+        return pipelineStepObject.lastScannedTime.let { timestamp ->
+            if (searchRequest.searchDirection == TimeRelation.AFTER) {
+                searchRequest.endTimestamp == null || timestamp.isBeforeOrEqual(searchRequest.endTimestamp)
+            } else {
+                searchRequest.endTimestamp == null || timestamp.isAfterOrEqual(searchRequest.endTimestamp)
+            }
+        }
+    }
+
+    private fun inTimeRange(pipelineStepObject: PipelineStepObject): Boolean {
+        return if (pipelineStepObject !is EmptyPipelineObject) {
+            timestampInRange(pipelineStepObject)
+        } else {
+            true
+        }
+    }
+
+    private suspend fun keepAliveGenerator(coroutineScope: CoroutineScope) {
+        while (coroutineScope.isActive) {
+            val scannedObjectCount = messageStreams.getScannedObjectCount()
+            val lastScannedObject = messageStreams.getLastScannedObject(searchRequest.searchDirection)
+
+            if (lastScannedObject != null) {
+                sendToChannel(PipelineKeepAlive(lastScannedObject, scannedObjectCount))
+            } else {
+                sendToChannel(PipelineKeepAlive(false, null, Instant.ofEpochMilli(0), scannedObjectCount))
+            }
+            delay(context.keepAliveTimeout)
+        }
+    }
+
+
+    @OptIn(ExperimentalTime::class)
+    override suspend fun processMessage() {
+        coroutineScope {
+
+            val job = launch { keepAliveGenerator(this@coroutineScope) }
+
+            messageStreams.init()
+
+            do {
+                val nextMessage = measureTimedValue {
+                    getNextMessage()
+                }.let {
+                    StreamWriter.setMerging(it.duration.inMilliseconds.toLong())
+                    it.value
+                }
+
+                val inTimeRange = inTimeRange(nextMessage)
+
+                if (nextMessage !is EmptyPipelineObject && inTimeRange) {
+                    sendToChannel(nextMessage)
+                    resultCountLimit = resultCountLimit?.dec()
+                    pipelineStatus.countMerged()
+
+                    logger.trace {
+                        nextMessage.let {
+                            "message ${it.lastProcessedId} (streamEmpty=${it.streamEmpty}) with timestamp ${it.lastScannedTime} has been sent downstream"
+                        }
+                    }
+                } else {
+                    logger.trace {
+                        nextMessage.let {
+                            "skipped message ${it.lastProcessedId} (streamEmpty=${it.streamEmpty}) with timestamp ${it.lastScannedTime}"
+                        }
+                    }
+                }
+            } while (!messageStreams.isAllStreamEmpty() && (resultCountLimit?.let { it > 0 } != false) && inTimeRange)
+
+            sendToChannel(StreamEndObject(false, null, Instant.ofEpochMilli(0)))
+            logger.debug { "StreamEndObject has been sent" }
+            job.cancelAndJoin()
+        }
+    }
+
+    private fun isLess(firstMessage: PipelineStepObject, secondMessage: PipelineStepObject): Boolean {
+        return firstMessage.lastScannedTime.isBefore(secondMessage.lastScannedTime)
+    }
+
+    private fun isGreater(firstMessage: PipelineStepObject, secondMessage: PipelineStepObject): Boolean {
+        return firstMessage.lastScannedTime.isAfter(secondMessage.lastScannedTime)
+    }
+
+    private suspend fun getNextMessage(): PipelineStepObject {
+        return coroutineScope {
+
+            val streams =
+                if (logger.isTraceEnabled)
+                    messageStreams.getLoggingStreamInfo()
+                else null
+
+            let {
+                if (searchRequest.searchDirection == TimeRelation.AFTER) {
+                    messageStreams.selectMessage { new, old ->
+                        isLess(new, old)
+                    }
+                } else {
+                    messageStreams.selectMessage { new, old ->
+                        isGreater(new, old)
+                    }
+                }
+            }.also {
+                logger.trace {
+                    "selected ${it.lastProcessedId} - ${it.javaClass.kotlin}-${it.javaClass.hashCode()} ${it.lastScannedTime} out of [${streams}]"
+                }
+            }
+        }
+    }
+
+    suspend fun getStreamsInfo(): List<MessageStreamPointer> {
+        processJob.join()
+        return messageStreams.getStreamsInfo()
+    }
+}