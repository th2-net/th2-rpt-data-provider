﻿/*******************************************************************************
 * Copyright 2021-2021 Exactpro (Exactpro Systems Limited)
 *
 * Licensed under the Apache License, Version 2.0 (the "License");
 * you may not use this file except in compliance with the License.
 * You may obtain a copy of the License at
 *
 *     http://www.apache.org/licenses/LICENSE-2.0
 *
 * Unless required by applicable law or agreed to in writing, software
 * distributed under the License is distributed on an "AS IS" BASIS,
 * WITHOUT WARRANTIES OR CONDITIONS OF ANY KIND, either express or implied.
 * See the License for the specific language governing permissions and
 * limitations under the License.
 ******************************************************************************/

package com.exactpro.th2.rptdataprovider.handlers.messages

import com.exactpro.cradle.TimeRelation
import com.exactpro.cradle.messages.StoredMessage
import com.exactpro.cradle.messages.StoredMessageId
import com.exactpro.th2.rptdataprovider.Context
import com.exactpro.th2.rptdataprovider.entities.internal.EmptyPipelineObject
import com.exactpro.th2.rptdataprovider.entities.internal.PipelineRawBatchData
import com.exactpro.th2.rptdataprovider.entities.requests.SseMessageSearchRequest
import com.exactpro.th2.rptdataprovider.entities.responses.MessageBatchWrapper
import com.exactpro.th2.rptdataprovider.handlers.PipelineComponent
import com.exactpro.th2.rptdataprovider.handlers.StreamName
import kotlinx.coroutines.*
import mu.KotlinLogging
import java.lang.Integer.min
import java.time.Instant


class MessageContinuousStream(
    private val startMessageId: StoredMessageId?,
    private val startTimestamp: Instant,
    private val stream: StreamName,
    context: Context,
    request: SseMessageSearchRequest,
    externalScope: CoroutineScope,
    messageFlowCapacity: Int
<<<<<<< HEAD
) : PipelineComponent(
    startMessageId,
    initializer.context,
    initializer.request,
    externalScope,
    initializer.stream,
    messageFlowCapacity = messageFlowCapacity
) {
=======
) : PipelineComponent(context, request, externalScope, stream, messageFlowCapacity = messageFlowCapacity) {
>>>>>>> cb1f530d

    companion object {
        private val logger = KotlinLogging.logger { }
    }

    private var messageLoader: MessageLoader? = null

    private val sseSearchDelay = context.configuration.sseSearchDelay.value.toLong()
    private val sendEmptyDelay = context.configuration.sendEmptyDelay.value.toLong()
    private val maxMessagesLimit = context.configuration.maxMessagesLimit.value.toInt()
    private var perStreamLimit = maxMessagesLimit// min(maxMessagesLimit, searchRequest.resultCountLimit ?: 25)

    private var firstPull: Boolean = true
    private var isStreamEmpty: Boolean = false
    private var needLoadMessage: Boolean = true

    private var lastElement: StoredMessageId? = null
    private var lastTimestamp: Instant = startTimestamp
    private var firstMessageInRequest: StoredMessage? = null


    init {
        externalScope.launch {
            processMessage()
        }
    }

    private data class StreamState(
        val firstMessageInRequest: StoredMessage?,
        val lastMessageInRequest: StoredMessageId?,
        val lastTimestamp: Instant
    )

    private suspend fun initialize() {
        if (startMessageId != null) {
            context.cradleService.getMessageSuspend(startMessageId)?.let {
                lastElement = it.id
                lastTimestamp = it.timestamp
                firstPull = false
            }
        }
        messageLoader = MessageLoader(context, stream, startTimestamp, searchRequest)
    }

    private fun tryToLoadStreamAfter() {
        if (lastElement == null || isStreamEmpty) {
            lastTimestamp = Instant.now()
        }
    }

    private fun tryToLoadStreamBefore() {
        if (lastElement == null || isStreamEmpty) {
            lastTimestamp = Instant.MIN
            needLoadMessage = false
        }
    }

    private fun tryToReloadStream() {
        if (searchRequest.searchDirection == TimeRelation.AFTER) {
            tryToLoadStreamAfter()
        } else {
            tryToLoadStreamBefore()
        }
    }

    private fun getNewStreamState(filteredIdsList: List<MessageBatchWrapper>): StreamState {
        val lastBatchWrapper = filteredIdsList.lastOrNull { !it.messageBatch.isEmpty }
        val firstBatchWrapper = filteredIdsList.firstOrNull { !it.messageBatch.isEmpty }

        return if (lastBatchWrapper == null) {
            logger.trace { lastElement }
            StreamState(null, lastElement, lastTimestamp)
        } else {
            val (firstMessage, lastMessage) =
                if (searchRequest.searchDirection == TimeRelation.AFTER) {
                    firstBatchWrapper!!.messageBatch.firstMessage to
                            lastBatchWrapper.messageBatch.lastMessage
                } else {
                    firstBatchWrapper!!.messageBatch.lastMessage to
                            lastBatchWrapper.messageBatch.firstMessage
                }
            StreamState(firstMessage, lastMessage.id, lastMessage.timestamp)
        }
    }

    private fun changeStreamState(messages: List<MessageBatchWrapper>) {
        isStreamEmpty = messages.isEmpty()

        getNewStreamState(messages).let {
            logger.trace { it.lastMessageInRequest }
            firstMessageInRequest = it.firstMessageInRequest
            lastElement = it.lastMessageInRequest
            lastTimestamp = it.lastTimestamp
        }
    }

    private suspend fun loadMoreMessage(): List<MessageBatchWrapper> {
        if (lastElement == null || messageLoader == null) {
            return emptyList()
        }

        val messages = if (lastElement != null) {
            messageLoader!!.pullMoreMessageById(lastElement!!, firstPull, perStreamLimit)
        } else {
            messageLoader!!.pullMoreMessageById(lastElement!!, firstPull, perStreamLimit)
        }

        return messages.also {
            if (it.isNotEmpty()) {
                firstPull = false
                perStreamLimit = min(perStreamLimit * 2, maxMessagesLimit)
            }
        }
    }

    private suspend fun emptySender(parentScope: CoroutineScope) {
        while (parentScope.isActive) {
            sendToChannel(
                EmptyPipelineObject(
                    isStreamEmpty,
                    firstMessageInRequest?.id ?: startMessageId,
                    if (!isStreamEmpty && firstMessageInRequest?.timestamp != null)
                        firstMessageInRequest!!.timestamp
                    else {
                        lastTimestamp
                    }
                )
            )
            delay(sendEmptyDelay)
        }
    }


    override suspend fun processMessage() {
        coroutineScope {
            launch { emptySender(this) }

            initialize()

            while (isActive && needLoadMessage) {

                tryToReloadStream()

                val messageBatches = loadMoreMessage()

                for (parsedMessage in messageBatches) {
                    logger.trace { parsedMessage.messageBatch.id }
                    sendToChannel(PipelineRawBatchData(isStreamEmpty, lastElement, lastTimestamp, parsedMessage))
                }

                changeStreamState(messageBatches)

                if (isStreamEmpty) {
                    delay(sseSearchDelay)
                }
            }
        }
    }
}


<|MERGE_RESOLUTION|>--- conflicted
+++ resolved
@@ -1,215 +1,204 @@
-﻿/*******************************************************************************
- * Copyright 2021-2021 Exactpro (Exactpro Systems Limited)
- *
- * Licensed under the Apache License, Version 2.0 (the "License");
- * you may not use this file except in compliance with the License.
- * You may obtain a copy of the License at
- *
- *     http://www.apache.org/licenses/LICENSE-2.0
- *
- * Unless required by applicable law or agreed to in writing, software
- * distributed under the License is distributed on an "AS IS" BASIS,
- * WITHOUT WARRANTIES OR CONDITIONS OF ANY KIND, either express or implied.
- * See the License for the specific language governing permissions and
- * limitations under the License.
- ******************************************************************************/
-
-package com.exactpro.th2.rptdataprovider.handlers.messages
-
-import com.exactpro.cradle.TimeRelation
-import com.exactpro.cradle.messages.StoredMessage
-import com.exactpro.cradle.messages.StoredMessageId
-import com.exactpro.th2.rptdataprovider.Context
-import com.exactpro.th2.rptdataprovider.entities.internal.EmptyPipelineObject
-import com.exactpro.th2.rptdataprovider.entities.internal.PipelineRawBatchData
-import com.exactpro.th2.rptdataprovider.entities.requests.SseMessageSearchRequest
-import com.exactpro.th2.rptdataprovider.entities.responses.MessageBatchWrapper
-import com.exactpro.th2.rptdataprovider.handlers.PipelineComponent
-import com.exactpro.th2.rptdataprovider.handlers.StreamName
-import kotlinx.coroutines.*
-import mu.KotlinLogging
-import java.lang.Integer.min
-import java.time.Instant
-
-
-class MessageContinuousStream(
-    private val startMessageId: StoredMessageId?,
-    private val startTimestamp: Instant,
-    private val stream: StreamName,
-    context: Context,
-    request: SseMessageSearchRequest,
-    externalScope: CoroutineScope,
-    messageFlowCapacity: Int
-<<<<<<< HEAD
-) : PipelineComponent(
-    startMessageId,
-    initializer.context,
-    initializer.request,
-    externalScope,
-    initializer.stream,
-    messageFlowCapacity = messageFlowCapacity
-) {
-=======
-) : PipelineComponent(context, request, externalScope, stream, messageFlowCapacity = messageFlowCapacity) {
->>>>>>> cb1f530d
-
-    companion object {
-        private val logger = KotlinLogging.logger { }
-    }
-
-    private var messageLoader: MessageLoader? = null
-
-    private val sseSearchDelay = context.configuration.sseSearchDelay.value.toLong()
-    private val sendEmptyDelay = context.configuration.sendEmptyDelay.value.toLong()
-    private val maxMessagesLimit = context.configuration.maxMessagesLimit.value.toInt()
-    private var perStreamLimit = maxMessagesLimit// min(maxMessagesLimit, searchRequest.resultCountLimit ?: 25)
-
-    private var firstPull: Boolean = true
-    private var isStreamEmpty: Boolean = false
-    private var needLoadMessage: Boolean = true
-
-    private var lastElement: StoredMessageId? = null
-    private var lastTimestamp: Instant = startTimestamp
-    private var firstMessageInRequest: StoredMessage? = null
-
-
-    init {
-        externalScope.launch {
-            processMessage()
-        }
-    }
-
-    private data class StreamState(
-        val firstMessageInRequest: StoredMessage?,
-        val lastMessageInRequest: StoredMessageId?,
-        val lastTimestamp: Instant
-    )
-
-    private suspend fun initialize() {
-        if (startMessageId != null) {
-            context.cradleService.getMessageSuspend(startMessageId)?.let {
-                lastElement = it.id
-                lastTimestamp = it.timestamp
-                firstPull = false
-            }
-        }
-        messageLoader = MessageLoader(context, stream, startTimestamp, searchRequest)
-    }
-
-    private fun tryToLoadStreamAfter() {
-        if (lastElement == null || isStreamEmpty) {
-            lastTimestamp = Instant.now()
-        }
-    }
-
-    private fun tryToLoadStreamBefore() {
-        if (lastElement == null || isStreamEmpty) {
-            lastTimestamp = Instant.MIN
-            needLoadMessage = false
-        }
-    }
-
-    private fun tryToReloadStream() {
-        if (searchRequest.searchDirection == TimeRelation.AFTER) {
-            tryToLoadStreamAfter()
-        } else {
-            tryToLoadStreamBefore()
-        }
-    }
-
-    private fun getNewStreamState(filteredIdsList: List<MessageBatchWrapper>): StreamState {
-        val lastBatchWrapper = filteredIdsList.lastOrNull { !it.messageBatch.isEmpty }
-        val firstBatchWrapper = filteredIdsList.firstOrNull { !it.messageBatch.isEmpty }
-
-        return if (lastBatchWrapper == null) {
-            logger.trace { lastElement }
-            StreamState(null, lastElement, lastTimestamp)
-        } else {
-            val (firstMessage, lastMessage) =
-                if (searchRequest.searchDirection == TimeRelation.AFTER) {
-                    firstBatchWrapper!!.messageBatch.firstMessage to
-                            lastBatchWrapper.messageBatch.lastMessage
-                } else {
-                    firstBatchWrapper!!.messageBatch.lastMessage to
-                            lastBatchWrapper.messageBatch.firstMessage
-                }
-            StreamState(firstMessage, lastMessage.id, lastMessage.timestamp)
-        }
-    }
-
-    private fun changeStreamState(messages: List<MessageBatchWrapper>) {
-        isStreamEmpty = messages.isEmpty()
-
-        getNewStreamState(messages).let {
-            logger.trace { it.lastMessageInRequest }
-            firstMessageInRequest = it.firstMessageInRequest
-            lastElement = it.lastMessageInRequest
-            lastTimestamp = it.lastTimestamp
-        }
-    }
-
-    private suspend fun loadMoreMessage(): List<MessageBatchWrapper> {
-        if (lastElement == null || messageLoader == null) {
-            return emptyList()
-        }
-
-        val messages = if (lastElement != null) {
-            messageLoader!!.pullMoreMessageById(lastElement!!, firstPull, perStreamLimit)
-        } else {
-            messageLoader!!.pullMoreMessageById(lastElement!!, firstPull, perStreamLimit)
-        }
-
-        return messages.also {
-            if (it.isNotEmpty()) {
-                firstPull = false
-                perStreamLimit = min(perStreamLimit * 2, maxMessagesLimit)
-            }
-        }
-    }
-
-    private suspend fun emptySender(parentScope: CoroutineScope) {
-        while (parentScope.isActive) {
-            sendToChannel(
-                EmptyPipelineObject(
-                    isStreamEmpty,
-                    firstMessageInRequest?.id ?: startMessageId,
-                    if (!isStreamEmpty && firstMessageInRequest?.timestamp != null)
-                        firstMessageInRequest!!.timestamp
-                    else {
-                        lastTimestamp
-                    }
-                )
-            )
-            delay(sendEmptyDelay)
-        }
-    }
-
-
-    override suspend fun processMessage() {
-        coroutineScope {
-            launch { emptySender(this) }
-
-            initialize()
-
-            while (isActive && needLoadMessage) {
-
-                tryToReloadStream()
-
-                val messageBatches = loadMoreMessage()
-
-                for (parsedMessage in messageBatches) {
-                    logger.trace { parsedMessage.messageBatch.id }
-                    sendToChannel(PipelineRawBatchData(isStreamEmpty, lastElement, lastTimestamp, parsedMessage))
-                }
-
-                changeStreamState(messageBatches)
-
-                if (isStreamEmpty) {
-                    delay(sseSearchDelay)
-                }
-            }
-        }
-    }
-}
-
-
+﻿/*******************************************************************************
+ * Copyright 2021-2021 Exactpro (Exactpro Systems Limited)
+ *
+ * Licensed under the Apache License, Version 2.0 (the "License");
+ * you may not use this file except in compliance with the License.
+ * You may obtain a copy of the License at
+ *
+ *     http://www.apache.org/licenses/LICENSE-2.0
+ *
+ * Unless required by applicable law or agreed to in writing, software
+ * distributed under the License is distributed on an "AS IS" BASIS,
+ * WITHOUT WARRANTIES OR CONDITIONS OF ANY KIND, either express or implied.
+ * See the License for the specific language governing permissions and
+ * limitations under the License.
+ ******************************************************************************/
+
+package com.exactpro.th2.rptdataprovider.handlers.messages
+
+import com.exactpro.cradle.TimeRelation
+import com.exactpro.cradle.messages.StoredMessage
+import com.exactpro.cradle.messages.StoredMessageId
+import com.exactpro.th2.rptdataprovider.Context
+import com.exactpro.th2.rptdataprovider.entities.internal.EmptyPipelineObject
+import com.exactpro.th2.rptdataprovider.entities.internal.PipelineRawBatchData
+import com.exactpro.th2.rptdataprovider.entities.requests.SseMessageSearchRequest
+import com.exactpro.th2.rptdataprovider.entities.responses.MessageBatchWrapper
+import com.exactpro.th2.rptdataprovider.handlers.PipelineComponent
+import com.exactpro.th2.rptdataprovider.handlers.StreamName
+import kotlinx.coroutines.*
+import mu.KotlinLogging
+import java.lang.Integer.min
+import java.time.Instant
+
+
+class MessageContinuousStream(
+    private val startMessageId: StoredMessageId?,
+    private val startTimestamp: Instant,
+    private val stream: StreamName,
+    context: Context,
+    request: SseMessageSearchRequest,
+    externalScope: CoroutineScope,
+    messageFlowCapacity: Int
+) : PipelineComponent(startMessageId, context, request, externalScope, stream, messageFlowCapacity = messageFlowCapacity) {
+
+    companion object {
+        private val logger = KotlinLogging.logger { }
+    }
+
+    private var messageLoader: MessageLoader? = null
+
+    private val sseSearchDelay = context.configuration.sseSearchDelay.value.toLong()
+    private val sendEmptyDelay = context.configuration.sendEmptyDelay.value.toLong()
+    private val maxMessagesLimit = context.configuration.maxMessagesLimit.value.toInt()
+    private var perStreamLimit = maxMessagesLimit// min(maxMessagesLimit, searchRequest.resultCountLimit ?: 25)
+
+    private var firstPull: Boolean = true
+    private var isStreamEmpty: Boolean = false
+    private var needLoadMessage: Boolean = true
+
+    private var lastElement: StoredMessageId? = null
+    private var lastTimestamp: Instant = startTimestamp
+    private var firstMessageInRequest: StoredMessage? = null
+
+
+    init {
+        externalScope.launch {
+            processMessage()
+        }
+    }
+
+    private data class StreamState(
+        val firstMessageInRequest: StoredMessage?,
+        val lastMessageInRequest: StoredMessageId?,
+        val lastTimestamp: Instant
+    )
+
+    private suspend fun initialize() {
+        if (startMessageId != null) {
+            context.cradleService.getMessageSuspend(startMessageId)?.let {
+                lastElement = it.id
+                lastTimestamp = it.timestamp
+                firstPull = false
+            }
+        }
+        messageLoader = MessageLoader(context, stream, startTimestamp, searchRequest)
+    }
+
+    private fun tryToLoadStreamAfter() {
+        if (lastElement == null || isStreamEmpty) {
+            lastTimestamp = Instant.now()
+        }
+    }
+
+    private fun tryToLoadStreamBefore() {
+        if (lastElement == null || isStreamEmpty) {
+            lastTimestamp = Instant.MIN
+            needLoadMessage = false
+        }
+    }
+
+    private fun tryToReloadStream() {
+        if (searchRequest.searchDirection == TimeRelation.AFTER) {
+            tryToLoadStreamAfter()
+        } else {
+            tryToLoadStreamBefore()
+        }
+    }
+
+    private fun getNewStreamState(filteredIdsList: List<MessageBatchWrapper>): StreamState {
+        val lastBatchWrapper = filteredIdsList.lastOrNull { !it.messageBatch.isEmpty }
+        val firstBatchWrapper = filteredIdsList.firstOrNull { !it.messageBatch.isEmpty }
+
+        return if (lastBatchWrapper == null) {
+            logger.trace { lastElement }
+            StreamState(null, lastElement, lastTimestamp)
+        } else {
+            val (firstMessage, lastMessage) =
+                if (searchRequest.searchDirection == TimeRelation.AFTER) {
+                    firstBatchWrapper!!.messageBatch.firstMessage to
+                            lastBatchWrapper.messageBatch.lastMessage
+                } else {
+                    firstBatchWrapper!!.messageBatch.lastMessage to
+                            lastBatchWrapper.messageBatch.firstMessage
+                }
+            StreamState(firstMessage, lastMessage.id, lastMessage.timestamp)
+        }
+    }
+
+    private fun changeStreamState(messages: List<MessageBatchWrapper>) {
+        isStreamEmpty = messages.isEmpty()
+
+        getNewStreamState(messages).let {
+            logger.trace { it.lastMessageInRequest }
+            firstMessageInRequest = it.firstMessageInRequest
+            lastElement = it.lastMessageInRequest
+            lastTimestamp = it.lastTimestamp
+        }
+    }
+
+    private suspend fun loadMoreMessage(): List<MessageBatchWrapper> {
+        if (lastElement == null || messageLoader == null) {
+            return emptyList()
+        }
+
+        val messages = if (lastElement != null) {
+            messageLoader!!.pullMoreMessageById(lastElement!!, firstPull, perStreamLimit)
+        } else {
+            messageLoader!!.pullMoreMessageById(lastElement!!, firstPull, perStreamLimit)
+        }
+
+        return messages.also {
+            if (it.isNotEmpty()) {
+                firstPull = false
+                perStreamLimit = min(perStreamLimit * 2, maxMessagesLimit)
+            }
+        }
+    }
+
+    private suspend fun emptySender(parentScope: CoroutineScope) {
+        while (parentScope.isActive) {
+            sendToChannel(
+                EmptyPipelineObject(
+                    isStreamEmpty,
+                    firstMessageInRequest?.id ?: startMessageId,
+                    if (!isStreamEmpty && firstMessageInRequest?.timestamp != null)
+                        firstMessageInRequest!!.timestamp
+                    else {
+                        lastTimestamp
+                    }
+                )
+            )
+            delay(sendEmptyDelay)
+        }
+    }
+
+
+    override suspend fun processMessage() {
+        coroutineScope {
+            launch { emptySender(this) }
+
+            initialize()
+
+            while (isActive && needLoadMessage) {
+
+                tryToReloadStream()
+
+                val messageBatches = loadMoreMessage()
+
+                for (parsedMessage in messageBatches) {
+                    logger.trace { parsedMessage.messageBatch.id }
+                    sendToChannel(PipelineRawBatchData(isStreamEmpty, lastElement, lastTimestamp, parsedMessage))
+                }
+
+                changeStreamState(messageBatches)
+
+                if (isStreamEmpty) {
+                    delay(sseSearchDelay)
+                }
+            }
+        }
+    }
+}
+
+