--- conflicted
+++ resolved
@@ -88,7 +88,6 @@
 
             val protocol = getProtocolField(pipelineMessage.codecRequest.protobufRawMessageBatch)
 
-<<<<<<< HEAD
             if (isImage(protocol)) {
                 sendToChannel(
                     PipelineDecodedBatch(
@@ -100,6 +99,8 @@
             } else {
                 logger.trace { "received converted batch (stream=${streamName.toString()} id=${pipelineMessage.storedBatchWrapper.fullBatch.id} requestHash=${pipelineMessage.codecRequest.requestHash})" }
 
+                pipelineStatus.decodeStart(streamName.toString(), pipelineMessage.codecRequest.protobufRawMessageBatch.groupsCount.toLong())
+
                 val result = PipelineDecodedBatch(
                     pipelineMessage.streamEmpty,
                     pipelineMessage.lastProcessedId,
@@ -108,30 +109,18 @@
                     context.rabbitMqService.sendToCodec(pipelineMessage.codecRequest),
                     protocol
                 )
+                pipelineStatus.decodeEnd(streamName.toString(), pipelineMessage.codecRequest.protobufRawMessageBatch.groupsCount.toLong())
                 sendToChannel(result)
+                pipelineStatus.decodeSendDownstream(streamName.toString(), pipelineMessage.codecRequest.protobufRawMessageBatch.groupsCount.toLong())
+
                 logger.trace { "decoded batch is sent downstream (stream=${streamName.toString()} id=${result.storedBatchWrapper.fullBatch.id} requestHash=${pipelineMessage.codecRequest.requestHash})" }
             }
-=======
-            pipelineStatus.decodeStart(streamName.toString(), pipelineMessage.codecRequest.protobufRawMessageBatch.messagesCount.toLong())
-
-            val result = PipelineDecodedBatch(
-                pipelineMessage.streamEmpty,
-                pipelineMessage.lastProcessedId,
-                pipelineMessage.lastScannedTime,
-                pipelineMessage.storedBatchWrapper,
-                context.rabbitMqService.sendToCodec(pipelineMessage.codecRequest)
-            )
-            pipelineStatus.decodeEnd(streamName.toString(), pipelineMessage.codecRequest.protobufRawMessageBatch.messagesCount.toLong())
-            sendToChannel(result)
-            pipelineStatus.decodeSendDownstream(streamName.toString(), pipelineMessage.codecRequest.protobufRawMessageBatch.messagesCount.toLong())
->>>>>>> 3bb1801d
 
             pipelineStatus.countParseRequested(
                 streamName.toString(),
                 pipelineMessage.storedBatchWrapper.trimmedMessages.count().toLong()
             )
 
-
         } else {
             sendToChannel(pipelineMessage)
         }
