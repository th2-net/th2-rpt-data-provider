/*******************************************************************************
 * Copyright 2021-2021 Exactpro (Exactpro Systems Limited)
 *
 * Licensed under the Apache License, Version 2.0 (the "License");
 * you may not use this file except in compliance with the License.
 * You may obtain a copy of the License at
 *
 *     http://www.apache.org/licenses/LICENSE-2.0
 *
 * Unless required by applicable law or agreed to in writing, software
 * distributed under the License is distributed on an "AS IS" BASIS,
 * WITHOUT WARRANTIES OR CONDITIONS OF ANY KIND, either express or implied.
 * See the License for the specific language governing permissions and
 * limitations under the License.
 ******************************************************************************/

package com.exactpro.th2.rptdataprovider.handlers

<<<<<<< HEAD
import java.util.*
=======
import com.exactpro.th2.rptdataprovider.Context
>>>>>>> 2a0c3837
import java.util.concurrent.atomic.AtomicLong

data class Counters(
    val fetched: AtomicLong = AtomicLong(0),
    val fetchedBytes: AtomicLong = AtomicLong(0),
    val fetchedBatches: AtomicLong = AtomicLong(0),
    val parseRequested: AtomicLong = AtomicLong(0),
    val parseReceived: AtomicLong = AtomicLong(0),
    val filterTotal: AtomicLong = AtomicLong(0),
    val filterDiscarded: AtomicLong = AtomicLong(0),
    val filterAccepted: AtomicLong = AtomicLong(0)
)

data class StreamCounters(
    val startTime: Long,
    var timeSinceStartProcessing: Long,
    val counters: Counters
)

data class PipelineStatus(
    val streams: MutableMap<String, StreamCounters> = mutableMapOf(),
    var merger: AtomicLong = AtomicLong(0),
    private val context: Context
) {

    private val sendPipelineStatus = context.configuration.sendPipelineStatus.value.toBoolean()

    fun addStream(streamName: String) {
<<<<<<< HEAD
        this.streams[streamName] = StreamCounters(
            startTime = Date().time,
            timeSinceStartProcessing = getMillisecondsDifference(Date().time),
            counters = Counters(
                fetched = AtomicLong(0),
                fetchedBatches = AtomicLong(0),
                fetchedBytes = AtomicLong(0),
                parseReceived = AtomicLong(0),
                parseRequested = AtomicLong(0),
                filterTotal = AtomicLong(0),
                filterDiscarded = AtomicLong(0),
                filterAccepted = AtomicLong(0)
            )
        )
=======
        if (sendPipelineStatus) {
            this.streams[streamName] = StreamCounters(Counters())
        }
>>>>>>> 2a0c3837
    }

    fun countParseRequested(streamName: String, messageBatchSize: Int = -1) {
        if (sendPipelineStatus) {
            if (messageBatchSize < 0) {
                this.streams[streamName]?.counters?.parseRequested?.incrementAndGet()
            } else {
                val alreadyParsedRequested: Long = this.streams[streamName]?.counters?.parseRequested?.get()!!
                this.streams[streamName]?.counters?.parseRequested?.set(alreadyParsedRequested + messageBatchSize.toLong())
            }
        }
        setTimeValues(streamName)
    }

    fun countParseReceived(streamName: String, messageBatchSize: Int = -1) {
        if (sendPipelineStatus) {
            if (messageBatchSize < 0) {
                this.streams[streamName]?.counters?.parseReceived?.incrementAndGet()
            } else {
                val alreadyParseReceived: Long = this.streams[streamName]?.counters?.parseReceived?.get()!!
                this.streams[streamName]?.counters?.parseReceived?.set(alreadyParseReceived + messageBatchSize.toLong())
            }
        }
        setTimeValues(streamName)
    }

    fun countFetched(streamName: String, messageBatchSize: Int = -1) {
        if (sendPipelineStatus) {
            if (messageBatchSize < 0) {
                this.streams[streamName]?.counters?.fetched?.incrementAndGet()
            } else {
                val alreadyFetched: Long = this.streams[streamName]?.counters?.fetched?.get()!!
                this.streams[streamName]?.counters?.fetched?.set(alreadyFetched + messageBatchSize.toLong())
            }
        }
        setTimeValues(streamName)
    }

    fun countFetchedBytes(streamName: String, messageBatchSize: Long = -1) {
        if (sendPipelineStatus) {
            if (messageBatchSize < 0) {
                this.streams[streamName]?.counters?.fetchedBytes?.incrementAndGet()
            } else {
                val alreadyFetched: Long = this.streams[streamName]?.counters?.fetchedBytes?.get()!!
                this.streams[streamName]?.counters?.fetchedBytes?.set(alreadyFetched + messageBatchSize.toLong())
            }
        }
        setTimeValues(streamName)
    }

    fun countFetchedBatches(streamName: String, messageBatchSize: Int = -1) {
        if (sendPipelineStatus) {
            if (messageBatchSize < 0) {
                this.streams[streamName]?.counters?.fetchedBatches?.incrementAndGet()
            } else {
                val alreadyFetched: Long = this.streams[streamName]?.counters?.fetchedBatches?.get()!!
                this.streams[streamName]?.counters?.fetchedBatches?.set(alreadyFetched + messageBatchSize.toLong())
            }
        }
        setTimeValues(streamName)
    }

    fun countFilterAccepted(streamName: String, messageBatchSize: Int = -1) {
        if (sendPipelineStatus) {
            if (messageBatchSize < 0) {
                this.streams[streamName]?.counters?.filterAccepted?.incrementAndGet()
            } else {
                val alreadyFilterAccepted: Long = this.streams[streamName]?.counters?.filterAccepted?.get()!!
                this.streams[streamName]?.counters?.filterAccepted?.set(alreadyFilterAccepted + messageBatchSize.toLong())
            }
        }
        setTimeValues(streamName)
    }

    fun countFilterDiscarded(streamName: String, messageBatchSize: Int = -1) {
        if (sendPipelineStatus) {
            if (messageBatchSize < 0) {
                this.streams[streamName]?.counters?.filterDiscarded?.incrementAndGet()
            } else {
                val alreadyFilterDiscarded: Long = this.streams[streamName]?.counters?.filterDiscarded?.get()!!
                this.streams[streamName]?.counters?.filterDiscarded?.set(alreadyFilterDiscarded + messageBatchSize.toLong())
            }
        }
        setTimeValues(streamName)
    }

    fun countFilteredTotal(streamName: String, messageBatchSize: Int = -1) {
        if (sendPipelineStatus) {
            if (messageBatchSize < 0) {
                this.streams[streamName]?.counters?.filterTotal?.incrementAndGet()
            } else {
                val alreadyFiltered: Long = this.streams[streamName]?.counters?.filterTotal?.get()!!
                this.streams[streamName]?.counters?.filterTotal?.set(alreadyFiltered + messageBatchSize.toLong())
            }
        }
        setTimeValues(streamName)
    }

    fun countMerger(messageBatchSize: Int = -1) {
        if (sendPipelineStatus) {
            if (messageBatchSize < 0) {
                this.merger.incrementAndGet()
            } else {
                val alreadyMerged: Long = this.merger.get()
                this.merger.set(alreadyMerged + messageBatchSize.toLong())
            }
        }
    }

    private fun setTimeValues(streamName: String)
    {
        val recentTimeSinceStartProcessing = this.streams[streamName]?.timeSinceStartProcessing
        val startTime = this.streams[streamName]?.startTime
        this.streams[streamName]?.timeSinceStartProcessing =
            getMillisecondsDifference(startTime!!)
        val diff = this.streams[streamName]?.timeSinceStartProcessing!!/1000 - recentTimeSinceStartProcessing!!/1000

        if(diff == (1).toLong()){
            println(this)
        }
    }

    private fun getMillisecondsDifference(milliseconds: Long) : Long{
        return Date().time - milliseconds;
    }
}<|MERGE_RESOLUTION|>--- conflicted
+++ resolved
@@ -15,12 +15,8 @@
  ******************************************************************************/
 
 package com.exactpro.th2.rptdataprovider.handlers
-
-<<<<<<< HEAD
+import com.exactpro.th2.rptdataprovider.Context
 import java.util.*
-=======
-import com.exactpro.th2.rptdataprovider.Context
->>>>>>> 2a0c3837
 import java.util.concurrent.atomic.AtomicLong
 
 data class Counters(
@@ -49,26 +45,23 @@
     private val sendPipelineStatus = context.configuration.sendPipelineStatus.value.toBoolean()
 
     fun addStream(streamName: String) {
-<<<<<<< HEAD
-        this.streams[streamName] = StreamCounters(
-            startTime = Date().time,
-            timeSinceStartProcessing = getMillisecondsDifference(Date().time),
-            counters = Counters(
-                fetched = AtomicLong(0),
-                fetchedBatches = AtomicLong(0),
-                fetchedBytes = AtomicLong(0),
-                parseReceived = AtomicLong(0),
-                parseRequested = AtomicLong(0),
-                filterTotal = AtomicLong(0),
-                filterDiscarded = AtomicLong(0),
-                filterAccepted = AtomicLong(0)
+        if (sendPipelineStatus) {
+            this.streams[streamName] = StreamCounters(
+                startTime = Date().time,
+                timeSinceStartProcessing = getMillisecondsDifference(Date().time),
+                counters = Counters(
+                    fetched = AtomicLong(0),
+                    fetchedBatches = AtomicLong(0),
+                    fetchedBytes = AtomicLong(0),
+                    parseReceived = AtomicLong(0),
+                    parseRequested = AtomicLong(0),
+                    filterTotal = AtomicLong(0),
+                    filterDiscarded = AtomicLong(0),
+                    filterAccepted = AtomicLong(0)
+                )
             )
-        )
-=======
-        if (sendPipelineStatus) {
-            this.streams[streamName] = StreamCounters(Counters())
         }
->>>>>>> 2a0c3837
+
     }
 
     fun countParseRequested(streamName: String, messageBatchSize: Int = -1) {
