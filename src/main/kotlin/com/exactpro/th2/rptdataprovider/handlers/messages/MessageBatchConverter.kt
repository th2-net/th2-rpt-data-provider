package com.exactpro.th2.rptdataprovider.handlers.messages

import com.exactpro.th2.common.grpc.*
import com.exactpro.th2.common.message.sequence
import com.exactpro.th2.rptdataprovider.Context
import com.exactpro.th2.rptdataprovider.entities.internal.PipelineCodecRequest
import com.exactpro.th2.rptdataprovider.entities.internal.PipelineRawBatch
import com.exactpro.th2.rptdataprovider.entities.requests.SseMessageSearchRequest
import com.exactpro.th2.rptdataprovider.entities.responses.MessageBatchWrapper
import com.exactpro.th2.rptdataprovider.handlers.PipelineComponent
import com.exactpro.th2.rptdataprovider.handlers.PipelineStatus
import com.exactpro.th2.rptdataprovider.handlers.StreamName
import com.exactpro.th2.rptdataprovider.services.rabbitmq.CodecBatchRequest
import kotlinx.coroutines.CoroutineScope
import kotlinx.coroutines.isActive
import kotlinx.coroutines.launch
import mu.KotlinLogging

class MessageBatchConverter(
    context: Context,
    searchRequest: SseMessageSearchRequest,
    streamName: StreamName?,
    externalScope: CoroutineScope,
    previousComponent: PipelineComponent?,
    messageFlowCapacity: Int,
    private val pipelineStatus: PipelineStatus
) : PipelineComponent(
    context,
    searchRequest,
    externalScope,
    streamName,
    previousComponent,
    messageFlowCapacity
) {
    init {
        externalScope.launch {
            while (isActive) {
                processMessage()
            }
        }
    }

    companion object {
        val logger = KotlinLogging.logger { }
    }

    constructor(
        pipelineComponent: MessageExtractor, messageFlowCapacity: Int, pipelineStatus: PipelineStatus
    ) : this(
        pipelineComponent.context,
        pipelineComponent.searchRequest,
        pipelineComponent.streamName,
        pipelineComponent.externalScope,
        pipelineComponent,
        messageFlowCapacity,
        pipelineStatus
    )

    private val included = searchRequest.includeProtocols
    private val excluded = searchRequest.excludeProtocols

    override suspend fun processMessage() {
        val pipelineMessage = previousComponent!!.pollMessage()

        if (pipelineMessage is PipelineRawBatch) {

            pipelineStatus.convertStart(streamName.toString(), pipelineMessage.storedBatchWrapper.trimmedMessages.size.toLong())

            logger.trace { "received raw batch (stream=${streamName.toString()} id=${pipelineMessage.storedBatchWrapper.fullBatch.id})" }

            val filteredMessages = pipelineMessage.storedBatchWrapper.trimmedMessages
                .map {
                    MessageGroup.newBuilder().addMessages(
                        AnyMessage.newBuilder()
                            .setRawMessage(RawMessage.parseFrom(it.content))
                            .build()
                    ).build() to it
                }
                .filter { (messages, _) ->
                    val message = messages.messagesList.firstOrNull()?.message
                    val protocol = message?.metadata?.protocol

                    ((included.isNullOrEmpty() || included.contains(protocol))
                            && (excluded.isNullOrEmpty() || !excluded.contains(protocol)))
                        .also {
                            logger.trace { "message ${message?.sequence} has protocol $protocol (matchesProtocolFilter=${it}) (stream=${streamName.toString()} batchId=${pipelineMessage.storedBatchWrapper.fullBatch.id})" }
                        }
                }


            val codecRequest = PipelineCodecRequest(
                pipelineMessage.streamEmpty,
                pipelineMessage.lastProcessedId,
                pipelineMessage.lastScannedTime,
                pipelineMessage.storedBatchWrapper.copy(trimmedMessages = filteredMessages.map { it.second }),
                CodecBatchRequest(
                    MessageGroupBatch
                        .newBuilder()
<<<<<<< HEAD
                        .addAllGroups(filteredMessages.map { it.first })
                        .build()
                )
            )

            if (codecRequest.codecRequest.protobufRawMessageBatch.groupsCount > 0) {
=======
                        .addAllMessages(filteredMessages.map { it.first })
                        .build(),
                    streamName.toString()
                )
            )

            pipelineStatus.convertEnd(streamName.toString(), pipelineMessage.storedBatchWrapper.trimmedMessages.size.toLong())
            if (codecRequest.codecRequest.protobufRawMessageBatch.messagesCount > 0) {
>>>>>>> 3bb1801d
                sendToChannel(codecRequest)
                logger.trace { "converted batch is sent downstream (stream=${streamName.toString()} id=${codecRequest.storedBatchWrapper.fullBatch.id} requestHash=${codecRequest.codecRequest.requestHash})" }

            } else {
                logger.trace { "converted batch is discarded because it has no messages (stream=${streamName.toString()} id=${pipelineMessage.storedBatchWrapper.fullBatch.id})" }
            }
            pipelineStatus.convertSendDownstream(streamName.toString(), pipelineMessage.storedBatchWrapper.trimmedMessages.size.toLong())

            pipelineStatus.countParsePrepared(
                streamName.toString(),
                filteredMessages.size.toLong()
            )

        } else {
            sendToChannel(pipelineMessage)
        }
    }
}<|MERGE_RESOLUTION|>--- conflicted
+++ resolved
@@ -64,7 +64,10 @@
 
         if (pipelineMessage is PipelineRawBatch) {
 
-            pipelineStatus.convertStart(streamName.toString(), pipelineMessage.storedBatchWrapper.trimmedMessages.size.toLong())
+            pipelineStatus.convertStart(
+                streamName.toString(),
+                pipelineMessage.storedBatchWrapper.trimmedMessages.size.toLong()
+            )
 
             logger.trace { "received raw batch (stream=${streamName.toString()} id=${pipelineMessage.storedBatchWrapper.fullBatch.id})" }
 
@@ -96,30 +99,28 @@
                 CodecBatchRequest(
                     MessageGroupBatch
                         .newBuilder()
-<<<<<<< HEAD
                         .addAllGroups(filteredMessages.map { it.first })
-                        .build()
-                )
-            )
-
-            if (codecRequest.codecRequest.protobufRawMessageBatch.groupsCount > 0) {
-=======
-                        .addAllMessages(filteredMessages.map { it.first })
                         .build(),
                     streamName.toString()
                 )
             )
 
-            pipelineStatus.convertEnd(streamName.toString(), pipelineMessage.storedBatchWrapper.trimmedMessages.size.toLong())
-            if (codecRequest.codecRequest.protobufRawMessageBatch.messagesCount > 0) {
->>>>>>> 3bb1801d
+            pipelineStatus.convertEnd(
+                streamName.toString(),
+                pipelineMessage.storedBatchWrapper.trimmedMessages.size.toLong()
+            )
+
+            if (codecRequest.codecRequest.protobufRawMessageBatch.groupsCount > 0) {
                 sendToChannel(codecRequest)
                 logger.trace { "converted batch is sent downstream (stream=${streamName.toString()} id=${codecRequest.storedBatchWrapper.fullBatch.id} requestHash=${codecRequest.codecRequest.requestHash})" }
-
             } else {
                 logger.trace { "converted batch is discarded because it has no messages (stream=${streamName.toString()} id=${pipelineMessage.storedBatchWrapper.fullBatch.id})" }
             }
-            pipelineStatus.convertSendDownstream(streamName.toString(), pipelineMessage.storedBatchWrapper.trimmedMessages.size.toLong())
+
+            pipelineStatus.convertSendDownstream(
+                streamName.toString(),
+                pipelineMessage.storedBatchWrapper.trimmedMessages.size.toLong()
+            )
 
             pipelineStatus.countParsePrepared(
                 streamName.toString(),
