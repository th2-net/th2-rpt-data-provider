--- conflicted
+++ resolved
@@ -67,49 +67,34 @@
             logger.trace { "received raw batch (stream=${streamName.toString()} id=${pipelineMessage.storedBatchWrapper.fullBatch.id})" }
 
             val filteredMessages = pipelineMessage.storedBatchWrapper.trimmedMessages
-                .map { RawMessage.parseFrom(it.content) to it }
-                .filter { (message, _) ->
-                    val protocol = message.metadata?.protocol
+                .map {
+                    MessageGroup.newBuilder().addMessages(
+                        AnyMessage.newBuilder()
+                            .setRawMessage(RawMessage.parseFrom(it.content))
+                            .build()
+                    ).build() to it
+                }
+                .filter { (messages, _) ->
+                    val message = messages.messagesList.firstOrNull()?.message
+                    val protocol = message?.metadata?.protocol
 
                     ((included.isNullOrEmpty() || included.contains(protocol))
                             && (excluded.isNullOrEmpty() || !excluded.contains(protocol)))
                         .also {
-                            logger.trace { "message ${message.sequence} has protocol $protocol (matchesProtocolFilter=${it}) (stream=${streamName.toString()} batchId=${pipelineMessage.storedBatchWrapper.fullBatch.id})" }
+                            logger.trace { "message ${message?.sequence} has protocol $protocol (matchesProtocolFilter=${it}) (stream=${streamName.toString()} batchId=${pipelineMessage.storedBatchWrapper.fullBatch.id})" }
                         }
                 }
+
 
             val codecRequest = PipelineCodecRequest(
                 pipelineMessage.streamEmpty,
                 pipelineMessage.lastProcessedId,
                 pipelineMessage.lastScannedTime,
                 pipelineMessage.storedBatchWrapper.copy(trimmedMessages = filteredMessages.map { it.second }),
-
                 CodecBatchRequest(
                     MessageGroupBatch
                         .newBuilder()
-<<<<<<< HEAD
-                        .addAllGroups(
-                            pipelineMessage.storedBatchWrapper.trimmedMessages
-                                .map {
-                                    MessageGroup.newBuilder().addMessages(
-                                        AnyMessage.newBuilder().setRawMessage(RawMessage.parseFrom(it.content)).build()
-                                    ).build()
-                                }
-
-                                .filter { messages ->
-                                    val message = messages.messagesList.firstOrNull()?.message
-                                    val protocol = message?.metadata?.protocol
-
-                                    ((included.isNullOrEmpty() || included.contains(protocol))
-                                            && (excluded.isNullOrEmpty() || !excluded.contains(protocol)))
-                                        .also {
-                                            logger.trace { "message ${message?.sequence} has protocol $protocol (matchesProtocolFilter=${it}) (stream=${streamName.toString()} batchId=${pipelineMessage.storedBatchWrapper.fullBatch.id})" }
-                                        }
-                                }
-                        )
-=======
-                        .addAllMessages(filteredMessages.map { it.first })
->>>>>>> 824e9037
+                        .addAllGroups(filteredMessages.map { it.first })
                         .build()
                 )
             )
