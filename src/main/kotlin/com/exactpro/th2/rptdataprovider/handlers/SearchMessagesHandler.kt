/*******************************************************************************
 * Copyright 2020-2020 Exactpro (Exactpro Systems Limited)
 *
 * Licensed under the Apache License, Version 2.0 (the "License");
 * you may not use this file except in compliance with the License.
 * You may obtain a copy of the License at
 *
 *     http://www.apache.org/licenses/LICENSE-2.0
 *
 * Unless required by applicable law or agreed to in writing, software
 * distributed under the License is distributed on an "AS IS" BASIS,
 * WITHOUT WARRANTIES OR CONDITIONS OF ANY KIND, either express or implied.
 * See the License for the specific language governing permissions and
 * limitations under the License.
 ******************************************************************************/

package com.exactpro.th2.rptdataprovider.handlers

import com.exactpro.cradle.Direction
import com.exactpro.cradle.TimeRelation
import com.exactpro.cradle.TimeRelation.AFTER
import com.exactpro.cradle.TimeRelation.BEFORE
import com.exactpro.cradle.messages.StoredMessage
import com.exactpro.cradle.messages.StoredMessageFilterBuilder
import com.exactpro.cradle.messages.StoredMessageId
import com.exactpro.cradle.testevents.StoredTestEventId
import com.exactpro.th2.rptdataprovider.*
import com.exactpro.th2.rptdataprovider.cache.MessageCache
import com.exactpro.th2.rptdataprovider.entities.requests.MessageSearchRequest
import com.exactpro.th2.rptdataprovider.entities.requests.RequestType
import com.exactpro.th2.rptdataprovider.entities.requests.SseMessageSearchRequest
import com.exactpro.th2.rptdataprovider.entities.responses.Message
import com.exactpro.th2.rptdataprovider.entities.sse.LastScannedObjectInfo
import com.exactpro.th2.rptdataprovider.entities.sse.SseEvent
import com.exactpro.th2.rptdataprovider.services.cradle.CradleService
import com.exactpro.th2.rptdataprovider.services.cradle.databaseRequestRetry
import com.fasterxml.jackson.databind.ObjectMapper
import io.prometheus.client.Counter
import kotlinx.coroutines.*
import kotlinx.coroutines.flow.*
import mu.KotlinLogging
import java.io.Writer
import java.lang.Integer.min
import java.time.Instant
import java.time.LocalTime
import java.time.ZoneOffset
import java.util.concurrent.atomic.AtomicLong
import kotlin.coroutines.coroutineContext

class SearchMessagesHandler(
    private val cradle: CradleService,
    private val messageCache: MessageCache,
    private val maxMessagesLimit: Int,
    private val messageSearchPipelineBuffer: Int,
<<<<<<< HEAD
    private val dbRetryDelay: Long,
    private val sseSearchDelay: Long
=======
    private val dbRetryDelay: Long
>>>>>>> a13f0911
) {
    companion object {
        private val logger = KotlinLogging.logger { }

        private val processedMessageCount = Counter.build(
            "processed_message_count", "Count of processed Message"
        ).register()
    }

    data class StreamInfo(
        val stream: Pair<String, Direction>,
        val keepOpen: Boolean
    ) {
        var lastElement: StoredMessageId? = null
            private set
        var isFirstPull: Boolean = true
            private set

        constructor(stream: Pair<String, Direction>, startId: StoredMessageId?, keepOpen: Boolean) : this(
            stream = stream,
            keepOpen = keepOpen
        ) {
            lastElement = startId
        }

        fun update(
            size: Int,
            perStreamLimit: Int,
            timelineDirection: TimeRelation,
            filteredIdsList: List<StoredMessage>
        ) {
            val streamIsEmpty = size < perStreamLimit
            lastElement = changeStreamMessageIndex(streamIsEmpty, filteredIdsList, timelineDirection)
            isFirstPull = false
        }


        private fun changeStreamMessageIndex(
            streamIsEmpty: Boolean,
            filteredIdsList: List<StoredMessage>,
            timelineDirection: TimeRelation
        ): StoredMessageId? {
            return if (timelineDirection == AFTER) {
                filteredIdsList.lastOrNull()?.id
                    ?: if (keepOpen) lastElement else null
            } else {
                if (!streamIsEmpty) filteredIdsList.firstOrNull()?.id else null
            }
        }
    }

    private suspend fun isMessageMatched(
        messageType: List<String>?,
        messagesFromAttachedId: Collection<StoredMessageId>?,
        message: Message
    ): Boolean {
        return (messageType == null || messageType.any { item ->
            message.messageType.toLowerCase().contains(item.toLowerCase())
        }) && (messagesFromAttachedId == null || messagesFromAttachedId.let {
            val messageId = StoredMessageId.fromString(message.messageId)
            it.contains(messageId)
        })
    }


    private fun chooseBufferSize(request: MessageSearchRequest): Int {
        return if ((request.attachedEventId ?: request.messageType) == null)
            request.limit
        else
            messageSearchPipelineBuffer
    }

    private fun nextDay(timestamp: Instant, timelineDirection: TimeRelation): Instant {
        val utcTimestamp = timestamp.atOffset(ZoneOffset.UTC)
        return if (timelineDirection == AFTER) {
            utcTimestamp.plusDays(1)
                .with(LocalTime.of(0, 0, 0, 0))
        } else {
            utcTimestamp.with(LocalTime.of(0, 0, 0, 0))
                .minusNanos(1)
        }.toInstant()
    }

    private suspend fun chooseStartTimestamp(
        messageId: String?,
        timelineDirection: TimeRelation,
        timestampFrom: Instant?,
        timestampTo: Instant?
    ): Instant {
        return messageId?.let {
            cradle.getMessageSuspend(StoredMessageId.fromString(it))?.timestamp
        } ?: (
                if (timelineDirection == AFTER) {
                    timestampFrom
                } else {
                    timestampTo
                }) ?: Instant.now()
    }

    private suspend fun getNearestMessage(
        messageBatch: Collection<StoredMessage>,
        timelineDirection: TimeRelation,
        timestamp: Instant
    ): StoredMessage? {
        if (messageBatch.isEmpty()) return null
        return if (timelineDirection == AFTER)
            messageBatch.find { it.timestamp.isAfter(timestamp) } ?: messageBatch.lastOrNull()
        else
            messageBatch.findLast { it.timestamp.isBefore(timestamp) } ?: messageBatch.firstOrNull()

    }

    private suspend fun getFirstMessageCurrentDay(
        timestamp: Instant,
        stream: String,
        direction: Direction
    ): StoredMessageId? {
        for (timeRelation in listOf(BEFORE, AFTER)) {
            cradle.getFirstMessageIdSuspend(timestamp, stream, direction, timeRelation)
                ?.let { return it }
        }
        return null
    }

    private suspend fun getFirstMessageIdDifferentDays(
        startTimestamp: Instant,
        stream: String,
        direction: Direction,
        timelineDirection: TimeRelation,
        daysInterval: Int = 2
    ): StoredMessageId? {
        var daysChecking = daysInterval
        var isCurrentDay = true
        var timestamp = startTimestamp
        var messageId: StoredMessageId? = null
        while (messageId == null && daysChecking >= 0) {
            messageId =
                if (isCurrentDay) {
                    getFirstMessageCurrentDay(timestamp, stream, direction)
                } else {
                    cradle.getFirstMessageIdSuspend(timestamp, stream, direction, timelineDirection)
                }
            daysChecking -= 1
            isCurrentDay = false
            timestamp = nextDay(timestamp, timelineDirection)
        }
        return messageId
    }


<<<<<<< HEAD
    private suspend fun initStreamInfo(
=======
    private suspend fun initStreamsInfo(
>>>>>>> a13f0911
        timelineDirection: TimeRelation,
        streamList: List<String>?,
        timestamp: Instant,
        keepOpen: Boolean = false
    ): List<StreamInfo> {

        return mutableListOf<StreamInfo>().apply {
            for (stream in streamList ?: emptyList()) {
                for (direction in Direction.values()) {
                    val storedMessageId =
                        getFirstMessageIdDifferentDays(timestamp, stream, direction, timelineDirection)

                    if (storedMessageId != null) {
                        val messageBatch = cradle.getMessageBatchSuspend(storedMessageId)
                        add(
                            StreamInfo(
                                Pair(stream, direction),
                                getNearestMessage(messageBatch, timelineDirection, timestamp)?.id,
                                keepOpen
                            )
                        )
                    } else {
                        add(StreamInfo(Pair(stream, direction), null, keepOpen))
                    }
                }
            }
        }
    }

    @ExperimentalCoroutinesApi
    @FlowPreview
    private suspend fun getMessageStream(
        streamsInfo: List<StreamInfo>,
        timelineDirection: TimeRelation,
        initLimit: Int,
        messageId: String?,
        startTimestamp: Instant,
        timestampFrom: Instant?,
        timestampTo: Instant?,
        requestType: RequestType,
        keepOpen: Boolean = false
    ): Flow<StoredMessage> {
        return coroutineScope {
            flow {
                var limit = min(maxMessagesLimit, initLimit)
                var isSearchInFuture = false
                do {
                    if (isSearchInFuture)
                        delay(sseSearchDelay * 1000)

                    val data = pullMoreMerged(
                        streamsInfo,
                        timelineDirection,
                        limit,
                        startTimestamp,
                        requestType
                    )
                    for (item in data) {
                        emit(item)
                    }

                    val anyStreamIsNotEmpty = streamsInfo.any { it.lastElement != null }

                    val canGetData = isSearchInFuture || anyStreamIsNotEmpty ||
                            if (keepOpen && timelineDirection == AFTER) {
                                isSearchInFuture = true
                                true
                            } else {
                                false
                            }

                    limit = min(maxMessagesLimit, limit * 2)
                } while (canGetData)
            }
                .filterNot { it.id.toString() == messageId }
                .takeWhile {
                    it.timestamp.let { timestamp ->
                        if (timelineDirection == AFTER) {
                            timestampTo == null || timestamp.isBeforeOrEqual(timestampTo)
                        } else {
                            timestampFrom == null || timestamp.isAfterOrEqual(timestampFrom)

                        }
                    }
                }
        }
    }

    @FlowPreview
    @ExperimentalCoroutinesApi
    suspend fun searchMessages(request: MessageSearchRequest): List<Any> {
        return coroutineScope {
            val bufferSize = chooseBufferSize(request)
            // Small optimization
            val messagesFromAttachedId =
                request.attachedEventId?.let { cradle.getMessageIdsSuspend(StoredTestEventId(it)) }

            val startTimestamp = chooseStartTimestamp(
                request.messageId, request.timelineDirection,
                request.timestampFrom, request.timestampTo
            )

<<<<<<< HEAD
            val streamsInfo = initStreamInfo(
=======
            val streamsInfo = initStreamsInfo(
>>>>>>> a13f0911
                request.timelineDirection, request.stream,
                startTimestamp
            )
            getMessageStream(
                streamsInfo, request.timelineDirection, request.limit,
                request.messageId, startTimestamp, request.timestampFrom, request.timestampTo, RequestType.REST
            )
                .map {
                    async {
                        if ((request.attachedEventId ?: request.messageType) != null || !request.idsOnly) {
                            @Suppress("USELESS_CAST")
                            Pair(
                                it,
                                isMessageMatched(
                                    request.messageType,
                                    messagesFromAttachedId,
                                    messageCache.getOrPut(it)
                                )
                            )
                        } else {
                            Pair(it, true)
                        }
                    }
                }
                .buffer(bufferSize)
                .map { it.await() }
                .filter { it.second }
                .map {
                    if (request.idsOnly) {
                        it.first.id.toString()
                    } else {
                        messageCache.getOrPut(it.first)
                    }
                }
                .take(request.limit)
                .toList()
        }
    }


    @FlowPreview
    @ExperimentalCoroutinesApi
    suspend fun searchMessagesSse(
        request: SseMessageSearchRequest,
        jacksonMapper: ObjectMapper,
        keepAlive: suspend (Writer, lastScannedObjectInfo: LastScannedObjectInfo, counter: AtomicLong) -> Unit,
        writer: Writer
    ) {
        withContext(coroutineContext) {
            val messageId = request.resumeFromId
            val startMessageCountLimit = 25
            val lastScannedObject = LastScannedObjectInfo()
            val lastEventId = AtomicLong(0)
            val scanCnt = AtomicLong(0)
            flow {
                val startTimestamp = chooseStartTimestamp(
                    messageId, request.searchDirection,
                    request.startTimestamp, request.startTimestamp
                )
<<<<<<< HEAD
                val streamsInfo = initStreamInfo(
=======
                val streamsInfo = initStreamsInfo(
>>>>>>> a13f0911
                    request.searchDirection, request.stream,
                    startTimestamp, request.keepOpen
                )
                getMessageStream(
                    streamsInfo, request.searchDirection, request.resultCountLimit ?: startMessageCountLimit,
                    messageId, startTimestamp, request.endTimestamp, request.endTimestamp, RequestType.SSE,
                    request.keepOpen
                ).collect { emit(it) }
            }.map {
                async {
                    @Suppress("USELESS_CAST")
                    val message = messageCache.getOrPut(it)
                    Pair(message, request.filterPredicate.apply(message))
                }.also { coroutineContext.ensureActive() }
            }
                .buffer(messageSearchPipelineBuffer)
                .map { it.await() }
                .onEach {
                    lastScannedObject.apply {
                        id = it.first.id.toString(); timestamp = it.first.timestamp.toEpochMilli(); scanCounter =
                        scanCnt.incrementAndGet();
                    }
                    processedMessageCount.inc()
                }
                .filter { it.second }
                .map { it.first }
                .let { fl -> request.resultCountLimit?.let { fl.take(it) } ?: fl }
                .onStart {
                    launch {
                        keepAlive.invoke(writer, lastScannedObject, lastEventId)
                    }
                }
                .onCompletion {
                    coroutineContext.cancelChildren()
                    it?.let { throwable -> throw throwable }
                }
                .collect {
                    coroutineContext.ensureActive()
                    writer.eventWrite(
                        SseEvent.build(jacksonMapper, it, lastEventId)
                    )
                }
        }
    }


    private suspend fun pullMore(
        startId: StoredMessageId?,
        limit: Int,
        timelineDirection: TimeRelation,
        isFirstPull: Boolean
    ): Iterable<StoredMessage> {

        logger.debug { "pulling more messages (id=$startId limit=$limit direction=$timelineDirection)" }

        if (startId == null) return emptyList()

        return cradle.getMessagesSuspend(
            StoredMessageFilterBuilder().apply {
                streamName().isEqualTo(startId.streamName)
                direction().isEqualTo(startId.direction)
                limit(limit)

                if (timelineDirection == AFTER) {
                    index().let {
                        if (isFirstPull)
                            it.isGreaterThanOrEqualTo(startId.index)
                        else
                            it.isGreaterThan(startId.index)
                    }
                } else {
                    index().let {
                        if (isFirstPull)
                            it.isLessThanOrEqualTo(startId.index)
                        else
                            it.isLessThan(startId.index)
                    }
                }
            }.build()
        )
    }

    private fun dropUntilInRangeInOppositeDirection(
        startTimestamp: Instant,
        storedMessages: List<StoredMessage>,
        timelineDirection: TimeRelation
    ): List<StoredMessage> {
        return if (timelineDirection == AFTER) {
            storedMessages.filter { it.timestamp.isAfterOrEqual(startTimestamp) }
        } else {
            storedMessages.filter { it.timestamp.isBeforeOrEqual(startTimestamp) }
        }
    }

    private suspend fun pullMoreMerged(
        streamsInfo: List<StreamInfo>,
        timelineDirection: TimeRelation,
        perStreamLimit: Int,
        startTimestamp: Instant,
        requestType: RequestType
    ): List<StoredMessage> {
        logger.debug { "pulling more messages (streams=${streamsInfo} direction=$timelineDirection perStreamLimit=$perStreamLimit)" }
        return coroutineScope {
            streamsInfo
                .map { stream ->
                    async {
                        if (requestType == RequestType.SSE) {
                            databaseRequestRetry(dbRetryDelay) {
                                pullMore(stream.lastElement, perStreamLimit, timelineDirection, stream.isFirstPull)
                            }
                        } else {
                            pullMore(stream.lastElement, perStreamLimit, timelineDirection, stream.isFirstPull)
                        }.toList()
                            .let { list ->
                                dropUntilInRangeInOppositeDirection(startTimestamp, list, timelineDirection).also {
                                    stream.update(list.size, perStreamLimit, timelineDirection, it)
                                }
                            }
                    }
                }.awaitAll()
                .flatten()
                .let { list ->
                    if (timelineDirection == AFTER) {
                        list.sortedBy { it.timestamp }
                    } else {
                        list.sortedByDescending { it.timestamp }
                    }
                }
        }
    }
}<|MERGE_RESOLUTION|>--- conflicted
+++ resolved
@@ -52,12 +52,8 @@
     private val messageCache: MessageCache,
     private val maxMessagesLimit: Int,
     private val messageSearchPipelineBuffer: Int,
-<<<<<<< HEAD
     private val dbRetryDelay: Long,
     private val sseSearchDelay: Long
-=======
-    private val dbRetryDelay: Long
->>>>>>> a13f0911
 ) {
     companion object {
         private val logger = KotlinLogging.logger { }
@@ -208,11 +204,7 @@
     }
 
 
-<<<<<<< HEAD
-    private suspend fun initStreamInfo(
-=======
     private suspend fun initStreamsInfo(
->>>>>>> a13f0911
         timelineDirection: TimeRelation,
         streamList: List<String>?,
         timestamp: Instant,
@@ -315,11 +307,7 @@
                 request.timestampFrom, request.timestampTo
             )
 
-<<<<<<< HEAD
-            val streamsInfo = initStreamInfo(
-=======
             val streamsInfo = initStreamsInfo(
->>>>>>> a13f0911
                 request.timelineDirection, request.stream,
                 startTimestamp
             )
@@ -379,11 +367,8 @@
                     messageId, request.searchDirection,
                     request.startTimestamp, request.startTimestamp
                 )
-<<<<<<< HEAD
-                val streamsInfo = initStreamInfo(
-=======
+
                 val streamsInfo = initStreamsInfo(
->>>>>>> a13f0911
                     request.searchDirection, request.stream,
                     startTimestamp, request.keepOpen
                 )
