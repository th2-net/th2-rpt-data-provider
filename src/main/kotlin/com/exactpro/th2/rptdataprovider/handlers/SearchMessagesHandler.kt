/*******************************************************************************
 * Copyright 2020-2021 Exactpro (Exactpro Systems Limited)
 *
 * Licensed under the Apache License, Version 2.0 (the "License");
 * you may not use this file except in compliance with the License.
 * You may obtain a copy of the License at
 *
 *     http://www.apache.org/licenses/LICENSE-2.0
 *
 * Unless required by applicable law or agreed to in writing, software
 * distributed under the License is distributed on an "AS IS" BASIS,
 * WITHOUT WARRANTIES OR CONDITIONS OF ANY KIND, either express or implied.
 * See the License for the specific language governing permissions and
 * limitations under the License.
 ******************************************************************************/

package com.exactpro.th2.rptdataprovider.handlers

import com.exactpro.th2.rptdataprovider.Context
import com.exactpro.th2.rptdataprovider.entities.internal.*
import com.exactpro.th2.rptdataprovider.entities.requests.SseMessageSearchRequest
import com.exactpro.th2.rptdataprovider.entities.sse.LastScannedMessageInfo
import com.exactpro.th2.rptdataprovider.entities.sse.StreamWriter
import com.exactpro.th2.rptdataprovider.handlers.messages.ChainBuilder
import com.exactpro.th2.rptdataprovider.handlers.messages.StreamMerger
import kotlinx.coroutines.*
import kotlinx.coroutines.flow.*
import mu.KotlinLogging
import java.util.concurrent.atomic.AtomicLong
import kotlin.coroutines.coroutineContext

class SearchMessagesHandler(private val applicationContext: Context) {

    companion object {
        private val logger = KotlinLogging.logger { }
    }

    private val pipelineInfoSendDelay = applicationContext.configuration.pipelineInfoSendDelay.value.toLong()
    private val sendPipelineStatus = applicationContext.configuration.sendPipelineStatus.value.toBoolean()

    private suspend fun sendPipelineStatus(
        pipelineStatus: PipelineStatus,
        writer: StreamWriter,
        coroutineScope: CoroutineScope,
        lastMessageIdCounter: AtomicLong
    ) {
        while (coroutineScope.isActive) {
            writer.write(pipelineStatus, lastMessageIdCounter)
            delay(pipelineInfoSendDelay)
        }
    }

    @InternalCoroutinesApi
    @FlowPreview
    @ExperimentalCoroutinesApi
    suspend fun searchMessagesSse(request: SseMessageSearchRequest, writer: StreamWriter) {
        withContext(coroutineContext) {
            val lastMessageIdCounter = AtomicLong(0)
<<<<<<< HEAD
            val pipelineStatus = PipelineStatus(streams = mutableMapOf())
=======
            val pipelineStatus = PipelineStatus(context = applicationContext);
>>>>>>> 2a0c3837
            var streamMerger: StreamMerger? = null

            flow {
                streamMerger = ChainBuilder(applicationContext, request, this@withContext, pipelineStatus).buildChain()

                if (sendPipelineStatus) {
                    launch {
                        sendPipelineStatus(pipelineStatus, writer, this@withContext, lastMessageIdCounter)
                    }
                }

                do {
                    val message = streamMerger?.pollMessage()
                    logger.trace { message?.lastProcessedId }
                    message?.let { emit(it) }
                } while (true)
            }
                .takeWhile { it !is StreamEndObject }
                .onCompletion {
                    streamMerger?.let { merger -> writer.write(merger.getStreamsInfo()) }
                    coroutineContext.cancelChildren()
                    it?.let { throwable -> throw throwable }
                }
                .collect {
                    coroutineContext.ensureActive()

                    logger.trace { it.lastProcessedId }

                    if (it is PipelineFilteredMessage) {
                        writer.write(it.payload, lastMessageIdCounter)
                    } else if (it is PipelineKeepAlive) {
                        writer.write(LastScannedMessageInfo(it), lastMessageIdCounter)
                    }
                }
        }
    }
}<|MERGE_RESOLUTION|>--- conflicted
+++ resolved
@@ -56,11 +56,7 @@
     suspend fun searchMessagesSse(request: SseMessageSearchRequest, writer: StreamWriter) {
         withContext(coroutineContext) {
             val lastMessageIdCounter = AtomicLong(0)
-<<<<<<< HEAD
-            val pipelineStatus = PipelineStatus(streams = mutableMapOf())
-=======
             val pipelineStatus = PipelineStatus(context = applicationContext);
->>>>>>> 2a0c3837
             var streamMerger: StreamMerger? = null
 
             flow {
