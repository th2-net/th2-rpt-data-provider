/*
 * Copyright 2020-2024 Exactpro (Exactpro Systems Limited)
 *
 * Licensed under the Apache License, Version 2.0 (the "License");
 * you may not use this file except in compliance with the License.
 * You may obtain a copy of the License at
 *
 *     http://www.apache.org/licenses/LICENSE-2.0
 *
 * Unless required by applicable law or agreed to in writing, software
 * distributed under the License is distributed on an "AS IS" BASIS,
 * WITHOUT WARRANTIES OR CONDITIONS OF ANY KIND, either express or implied.
 * See the License for the specific language governing permissions and
 * limitations under the License.
 */

package com.exactpro.th2.rptdataprovider.handlers

import com.exactpro.cradle.TimeRelation
import com.exactpro.cradle.TimeRelation.AFTER
import com.exactpro.cradle.TimeRelation.BEFORE
import com.exactpro.cradle.messages.StoredMessageId
import com.exactpro.th2.common.grpc.Message
import com.exactpro.th2.common.grpc.MessageGroupBatch
import com.exactpro.th2.common.schema.message.impl.rabbitmq.transport.GroupBatch
import com.exactpro.th2.common.schema.message.impl.rabbitmq.transport.ParsedMessage
import com.exactpro.th2.rptdataprovider.Context
import com.exactpro.th2.rptdataprovider.ProtoMessageGroup
import com.exactpro.th2.rptdataprovider.ProtoRawMessage
import com.exactpro.th2.rptdataprovider.TransportMessageGroup
import com.exactpro.th2.rptdataprovider.TransportRawMessage
import com.exactpro.th2.rptdataprovider.entities.internal.CommonStreamName
import com.exactpro.th2.rptdataprovider.entities.internal.EmptyPipelineObject
import com.exactpro.th2.rptdataprovider.entities.internal.PipelineFilteredMessage
import com.exactpro.th2.rptdataprovider.entities.internal.PipelineKeepAlive
import com.exactpro.th2.rptdataprovider.entities.internal.PipelineRawBatch
import com.exactpro.th2.rptdataprovider.entities.internal.StreamEndObject
<<<<<<< HEAD
=======
import com.exactpro.th2.rptdataprovider.entities.internal.StreamName
import com.exactpro.th2.rptdataprovider.entities.internal.StreamPointer
>>>>>>> 1429f91a
import com.exactpro.th2.rptdataprovider.entities.mappers.TimeRelationMapper
import com.exactpro.th2.rptdataprovider.entities.requests.SseMessageSearchRequest
import com.exactpro.th2.rptdataprovider.entities.responses.StreamInfo
import com.exactpro.th2.rptdataprovider.entities.sse.LastScannedMessageInfo
import com.exactpro.th2.rptdataprovider.entities.sse.StreamWriter
import com.exactpro.th2.rptdataprovider.handlers.messages.ChainBuilder
import com.exactpro.th2.rptdataprovider.handlers.messages.MessageExtractor
import com.exactpro.th2.rptdataprovider.handlers.messages.ProtoChainBuilder
import com.exactpro.th2.rptdataprovider.handlers.messages.StreamMerger
import com.exactpro.th2.rptdataprovider.handlers.messages.TransportChainBuilder
import io.github.oshai.kotlinlogging.KotlinLogging
import io.prometheus.client.Counter
import kotlinx.coroutines.CoroutineScope
import kotlinx.coroutines.Job
import kotlinx.coroutines.cancel
import kotlinx.coroutines.ensureActive
import kotlinx.coroutines.flow.first
import kotlinx.coroutines.flow.flow
import kotlinx.coroutines.flow.map
import kotlinx.coroutines.flow.onCompletion
import kotlinx.coroutines.flow.takeWhile
import kotlinx.coroutines.flow.transform
import kotlinx.coroutines.withContext
import java.time.temporal.ChronoUnit.DAYS
import java.util.concurrent.atomic.AtomicLong
import kotlin.coroutines.coroutineContext
import kotlin.math.roundToInt
import kotlin.system.measureTimeMillis
import kotlin.time.DurationUnit
import kotlin.time.ExperimentalTime
import kotlin.time.measureTimedValue

abstract class SearchMessagesHandler<B, G, RM, PM>(
    protected val applicationContext: Context<B, G, RM, PM>
) {
<<<<<<< HEAD
=======

    companion object {
        private val logger = KotlinLogging.logger { }
        private val searchMessageRequests =
            Counter.build("th2_search_messages", "Count of search message requests")
                .register()

        private fun StreamPointer.toStoredMessageId() = StoredMessageId(
            stream.bookId,
            stream.name,
            stream.direction,
            timestamp,
            sequence
        )
    }


>>>>>>> 1429f91a
    @OptIn(ExperimentalTime::class)
    suspend fun searchMessagesSse(request: SseMessageSearchRequest<RM, PM>, writer: StreamWriter<RM, PM>) {
        withContext(coroutineContext) {

            searchMessageRequests.inc()

            val lastMessageIdCounter = AtomicLong(0)
            val pipelineStatus = PipelineStatus()
            var streamMerger: StreamMerger<B, G, RM, PM>? = null

            val chainScope = CoroutineScope(coroutineContext + Job(coroutineContext[Job]))

            flow {
                streamMerger = chainBuilder(request, chainScope, pipelineStatus).buildChain()

                do {
                    LOGGER.trace { "Polling message from pipeline" }
                    val message = measureTimedValue {
                        streamMerger?.pollMessage()
                    }

                    measureTimeMillis {
                        message.value?.let { emit(it) }
                    }.also {
                        if (message.value !is EmptyPipelineObject) {
                            LOGGER.trace { "message was produced in ${
                                message.duration.toDouble(DurationUnit.MILLISECONDS).roundToInt()
                            } and consumed in ${it}ms" }
                        }
                    }

                } while (true)
            }
                .takeWhile { it !is StreamEndObject }
                .onCompletion {
                    streamMerger?.let { merger -> writer.write(merger.getStreamsInfo()) }
                    chainScope.cancel()
                    it?.let { throwable -> throw throwable }
                    LOGGER.debug { "message pipeline flow has been completed" }
                }
                .collect {
                    coroutineContext.ensureActive()

                    if (it is PipelineFilteredMessage<*, *>) {
                        pipelineStatus.countSend()
                        @Suppress("UNCHECKED_CAST")
                        writer.write(it as PipelineFilteredMessage<RM, PM>, lastMessageIdCounter)
                    } else if (it is PipelineKeepAlive) {
                        writer.write(LastScannedMessageInfo(it), lastMessageIdCounter)
                    }
                }
        }
    }

    suspend fun getIds(request: SseMessageSearchRequest<RM, PM>, lookupLimitDays: Long): Map<String, List<StreamInfo>> {
        require((request.startTimestamp != null || request.resumeFromIdsList.isNotEmpty()) && request.endTimestamp == null) {
            "(startTimestamp must not be null or resumeFromIdsList must not be empty) and endTimestamp must be null in request: $request"
        }

        searchMessageRequests.inc()
<<<<<<< HEAD
        val resumeId = request.resumeFromIdsList.firstOrNull()
        val messageId = resumeId?.let {
            StoredMessageId(
                it.stream.bookId,
                it.stream.name,
                it.stream.direction,
                it.timestamp,
                it.sequence
            )
        }

        val resultRequest = resumeId?.let {
            request.copy(startTimestamp = resumeId.timestamp)
        } ?: request
=======
>>>>>>> 1429f91a

        val before = getIds(request, request.resumeFromIdsList, lookupLimitDays, BEFORE)
        val after = getIds(request, request.resumeFromIdsList, lookupLimitDays, AFTER)

        return mapOf(
            TimeRelationMapper.toHttp(BEFORE) to before,
            TimeRelationMapper.toHttp(AFTER) to after,
        )
    }

    protected abstract fun chainBuilder(
        request: SseMessageSearchRequest<RM, PM>,
        chainScope: CoroutineScope,
        pipelineStatus: PipelineStatus
    ): ChainBuilder<B, G, RM, PM>

    private suspend fun getIds(
        request: SseMessageSearchRequest<RM, PM>,
        messageIds: List<StreamPointer>,
        lookupLimitDays: Long,
        searchDirection: TimeRelation
<<<<<<< HEAD
    ): List<StreamInfo> {
=======
    ): MutableList<StreamInfo> {
        val messageId = when(searchDirection) {
            BEFORE -> messageIds.maxByOrNull(StreamPointer::timestamp)
            AFTER -> messageIds.minByOrNull(StreamPointer::timestamp)
        }?.toStoredMessageId()

>>>>>>> 1429f91a
        val lookupLimit = request.lookupLimitDays ?: lookupLimitDays
        val resultRequest = request.run {
            val calculatedStartTimestamp = startTimestamp ?: messageId?.timestamp
            copy(
                searchDirection = searchDirection,
                startTimestamp = calculatedStartTimestamp,
                endTimestamp = when (searchDirection) {
                    BEFORE -> calculatedStartTimestamp?.minus(lookupLimit, DAYS)
                    AFTER -> calculatedStartTimestamp?.plus(lookupLimit, DAYS)
                }
            ).also(SseMessageSearchRequest<*, *>::checkIdsRequest)
        }

        val streamNames = resultRequest.stream.map { stream -> CommonStreamName(request.bookId, stream) }
        val pipelineStatus = PipelineStatus()
        pipelineStatus.addStreams(streamNames.map { it.toString() })

        val coroutineScope = CoroutineScope(coroutineContext + Job(coroutineContext[Job]))
        return streamNames.map { streamName ->
            val extractor = MessageExtractor(
                applicationContext,
                resultRequest,
                streamName,
                coroutineScope,
                1,
                pipelineStatus
            )

            flow { while (true) emit(extractor.pollMessage()) }
                .transform { pipelineObject ->
                    when {
                        pipelineObject is PipelineRawBatch -> pipelineObject.storedBatchWrapper.trimmedMessages
                            .firstOrNull { msg -> msg.id != messageId }
                            ?.let { msg -> emit(msg.id) }
                        pipelineObject.streamEmpty -> emit(null)
                    }
                }
                .map { id -> StreamInfo(extractor.commonStreamName, id) }
                .first()
        }
    }

    companion object {
        private val LOGGER = KotlinLogging.logger { }
        private val searchMessageRequests =
            Counter.build("th2_search_messages", "Count of search message requests").register()
    }
}

class ProtoSearchMessagesHandler(
    applicationContext: Context<MessageGroupBatch, ProtoMessageGroup, ProtoRawMessage, Message>
): SearchMessagesHandler<MessageGroupBatch, ProtoMessageGroup, ProtoRawMessage, Message> (
    applicationContext
) {
    override fun chainBuilder(
        request: SseMessageSearchRequest<ProtoRawMessage, Message>,
        chainScope: CoroutineScope,
        pipelineStatus: PipelineStatus
    ): ChainBuilder<MessageGroupBatch, ProtoMessageGroup, ProtoRawMessage, Message> =
        ProtoChainBuilder(applicationContext, request, chainScope, pipelineStatus)
}

class TransportSearchMessagesHandler(
    applicationContext: Context<GroupBatch, TransportMessageGroup, TransportRawMessage, ParsedMessage>
): SearchMessagesHandler<GroupBatch, TransportMessageGroup, TransportRawMessage, ParsedMessage> (
    applicationContext
) {
    override fun chainBuilder(
        request: SseMessageSearchRequest<TransportRawMessage, ParsedMessage>,
        chainScope: CoroutineScope,
        pipelineStatus: PipelineStatus
    ): ChainBuilder<GroupBatch, TransportMessageGroup, TransportRawMessage, ParsedMessage> =
        TransportChainBuilder(applicationContext, request, chainScope, pipelineStatus)
}<|MERGE_RESOLUTION|>--- conflicted
+++ resolved
@@ -35,11 +35,7 @@
 import com.exactpro.th2.rptdataprovider.entities.internal.PipelineKeepAlive
 import com.exactpro.th2.rptdataprovider.entities.internal.PipelineRawBatch
 import com.exactpro.th2.rptdataprovider.entities.internal.StreamEndObject
-<<<<<<< HEAD
-=======
-import com.exactpro.th2.rptdataprovider.entities.internal.StreamName
 import com.exactpro.th2.rptdataprovider.entities.internal.StreamPointer
->>>>>>> 1429f91a
 import com.exactpro.th2.rptdataprovider.entities.mappers.TimeRelationMapper
 import com.exactpro.th2.rptdataprovider.entities.requests.SseMessageSearchRequest
 import com.exactpro.th2.rptdataprovider.entities.responses.StreamInfo
@@ -75,26 +71,6 @@
 abstract class SearchMessagesHandler<B, G, RM, PM>(
     protected val applicationContext: Context<B, G, RM, PM>
 ) {
-<<<<<<< HEAD
-=======
-
-    companion object {
-        private val logger = KotlinLogging.logger { }
-        private val searchMessageRequests =
-            Counter.build("th2_search_messages", "Count of search message requests")
-                .register()
-
-        private fun StreamPointer.toStoredMessageId() = StoredMessageId(
-            stream.bookId,
-            stream.name,
-            stream.direction,
-            timestamp,
-            sequence
-        )
-    }
-
-
->>>>>>> 1429f91a
     @OptIn(ExperimentalTime::class)
     suspend fun searchMessagesSse(request: SseMessageSearchRequest<RM, PM>, writer: StreamWriter<RM, PM>) {
         withContext(coroutineContext) {
@@ -149,29 +125,15 @@
         }
     }
 
+    private fun StreamPointer.toStoredMessageId() =
+        StoredMessageId(stream.bookId, stream.name, stream.direction, timestamp, sequence)
+
     suspend fun getIds(request: SseMessageSearchRequest<RM, PM>, lookupLimitDays: Long): Map<String, List<StreamInfo>> {
         require((request.startTimestamp != null || request.resumeFromIdsList.isNotEmpty()) && request.endTimestamp == null) {
             "(startTimestamp must not be null or resumeFromIdsList must not be empty) and endTimestamp must be null in request: $request"
         }
 
         searchMessageRequests.inc()
-<<<<<<< HEAD
-        val resumeId = request.resumeFromIdsList.firstOrNull()
-        val messageId = resumeId?.let {
-            StoredMessageId(
-                it.stream.bookId,
-                it.stream.name,
-                it.stream.direction,
-                it.timestamp,
-                it.sequence
-            )
-        }
-
-        val resultRequest = resumeId?.let {
-            request.copy(startTimestamp = resumeId.timestamp)
-        } ?: request
-=======
->>>>>>> 1429f91a
 
         val before = getIds(request, request.resumeFromIdsList, lookupLimitDays, BEFORE)
         val after = getIds(request, request.resumeFromIdsList, lookupLimitDays, AFTER)
@@ -193,16 +155,12 @@
         messageIds: List<StreamPointer>,
         lookupLimitDays: Long,
         searchDirection: TimeRelation
-<<<<<<< HEAD
     ): List<StreamInfo> {
-=======
-    ): MutableList<StreamInfo> {
         val messageId = when(searchDirection) {
             BEFORE -> messageIds.maxByOrNull(StreamPointer::timestamp)
             AFTER -> messageIds.minByOrNull(StreamPointer::timestamp)
         }?.toStoredMessageId()
 
->>>>>>> 1429f91a
         val lookupLimit = request.lookupLimitDays ?: lookupLimitDays
         val resultRequest = request.run {
             val calculatedStartTimestamp = startTimestamp ?: messageId?.timestamp
