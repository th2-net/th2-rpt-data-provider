/*******************************************************************************
 * Copyright 2020-2020 Exactpro (Exactpro Systems Limited)
 *
 * Licensed under the Apache License, Version 2.0 (the "License");
 * you may not use this file except in compliance with the License.
 * You may obtain a copy of the License at
 *
 *     http://www.apache.org/licenses/LICENSE-2.0
 *
 * Unless required by applicable law or agreed to in writing, software
 * distributed under the License is distributed on an "AS IS" BASIS,
 * WITHOUT WARRANTIES OR CONDITIONS OF ANY KIND, either express or implied.
 * See the License for the specific language governing permissions and
 * limitations under the License.
 ******************************************************************************/

package com.exactpro.th2.rptdataprovider.handlers

import com.exactpro.cradle.Direction
import com.exactpro.cradle.TimeRelation
import com.exactpro.cradle.TimeRelation.AFTER
import com.exactpro.cradle.TimeRelation.BEFORE
import com.exactpro.cradle.messages.StoredMessage
import com.exactpro.cradle.messages.StoredMessageBatch
import com.exactpro.cradle.messages.StoredMessageFilterBuilder
import com.exactpro.cradle.messages.StoredMessageId
import com.exactpro.th2.rptdataprovider.*
import com.exactpro.th2.rptdataprovider.cache.MessageCache
import com.exactpro.th2.rptdataprovider.entities.requests.SseMessageSearchRequest
import com.exactpro.th2.rptdataprovider.entities.responses.MessageWrapper
import com.exactpro.th2.rptdataprovider.entities.sse.LastScannedObjectInfo
import com.exactpro.th2.rptdataprovider.entities.sse.StreamWriter
import com.exactpro.th2.rptdataprovider.producers.MessageProducer
import com.exactpro.th2.rptdataprovider.services.cradle.CradleService
import com.exactpro.th2.rptdataprovider.services.cradle.databaseRequestRetry
import com.fasterxml.jackson.databind.ObjectMapper
import io.prometheus.client.Counter
import kotlinx.coroutines.*
import kotlinx.coroutines.flow.*
import mu.KotlinLogging
<<<<<<< HEAD
=======
import org.ehcache.core.spi.store.Store
import java.io.Writer
>>>>>>> 173bfad9
import java.lang.Integer.min
import java.time.Instant
import java.time.LocalTime
import java.time.ZoneOffset
import java.util.concurrent.atomic.AtomicLong
import kotlin.coroutines.coroutineContext

class SearchMessagesHandler(
    private val cradle: CradleService,
    private val messageProducer: MessageProducer,
    private val messageCache: MessageCache,
    private val maxMessagesLimit: Int,
    private val messageSearchPipelineBuffer: Int,
    private val dbRetryDelay: Long,
    private val sseSearchDelay: Long
) {
    companion object {
        private val logger = KotlinLogging.logger { }

        private val processedMessageCount = Counter.build(
            "processed_message_count", "Count of processed Message"
        ).register()
    }

    data class StreamInfo(val stream: Pair<String, Direction>, val keepOpen: Boolean, val startTimestamp: Instant) {
        var lastElement: StoredMessageId? = null
            private set
        var lastElementTime: Instant? = null
            private set
        var isFirstPull: Boolean = true
            private set


        constructor(
            stream: Pair<String, Direction>,
            startId: StoredMessageId?,
            time: Instant?,
            keepOpen: Boolean,
            startTimestamp: Instant,
            firstPull: Boolean = true
        ) : this(
            stream = stream,
            keepOpen = keepOpen,
            startTimestamp = startTimestamp
        ) {
            lastElement = startId
            lastElementTime = time
            isFirstPull = firstPull
        }

        fun update(
            size: Int,
            perStreamLimit: Int,
            timelineDirection: TimeRelation,
            filteredIdsList: List<MessageWrapper>
        ) {
            val streamIsEmpty = size < perStreamLimit
            changeStreamMessageIndex(streamIsEmpty, filteredIdsList, timelineDirection).let {
                lastElement = it.first
                lastElementTime = it.second
            }
            isFirstPull = false
        }


        private fun changeStreamMessageIndex(
            streamIsEmpty: Boolean,
            filteredIdsList: List<MessageWrapper>,
            timelineDirection: TimeRelation
        ): Pair<StoredMessageId?, Instant?> {
            return if (timelineDirection == AFTER) {
                filteredIdsList.lastOrNull()?.message?.let { it.id to it.timestamp }
                    ?: if (keepOpen) lastElement to lastElementTime else null to null
            } else {
                if (!streamIsEmpty) {
                    val lastMessage = filteredIdsList.firstOrNull()?.message
                    lastMessage?.id to lastMessage?.timestamp
                } else {
                    null to null
                }
            }
        }
    }

    private fun nextDay(timestamp: Instant, timelineDirection: TimeRelation): Instant {
        val utcTimestamp = timestamp.atOffset(ZoneOffset.UTC)
        return if (timelineDirection == AFTER) {
            utcTimestamp.plusDays(1)
                .with(LocalTime.of(0, 0, 0, 0))
        } else {
            utcTimestamp.with(LocalTime.of(0, 0, 0, 0))
                .minusNanos(1)
        }.toInstant()
    }

    private suspend fun chooseStartTimestamp(
        messageId: StoredMessageId?,
        timelineDirection: TimeRelation,
        timestampFrom: Instant?,
        timestampTo: Instant?
    ): Instant {
        return messageId?.let {
            cradle.getMessageSuspend(it)?.timestamp
        } ?: (
                if (timelineDirection == AFTER) {
                    timestampFrom
                } else {
                    timestampTo
                }) ?: Instant.now()
    }


    private suspend fun getNearestMessage(
        messageBatch: Collection<StoredMessage>,
        timelineDirection: TimeRelation,
        timestamp: Instant
    ): StoredMessage? {
        if (messageBatch.isEmpty()) return null
        return if (timelineDirection == AFTER)
            messageBatch.find { it.timestamp.isAfter(timestamp) } ?: messageBatch.lastOrNull()
        else
            messageBatch.findLast { it.timestamp.isBefore(timestamp) } ?: messageBatch.firstOrNull()

    }

    private suspend fun getFirstMessageCurrentDay(
        timestamp: Instant,
        stream: String,
        direction: Direction
    ): StoredMessageId? {
        for (timeRelation in listOf(BEFORE, AFTER)) {
            cradle.getFirstMessageIdSuspend(timestamp, stream, direction, timeRelation)
                ?.let { return it }
        }
        return null
    }

    private suspend fun getFirstMessageIdDifferentDays(
        startTimestamp: Instant,
        stream: String,
        direction: Direction,
        timelineDirection: TimeRelation,
        daysInterval: Int = 2
    ): StoredMessageId? {
        var daysChecking = daysInterval
        var isCurrentDay = true
        var timestamp = startTimestamp
        var messageId: StoredMessageId? = null
        while (messageId == null && daysChecking >= 0) {
            messageId =
                if (isCurrentDay) {
                    getFirstMessageCurrentDay(timestamp, stream, direction)
                } else {
                    cradle.getFirstMessageIdSuspend(timestamp, stream, direction, timelineDirection)
                }
            daysChecking -= 1
            isCurrentDay = false
            timestamp = nextDay(timestamp, timelineDirection)
        }
        return messageId
    }

    private suspend fun initStreamsInfoFromIds(request: SseMessageSearchRequest): MutableList<StreamInfo> {
        return coroutineScope {
            mutableListOf<StreamInfo>().apply {
                request.resumeFromIdsList!!.forEach {
                    val timestamp = chooseStartTimestamp(
                        it, request.searchDirection,
                        request.startTimestamp, request.endTimestamp
                    )

                    add(
                        StreamInfo(
                            Pair(it.streamName, it.direction), it, timestamp, request.keepOpen, timestamp, false
                        )
                    )
                }
            }
        }
    }


    private suspend fun initStreamsInfoFromTime(
        timelineDirection: TimeRelation,
        streamList: List<String>?,
        timestamp: Instant,
        keepOpen: Boolean = false
    ): MutableList<StreamInfo> {
        return mutableListOf<StreamInfo>().apply {
            for (stream in streamList ?: emptyList()) {
                for (direction in Direction.values()) {
                    val storedMessageId =
                        getFirstMessageIdDifferentDays(timestamp, stream, direction, timelineDirection)

                    if (storedMessageId != null) {
                        val messageBatch = cradle.getMessageBatchSuspend(storedMessageId)
                        val nearestMessage = getNearestMessage(messageBatch, timelineDirection, timestamp)
                        add(
                            StreamInfo(
                                Pair(stream, direction), nearestMessage?.id,
                                nearestMessage?.timestamp, keepOpen, timestamp
                            )
                        )
                    } else {
                        add(StreamInfo(Pair(stream, direction), null, null, keepOpen, timestamp))
                    }
                }
            }
        }
    }

    private suspend fun initStreamsInfo(request: SseMessageSearchRequest): MutableList<StreamInfo> {
        return if (request.resumeFromIdsList.isNullOrEmpty()) {
            val startTimestamp = chooseStartTimestamp(
                request.resumeFromId?.let { StoredMessageId.fromString(it) },
                request.searchDirection,
                request.startTimestamp, request.startTimestamp
            )
            initStreamsInfoFromTime(request.searchDirection, request.stream, startTimestamp, request.keepOpen)
        } else {
            initStreamsInfoFromIds(request)
        }
    }


    @ExperimentalCoroutinesApi
    @FlowPreview
    private suspend fun getMessageStream(
        request: SseMessageSearchRequest,
        streamsInfo: MutableList<StreamInfo>,
        initLimit: Int,
        messageId: StoredMessageId?,
        parentContext: CoroutineScope
    ): Flow<MessageWrapper> {
        return coroutineScope {
            flow {
                var limit = min(maxMessagesLimit, initLimit)
                var isSearchInFuture = false
                do {
                    if (isSearchInFuture)
                        delay(sseSearchDelay * 1000)

                    streamsInfo.sortBy { it.lastElementTime }

                    val data = pullMoreMerged(
                        streamsInfo, request.searchDirection,
                        limit, messageId, parentContext
                    )

                    for (item in data) {
                        emit(item)
                    }

                    val anyStreamIsNotEmpty = streamsInfo.any { it.lastElement != null }

                    val canGetData = isSearchInFuture || anyStreamIsNotEmpty ||
                            if (request.keepOpen && request.searchDirection == AFTER) {
                                isSearchInFuture = true
                                true
                            } else {
                                false
                            }

                    limit = min(maxMessagesLimit, limit * 2)
                } while (canGetData)
            }
                .takeWhile {
                    it.message.timestamp.let { timestamp ->
                        if (request.searchDirection == AFTER) {
                            request.endTimestamp == null || timestamp.isBeforeOrEqual(request.endTimestamp)
                        } else {
                            request.endTimestamp == null || timestamp.isAfterOrEqual(request.endTimestamp)
                        }
                    }
                }
        }
    }

    @FlowPreview
    @ExperimentalCoroutinesApi
    suspend fun searchMessagesSse(
        request: SseMessageSearchRequest,
        jacksonMapper: ObjectMapper,
        keepAlive: suspend (StreamWriter, lastScannedObjectInfo: LastScannedObjectInfo, counter: AtomicLong) -> Unit,
        writer: StreamWriter
    ) {
        withContext(coroutineContext) {
            val startMessageCountLimit = 25
            val lastScannedObject = LastScannedObjectInfo()
            val lastEventId = AtomicLong(0)
            val scanCnt = AtomicLong(0)
            val messageIdStored = request.resumeFromId?.let { StoredMessageId.fromString(it) }
            var streamsInfo: MutableList<StreamInfo> = mutableListOf()

            flow {

                streamsInfo = initStreamsInfo(request)

                getMessageStream(
                    request, streamsInfo, request.resultCountLimit ?: startMessageCountLimit,
                    messageIdStored, this@withContext
                ).collect { emit(it) }
            }.map {
                async {
                    val parsedMessage = it.getParsedMessage()
                    messageCache.put(parsedMessage.messageId, parsedMessage)
                    Pair(parsedMessage, request.filterPredicate.apply(parsedMessage))
                }.also { coroutineContext.ensureActive() }
            }
                .buffer(messageSearchPipelineBuffer)
                .map { it.await() }
                .onEach { (message, _) ->
                    lastScannedObject.update(message, scanCnt)
                    processedMessageCount.inc()
                }
                .filter { it.second }
                .map { it.first }
                .let { fl -> request.resultCountLimit?.let { fl.take(it) } ?: fl }
                .onStart {
                    launch {
                        keepAlive.invoke(writer, lastScannedObject, lastEventId)
                    }
                }
                .onCompletion {
                    writer.eventWrite(SseEvent.build(jacksonMapper, streamsInfo))
                    coroutineContext.cancelChildren()
                    it?.let { throwable -> throw throwable }
                }
                .collect {
                    coroutineContext.ensureActive()
                    writer.write(it, lastEventId)
                }
        }
    }


    private suspend fun pullMore(
        startId: StoredMessageId?,
        limit: Int,
        timelineDirection: TimeRelation,
        isFirstPull: Boolean
    ): Iterable<StoredMessageBatch> {

        logger.debug { "pulling more messages (id=$startId limit=$limit direction=$timelineDirection)" }

        if (startId == null) return emptyList()

        return cradle.getMessagesBatchesSuspend(
            StoredMessageFilterBuilder().apply {
                streamName().isEqualTo(startId.streamName)
                direction().isEqualTo(startId.direction)
                limit(limit)

                if (timelineDirection == AFTER) {
                    index().let {
                        if (isFirstPull)
                            it.isGreaterThanOrEqualTo(startId.index)
                        else
                            it.isGreaterThan(startId.index)
                    }
                } else {
                    index().let {
                        if (isFirstPull)
                            it.isLessThanOrEqualTo(startId.index)
                        else
                            it.isLessThan(startId.index)
                    }
                }
            }.build()
        )
    }


    private suspend fun pullMoreWrapped(
        startId: StoredMessageId?,
        limit: Int,
        timelineDirection: TimeRelation,
        isFirstPull: Boolean,
        searchContext: CoroutineScope
    ): List<MessageWrapper> {
        return coroutineScope {
            databaseRequestRetry(dbRetryDelay) {
                pullMore(startId, limit, timelineDirection, isFirstPull)
            }.map { batch ->
                async {
                    val parsedFuture = searchContext.async {
                        messageProducer.fromRawMessage(batch)
                    }
                    batch.messages.map { message ->
                        MessageWrapper.build(message, parsedFuture)
                    }
                }
            }.awaitAll().flatten()
        }
    }

<<<<<<< HEAD
    private fun isInFuture(wrapper: MessageWrapper, startTimestamp: Instant, streamInfo: StreamInfo): Boolean {
        return wrapper.message.timestamp.isAfterOrEqual(startTimestamp) &&
=======

    private fun isInFuture(wrapper: MessageWrapper, streamInfo: StreamInfo): Boolean {
        return wrapper.message.timestamp.isAfterOrEqual(streamInfo.startTimestamp) &&
>>>>>>> 173bfad9
                streamInfo.lastElement?.let {
                    if (streamInfo.isFirstPull) {
                        wrapper.message.index >= it.index
                    } else {
                        wrapper.message.index > it.index
                    }
                } ?: true
    }

    private fun isInPast(wrapper: MessageWrapper, streamInfo: StreamInfo): Boolean {
        return wrapper.message.timestamp.isBeforeOrEqual(streamInfo.startTimestamp) &&
                streamInfo.lastElement?.let {
                    if (streamInfo.isFirstPull) {
                        wrapper.message.index <= it.index
                    } else {
                        wrapper.message.index < it.index
                    }
                } ?: true
    }

    private fun dropUntilInRangeInOppositeDirection(
        streamInfo: StreamInfo,
        storedMessages: List<MessageWrapper>,
        timelineDirection: TimeRelation
    ): List<MessageWrapper> {
        return if (timelineDirection == AFTER) {
            storedMessages.filter { isInFuture(it, streamInfo) }
        } else {
            storedMessages.filter { isInPast(it, streamInfo) }
        }
    }

    private suspend fun pullMoreMerged(
        streamsInfo: List<StreamInfo>,
        timelineDirection: TimeRelation,
        perStreamLimit: Int,
        messageId: StoredMessageId?,
        parentContext: CoroutineScope
    ): List<MessageWrapper> {
        logger.debug { "pulling more messages (streams=${streamsInfo} direction=$timelineDirection perStreamLimit=$perStreamLimit)" }
        return coroutineScope {
            val startIdStream = messageId?.let { Pair(it.streamName, it.direction) }
            streamsInfo.flatMap { stream ->
                val pulled = pullMoreWrapped(
                    stream.lastElement, perStreamLimit, timelineDirection,
                    stream.isFirstPull, parentContext
                )
<<<<<<< HEAD
                dropUntilInRangeInOppositeDirection(startTimestamp, stream, pulled, timelineDirection).let {
=======

                dropUntilInRangeInOppositeDirection(stream, pulled, timelineDirection).let {
>>>>>>> 173bfad9
                    stream.update(pulled.size, perStreamLimit, timelineDirection, it)
                    if (stream.stream == startIdStream) {
                        it.filterNot { m -> m.message.id == messageId }
                    } else {
                        it
                    }
                }
            }.let { list ->
                if (timelineDirection == AFTER) {
                    list.sortedBy { it.message.timestamp }
                } else {
                    list.sortedByDescending { it.message.timestamp }
                }
            }
        }
    }
}<|MERGE_RESOLUTION|>--- conflicted
+++ resolved
@@ -24,10 +24,15 @@
 import com.exactpro.cradle.messages.StoredMessageBatch
 import com.exactpro.cradle.messages.StoredMessageFilterBuilder
 import com.exactpro.cradle.messages.StoredMessageId
+import com.exactpro.th2.common.grpc.Direction.FIRST
+import com.exactpro.th2.common.grpc.Direction.SECOND
+import com.exactpro.th2.dataprovider.grpc.Stream
+import com.exactpro.th2.dataprovider.grpc.StreamsInfo
 import com.exactpro.th2.rptdataprovider.*
 import com.exactpro.th2.rptdataprovider.cache.MessageCache
 import com.exactpro.th2.rptdataprovider.entities.requests.SseMessageSearchRequest
 import com.exactpro.th2.rptdataprovider.entities.responses.MessageWrapper
+import com.exactpro.th2.rptdataprovider.entities.responses.StreamInfo
 import com.exactpro.th2.rptdataprovider.entities.sse.LastScannedObjectInfo
 import com.exactpro.th2.rptdataprovider.entities.sse.StreamWriter
 import com.exactpro.th2.rptdataprovider.producers.MessageProducer
@@ -38,11 +43,6 @@
 import kotlinx.coroutines.*
 import kotlinx.coroutines.flow.*
 import mu.KotlinLogging
-<<<<<<< HEAD
-=======
-import org.ehcache.core.spi.store.Store
-import java.io.Writer
->>>>>>> 173bfad9
 import java.lang.Integer.min
 import java.time.Instant
 import java.time.LocalTime
@@ -65,66 +65,6 @@
         private val processedMessageCount = Counter.build(
             "processed_message_count", "Count of processed Message"
         ).register()
-    }
-
-    data class StreamInfo(val stream: Pair<String, Direction>, val keepOpen: Boolean, val startTimestamp: Instant) {
-        var lastElement: StoredMessageId? = null
-            private set
-        var lastElementTime: Instant? = null
-            private set
-        var isFirstPull: Boolean = true
-            private set
-
-
-        constructor(
-            stream: Pair<String, Direction>,
-            startId: StoredMessageId?,
-            time: Instant?,
-            keepOpen: Boolean,
-            startTimestamp: Instant,
-            firstPull: Boolean = true
-        ) : this(
-            stream = stream,
-            keepOpen = keepOpen,
-            startTimestamp = startTimestamp
-        ) {
-            lastElement = startId
-            lastElementTime = time
-            isFirstPull = firstPull
-        }
-
-        fun update(
-            size: Int,
-            perStreamLimit: Int,
-            timelineDirection: TimeRelation,
-            filteredIdsList: List<MessageWrapper>
-        ) {
-            val streamIsEmpty = size < perStreamLimit
-            changeStreamMessageIndex(streamIsEmpty, filteredIdsList, timelineDirection).let {
-                lastElement = it.first
-                lastElementTime = it.second
-            }
-            isFirstPull = false
-        }
-
-
-        private fun changeStreamMessageIndex(
-            streamIsEmpty: Boolean,
-            filteredIdsList: List<MessageWrapper>,
-            timelineDirection: TimeRelation
-        ): Pair<StoredMessageId?, Instant?> {
-            return if (timelineDirection == AFTER) {
-                filteredIdsList.lastOrNull()?.message?.let { it.id to it.timestamp }
-                    ?: if (keepOpen) lastElement to lastElementTime else null to null
-            } else {
-                if (!streamIsEmpty) {
-                    val lastMessage = filteredIdsList.firstOrNull()?.message
-                    lastMessage?.id to lastMessage?.timestamp
-                } else {
-                    null to null
-                }
-            }
-        }
     }
 
     private fun nextDay(timestamp: Instant, timelineDirection: TimeRelation): Instant {
@@ -213,7 +153,6 @@
                         it, request.searchDirection,
                         request.startTimestamp, request.endTimestamp
                     )
-
                     add(
                         StreamInfo(
                             Pair(it.streamName, it.direction), it, timestamp, request.keepOpen, timestamp, false
@@ -367,7 +306,7 @@
                     }
                 }
                 .onCompletion {
-                    writer.eventWrite(SseEvent.build(jacksonMapper, streamsInfo))
+                    writer.write(streamsInfo)
                     coroutineContext.cancelChildren()
                     it?.let { throwable -> throw throwable }
                 }
@@ -439,14 +378,8 @@
         }
     }
 
-<<<<<<< HEAD
-    private fun isInFuture(wrapper: MessageWrapper, startTimestamp: Instant, streamInfo: StreamInfo): Boolean {
-        return wrapper.message.timestamp.isAfterOrEqual(startTimestamp) &&
-=======
-
     private fun isInFuture(wrapper: MessageWrapper, streamInfo: StreamInfo): Boolean {
         return wrapper.message.timestamp.isAfterOrEqual(streamInfo.startTimestamp) &&
->>>>>>> 173bfad9
                 streamInfo.lastElement?.let {
                     if (streamInfo.isFirstPull) {
                         wrapper.message.index >= it.index
@@ -494,12 +427,7 @@
                     stream.lastElement, perStreamLimit, timelineDirection,
                     stream.isFirstPull, parentContext
                 )
-<<<<<<< HEAD
-                dropUntilInRangeInOppositeDirection(startTimestamp, stream, pulled, timelineDirection).let {
-=======
-
                 dropUntilInRangeInOppositeDirection(stream, pulled, timelineDirection).let {
->>>>>>> 173bfad9
                     stream.update(pulled.size, perStreamLimit, timelineDirection, it)
                     if (stream.stream == startIdStream) {
                         it.filterNot { m -> m.message.id == messageId }
