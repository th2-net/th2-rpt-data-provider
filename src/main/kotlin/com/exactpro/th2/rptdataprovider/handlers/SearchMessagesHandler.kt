/*******************************************************************************
 * Copyright 2020-2021 Exactpro (Exactpro Systems Limited)
 *
 * Licensed under the Apache License, Version 2.0 (the "License");
 * you may not use this file except in compliance with the License.
 * You may obtain a copy of the License at
 *
 *     http://www.apache.org/licenses/LICENSE-2.0
 *
 * Unless required by applicable law or agreed to in writing, software
 * distributed under the License is distributed on an "AS IS" BASIS,
 * WITHOUT WARRANTIES OR CONDITIONS OF ANY KIND, either express or implied.
 * See the License for the specific language governing permissions and
 * limitations under the License.
 ******************************************************************************/

package com.exactpro.th2.rptdataprovider.handlers

import com.exactpro.cradle.Direction
import com.exactpro.cradle.TimeRelation
import com.exactpro.cradle.messages.StoredMessageId
import com.exactpro.th2.rptdataprovider.Context
import com.exactpro.th2.rptdataprovider.entities.internal.*
import com.exactpro.th2.rptdataprovider.entities.mappers.TimeRelationMapper
import com.exactpro.th2.rptdataprovider.entities.requests.SseMessageSearchRequest
import com.exactpro.th2.rptdataprovider.entities.responses.StreamInfo
import com.exactpro.th2.rptdataprovider.entities.sse.LastScannedMessageInfo
import com.exactpro.th2.rptdataprovider.entities.sse.StreamWriter
import com.exactpro.th2.rptdataprovider.handlers.messages.ChainBuilder
import com.exactpro.th2.rptdataprovider.handlers.messages.MessageExtractor
import com.exactpro.th2.rptdataprovider.handlers.messages.StreamMerger
import io.prometheus.client.Counter
import kotlinx.coroutines.*
import kotlinx.coroutines.flow.collect
import kotlinx.coroutines.flow.flow
import kotlinx.coroutines.flow.onCompletion
import kotlinx.coroutines.flow.takeWhile
import mu.KotlinLogging
import java.util.concurrent.atomic.AtomicLong
import kotlin.coroutines.coroutineContext
<<<<<<< HEAD
=======
import kotlin.math.roundToInt
import kotlin.system.measureTimeMillis
import kotlin.time.ExperimentalTime
import kotlin.time.measureTimedValue
>>>>>>> 7f2379d9

class SearchMessagesHandler(private val applicationContext: Context) {

    companion object {
        private val logger = KotlinLogging.logger { }
        private val searchMessageRequests =
            Counter.build("th2_search_messages", "Count of search message requests")
                .register()
    }

    private val pipelineInfoSendDelay = applicationContext.configuration.pipelineInfoSendDelay.value.toLong()
    private val sendPipelineStatus = applicationContext.configuration.sendPipelineStatus.value.toBoolean()

    private suspend fun sendPipelineStatus(
        pipelineStatus: PipelineStatus,
        writer: StreamWriter,
        coroutineScope: CoroutineScope,
        lastMessageIdCounter: AtomicLong
    ) {
        while (coroutineScope.isActive) {
            writer.write(pipelineStatus.getSnapshot(), lastMessageIdCounter)
            delay(pipelineInfoSendDelay)
        }
    }

    @OptIn(ExperimentalTime::class, ExperimentalCoroutinesApi::class)
    suspend fun searchMessagesSse(request: SseMessageSearchRequest, writer: StreamWriter) {
        withContext(coroutineContext) {

            searchMessageRequests.inc()

            val lastMessageIdCounter = AtomicLong(0)
            val pipelineStatus = PipelineStatus(context = applicationContext)
            var streamMerger: StreamMerger? = null
            val chainScope = CoroutineScope(coroutineContext + Job(coroutineContext[Job]))

            flow {
                streamMerger = ChainBuilder(applicationContext, request, chainScope, pipelineStatus).buildChain()

                if (sendPipelineStatus) {
                    launch {
                        sendPipelineStatus(pipelineStatus, writer, chainScope, lastMessageIdCounter)
                    }
                }

                do {
                    val message = measureTimedValue {
                        streamMerger?.pollMessage()
                    }

                    measureTimeMillis {
                        message.value?.let { emit(it) }
                    }.also {
                        if (message.value !is EmptyPipelineObject) {
                            logger.trace { "message was produced in ${message.duration.inMilliseconds.roundToInt()} and consumed in ${it}ms" }
                        }
                    }

                } while (true)
            }
                .takeWhile { it !is StreamEndObject }
                .onCompletion {
                    streamMerger?.let { merger -> writer.write(merger.getStreamsInfo()) }
                    chainScope.cancel()
                    it?.let { throwable -> throw throwable }
                    logger.debug { "message pipeline flow has been completed" }
                }
                .collect {
                    coroutineContext.ensureActive()

                    if (it is PipelineFilteredMessage) {
                        pipelineStatus.countSend()
                        writer.write(it, lastMessageIdCounter)
                    } else if (it is PipelineKeepAlive) {
                        writer.write(LastScannedMessageInfo(it), lastMessageIdCounter)
                    }
                }
        }
    }

    @OptIn(ExperimentalTime::class, InternalCoroutinesApi::class)
    suspend fun getIds(request: SseMessageSearchRequest): Map<String, List<StreamInfo>> {

        searchMessageRequests.inc()

        val resumeId = request.resumeFromIdsList.firstOrNull()

        val message = resumeId?.let {
            applicationContext.cradleService.getMessageSuspend(
                StoredMessageId(
                    it.streamName,
                    it.direction,
                    it.sequence
                )
            )
        }

        val resultRequest = message?.let {
            request.copy(startTimestamp = message.timestamp)
        } ?: request

        val pipelineStatus = PipelineStatus(context = applicationContext)

        val streamNames = resultRequest.stream.flatMap { stream ->
            Direction.values().map { StreamName(stream, it) }
        }

        val coroutineScope = CoroutineScope(coroutineContext + Job(coroutineContext[Job]))
        pipelineStatus.addStreams(streamNames.map { it.toString() })

        val streamInfoMap = mutableMapOf<TimeRelation, MutableList<StreamInfo>>()
        streamInfoMap[TimeRelation.AFTER] = mutableListOf()
        streamInfoMap[TimeRelation.BEFORE] = mutableListOf()

        val extractors = streamNames.map { streamName ->
            MessageExtractor(
                applicationContext,
                resultRequest,
                streamName,
                coroutineScope,
                1,
                pipelineStatus
            )
        }

        extractors.forEach { messageExtractor ->
            val listPair = mutableListOf<Pair<StoredMessageId?, Boolean>>()

            do {
                messageExtractor.pollMessage().let {
                    if (it is PipelineRawBatch && listPair.size < 2) {
                        val trimmedMessages = it.storedBatchWrapper.trimmedMessages
                        for (trimmedMessage in trimmedMessages) {
                            if (listPair.size == 2) break
                            listPair.add(Pair(trimmedMessage.id, it.streamEmpty))
                        }
                    } else if (listPair.size < 2 && it.streamEmpty) {
                        val name = messageExtractor.streamName!!
                        listPair.add(Pair(StoredMessageId(name.name, name.direction, -1), it.streamEmpty))
                    }
                }
            } while (listPair.size < 2)

            listPair.first().let {
                streamInfoMap
                    .getValue(TimeRelation.AFTER)
                    .add(StreamInfo(messageExtractor.streamName!!, it.first))
            }
            listPair.last().let {
                streamInfoMap
                    .getValue(TimeRelation.BEFORE)
                    .add(StreamInfo(messageExtractor.streamName!!, it.first))
            }
        }

        return streamInfoMap.entries.associate { TimeRelationMapper.toHttp(it.key) to it.value }
    }
}<|MERGE_RESOLUTION|>--- conflicted
+++ resolved
@@ -38,13 +38,10 @@
 import mu.KotlinLogging
 import java.util.concurrent.atomic.AtomicLong
 import kotlin.coroutines.coroutineContext
-<<<<<<< HEAD
-=======
 import kotlin.math.roundToInt
 import kotlin.system.measureTimeMillis
 import kotlin.time.ExperimentalTime
 import kotlin.time.measureTimedValue
->>>>>>> 7f2379d9
 
 class SearchMessagesHandler(private val applicationContext: Context) {
 
@@ -130,7 +127,7 @@
 
         searchMessageRequests.inc()
 
-        val resumeId = request.resumeFromIdsList.firstOrNull()
+        val resumeId = request.streamPointers.firstOrNull()
 
         val message = resumeId?.let {
             applicationContext.cradleService.getMessageSuspend(
