/*******************************************************************************
 * Copyright 2020-2021 Exactpro (Exactpro Systems Limited)
 *
 * Licensed under the Apache License, Version 2.0 (the "License");
 * you may not use this file except in compliance with the License.
 * You may obtain a copy of the License at
 *
 *     http://www.apache.org/licenses/LICENSE-2.0
 *
 * Unless required by applicable law or agreed to in writing, software
 * distributed under the License is distributed on an "AS IS" BASIS,
 * WITHOUT WARRANTIES OR CONDITIONS OF ANY KIND, either express or implied.
 * See the License for the specific language governing permissions and
 * limitations under the License.
 ******************************************************************************/

package com.exactpro.th2.rptdataprovider.handlers

import com.exactpro.cradle.Direction
import com.exactpro.cradle.TimeRelation
import com.exactpro.cradle.messages.StoredMessageId
import com.exactpro.th2.rptdataprovider.Context
<<<<<<< HEAD
import com.exactpro.th2.rptdataprovider.entities.internal.EmptyPipelineObject
import com.exactpro.th2.rptdataprovider.entities.internal.PipelineFilteredMessage
import com.exactpro.th2.rptdataprovider.entities.internal.PipelineKeepAlive
import com.exactpro.th2.rptdataprovider.entities.internal.StreamEndObject
=======
import com.exactpro.th2.rptdataprovider.entities.internal.*
import com.exactpro.th2.rptdataprovider.entities.mappers.TimeRelationMapper
>>>>>>> 65b0a6c2
import com.exactpro.th2.rptdataprovider.entities.requests.SseMessageSearchRequest
import com.exactpro.th2.rptdataprovider.entities.responses.StreamInfo
import com.exactpro.th2.rptdataprovider.entities.sse.LastScannedMessageInfo
import com.exactpro.th2.rptdataprovider.entities.sse.StreamWriter
import com.exactpro.th2.rptdataprovider.handlers.messages.ChainBuilder
import com.exactpro.th2.rptdataprovider.handlers.messages.MessageExtractor
import com.exactpro.th2.rptdataprovider.handlers.messages.StreamMerger
import io.prometheus.client.Counter
import kotlinx.coroutines.*
import kotlinx.coroutines.flow.collect
import kotlinx.coroutines.flow.flow
import kotlinx.coroutines.flow.onCompletion
import kotlinx.coroutines.flow.takeWhile
import mu.KotlinLogging
import java.util.concurrent.atomic.AtomicLong
import kotlin.coroutines.coroutineContext
import kotlin.math.roundToInt
import kotlin.system.measureTimeMillis
import kotlin.time.ExperimentalTime
import kotlin.time.measureTimedValue

class SearchMessagesHandler(private val applicationContext: Context) {

    companion object {
        private val logger = KotlinLogging.logger { }
        private val searchMessageRequests =
            Counter.build("th2_search_messages", "Count of search message requests")
                .register()
    }

    private val pipelineInfoSendDelay = applicationContext.configuration.pipelineInfoSendDelay.value.toLong()
    private val sendPipelineStatus = applicationContext.configuration.sendPipelineStatus.value.toBoolean()

    private suspend fun sendPipelineStatus(
        pipelineStatus: PipelineStatus,
        writer: StreamWriter,
        coroutineScope: CoroutineScope,
        lastMessageIdCounter: AtomicLong
    ) {
        while (coroutineScope.isActive) {
            writer.write(pipelineStatus.getSnapshot(), lastMessageIdCounter)
            delay(pipelineInfoSendDelay)
        }
    }

    @OptIn(ExperimentalTime::class, ExperimentalCoroutinesApi::class)
    suspend fun searchMessagesSse(request: SseMessageSearchRequest, writer: StreamWriter) {
        withContext(coroutineContext) {

            searchMessageRequests.inc()

            val lastMessageIdCounter = AtomicLong(0)
            val pipelineStatus = PipelineStatus(context = applicationContext)
            var streamMerger: StreamMerger? = null
            val chainScope = CoroutineScope(coroutineContext + Job(coroutineContext[Job]))

            flow {
                streamMerger = ChainBuilder(applicationContext, request, chainScope, pipelineStatus).buildChain()

                if (sendPipelineStatus) {
                    launch {
                        sendPipelineStatus(pipelineStatus, writer, chainScope, lastMessageIdCounter)
                    }
                }

                do {
                    val message = measureTimedValue {
                        streamMerger?.pollMessage()
                    }

                    measureTimeMillis {
                        message.value?.let { emit(it) }
                    }.also {
                        if (message.value !is EmptyPipelineObject) {
                            logger.trace { "message was produced in ${message.duration.inMilliseconds.roundToInt()} and consumed in ${it}ms" }
                        }
                    }

                } while (true)
            }
                .takeWhile { it !is StreamEndObject }
                .onCompletion {
                    streamMerger?.let { merger -> writer.write(merger.getStreamsInfo()) }
                    chainScope.cancel()
                    it?.let { throwable -> throw throwable }
                    logger.debug { "message pipeline flow has been completed" }
                }
                .collect {
                    coroutineContext.ensureActive()

                    if (it is PipelineFilteredMessage) {
                        pipelineStatus.countSend()
<<<<<<< HEAD
                        writer.write(it.payload, lastMessageIdCounter)
=======
                        writer.write(it, lastMessageIdCounter)
>>>>>>> 65b0a6c2
                    } else if (it is PipelineKeepAlive) {
                        writer.write(LastScannedMessageInfo(it), lastMessageIdCounter)
                    }
                }
        }
    }

    @OptIn(ExperimentalTime::class, InternalCoroutinesApi::class)
    suspend fun getIds(request: SseMessageSearchRequest): Map<String, List<StreamInfo>> {

        searchMessageRequests.inc()

        val resumeId = request.resumeFromIdsList.firstOrNull()

        val message = resumeId?.let {
            applicationContext.cradleService.getMessageSuspend(
                StoredMessageId(
                    it.streamName,
                    it.direction,
                    it.sequence
                )
            )
        }

        val resultRequest = message?.let {
            request.copy(startTimestamp = message.timestamp)
        } ?: request

        val pipelineStatus = PipelineStatus(context = applicationContext)

        val streamNames = resultRequest.stream.flatMap { stream ->
            Direction.values().map { StreamName(stream, it) }
        }

        val coroutineScope = CoroutineScope(coroutineContext + Job(coroutineContext[Job]))
        pipelineStatus.addStreams(streamNames.map { it.toString() })

        val streamInfoMap = mutableMapOf<TimeRelation, MutableList<StreamInfo>>()
        streamInfoMap[TimeRelation.AFTER] = mutableListOf()
        streamInfoMap[TimeRelation.BEFORE] = mutableListOf()

        val extractors = streamNames.map { streamName ->
            MessageExtractor(
                applicationContext,
                resultRequest,
                streamName,
                coroutineScope,
                1,
                pipelineStatus
            )
        }

        extractors.forEach { messageExtractor ->
            val listPair = mutableListOf<Pair<StoredMessageId?, Boolean>>()

            do {
                messageExtractor.pollMessage().let {
                    if (it is PipelineRawBatch && listPair.size < 2) {
                        val trimmedMessages = it.storedBatchWrapper.trimmedMessages
                        for (trimmedMessage in trimmedMessages) {
                            if (listPair.size == 2) break
                            listPair.add(Pair(trimmedMessage.id, it.streamEmpty))
                        }
                    } else if (listPair.size < 2 && it.streamEmpty) {
                        val name = messageExtractor.streamName!!
                        listPair.add(Pair(StoredMessageId(name.name, name.direction, -1), it.streamEmpty))
                    }
                }
            } while (listPair.size < 2)

            listPair.first().let {
                streamInfoMap
                    .getValue(TimeRelation.AFTER)
                    .add(StreamInfo(messageExtractor.streamName!!, it.first))
            }
            listPair.last().let {
                streamInfoMap
                    .getValue(TimeRelation.BEFORE)
                    .add(StreamInfo(messageExtractor.streamName!!, it.first))
            }
        }

        return streamInfoMap.entries.associate { TimeRelationMapper.toHttp(it.key) to it.value }
    }
}<|MERGE_RESOLUTION|>--- conflicted
+++ resolved
@@ -20,15 +20,8 @@
 import com.exactpro.cradle.TimeRelation
 import com.exactpro.cradle.messages.StoredMessageId
 import com.exactpro.th2.rptdataprovider.Context
-<<<<<<< HEAD
-import com.exactpro.th2.rptdataprovider.entities.internal.EmptyPipelineObject
-import com.exactpro.th2.rptdataprovider.entities.internal.PipelineFilteredMessage
-import com.exactpro.th2.rptdataprovider.entities.internal.PipelineKeepAlive
-import com.exactpro.th2.rptdataprovider.entities.internal.StreamEndObject
-=======
 import com.exactpro.th2.rptdataprovider.entities.internal.*
 import com.exactpro.th2.rptdataprovider.entities.mappers.TimeRelationMapper
->>>>>>> 65b0a6c2
 import com.exactpro.th2.rptdataprovider.entities.requests.SseMessageSearchRequest
 import com.exactpro.th2.rptdataprovider.entities.responses.StreamInfo
 import com.exactpro.th2.rptdataprovider.entities.sse.LastScannedMessageInfo
@@ -121,11 +114,7 @@
 
                     if (it is PipelineFilteredMessage) {
                         pipelineStatus.countSend()
-<<<<<<< HEAD
-                        writer.write(it.payload, lastMessageIdCounter)
-=======
                         writer.write(it, lastMessageIdCounter)
->>>>>>> 65b0a6c2
                     } else if (it is PipelineKeepAlive) {
                         writer.write(LastScannedMessageInfo(it), lastMessageIdCounter)
                     }
