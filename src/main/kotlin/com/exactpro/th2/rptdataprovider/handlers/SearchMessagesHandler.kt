/*******************************************************************************
 * Copyright 2020-2020 Exactpro (Exactpro Systems Limited)
 *
 * Licensed under the Apache License, Version 2.0 (the "License");
 * you may not use this file except in compliance with the License.
 * You may obtain a copy of the License at
 *
 *     http://www.apache.org/licenses/LICENSE-2.0
 *
 * Unless required by applicable law or agreed to in writing, software
 * distributed under the License is distributed on an "AS IS" BASIS,
 * WITHOUT WARRANTIES OR CONDITIONS OF ANY KIND, either express or implied.
 * See the License for the specific language governing permissions and
 * limitations under the License.
 ******************************************************************************/

package com.exactpro.th2.rptdataprovider.handlers

import com.exactpro.cradle.Direction
import com.exactpro.cradle.TimeRelation
import com.exactpro.cradle.TimeRelation.AFTER
import com.exactpro.cradle.TimeRelation.BEFORE
import com.exactpro.cradle.messages.StoredMessage
import com.exactpro.cradle.messages.StoredMessageFilterBuilder
import com.exactpro.cradle.messages.StoredMessageId
import com.exactpro.th2.rptdataprovider.*
import com.exactpro.th2.rptdataprovider.cache.MessageCache
import com.exactpro.th2.rptdataprovider.entities.requests.SseMessageSearchRequest
<<<<<<< HEAD
=======
import com.exactpro.th2.rptdataprovider.entities.responses.Message
import com.exactpro.th2.rptdataprovider.entities.responses.MessageBatch
>>>>>>> 6a87ebca
import com.exactpro.th2.rptdataprovider.entities.sse.LastScannedObjectInfo
import com.exactpro.th2.rptdataprovider.entities.sse.SseEvent
import com.exactpro.th2.rptdataprovider.producers.MessageProducer
import com.exactpro.th2.rptdataprovider.services.cradle.CradleService
import com.exactpro.th2.rptdataprovider.services.cradle.databaseRequestRetry
import com.fasterxml.jackson.databind.ObjectMapper
import io.prometheus.client.Counter
import kotlinx.coroutines.*
import kotlinx.coroutines.flow.*
import mu.KotlinLogging
import java.io.Writer
import java.lang.Integer.min
import java.time.Instant
import java.time.LocalTime
import java.time.ZoneOffset
import java.util.concurrent.atomic.AtomicLong
import kotlin.coroutines.coroutineContext

class SearchMessagesHandler(
    private val cradle: CradleService,
    private val messageProducer: MessageProducer,
    private val messageCache: MessageCache,
    private val maxMessagesLimit: Int,
    private val messageSearchPipelineBuffer: Int,
    private val dbRetryDelay: Long,
    private val sseSearchDelay: Long
) {
    companion object {
        private val logger = KotlinLogging.logger { }

        private val processedMessageCount = Counter.build(
            "processed_message_count", "Count of processed Message"
        ).register()
    }

    data class StreamInfo(val stream: Pair<String, Direction>, val keepOpen: Boolean) {
        var lastElement: StoredMessageId? = null
            private set
        var isFirstPull: Boolean = true
            private set

        constructor(stream: Pair<String, Direction>, startId: StoredMessageId?, keepOpen: Boolean) : this(
            stream = stream,
            keepOpen = keepOpen
        ) {
            lastElement = startId
        }

        fun update(
            size: Int,
            perStreamLimit: Int,
            timelineDirection: TimeRelation,
            filteredIdsList: List<StoredMessage>
        ) {
            val streamIsEmpty = size < perStreamLimit
            lastElement = changeStreamMessageIndex(streamIsEmpty, filteredIdsList, timelineDirection)
            isFirstPull = false
        }


        private fun changeStreamMessageIndex(
            streamIsEmpty: Boolean,
            filteredIdsList: List<StoredMessage>,
            timelineDirection: TimeRelation
        ): StoredMessageId? {
            return if (timelineDirection == AFTER) {
                filteredIdsList.lastOrNull()?.id
                    ?: if (keepOpen) lastElement else null
            } else {
                if (!streamIsEmpty) filteredIdsList.firstOrNull()?.id else null
            }
        }
    }

    private fun nextDay(timestamp: Instant, timelineDirection: TimeRelation): Instant {
        val utcTimestamp = timestamp.atOffset(ZoneOffset.UTC)
        return if (timelineDirection == AFTER) {
            utcTimestamp.plusDays(1)
                .with(LocalTime.of(0, 0, 0, 0))
        } else {
            utcTimestamp.with(LocalTime.of(0, 0, 0, 0))
                .minusNanos(1)
        }.toInstant()
    }

    private suspend fun chooseStartTimestamp(
        messageId: String?,
        timelineDirection: TimeRelation,
        timestampFrom: Instant?,
        timestampTo: Instant?
    ): Instant {
        return messageId?.let {
            cradle.getMessageSuspend(StoredMessageId.fromString(it))?.timestamp
        } ?: (
                if (timelineDirection == AFTER) {
                    timestampFrom
                } else {
                    timestampTo
                }) ?: Instant.now()
    }

    private suspend fun getNearestMessage(
        messageBatch: Collection<StoredMessage>,
        timelineDirection: TimeRelation,
        timestamp: Instant
    ): StoredMessage? {
        if (messageBatch.isEmpty()) return null
        return if (timelineDirection == AFTER)
            messageBatch.find { it.timestamp.isAfter(timestamp) } ?: messageBatch.lastOrNull()
        else
            messageBatch.findLast { it.timestamp.isBefore(timestamp) } ?: messageBatch.firstOrNull()

    }

    private suspend fun getFirstMessageCurrentDay(
        timestamp: Instant,
        stream: String,
        direction: Direction
    ): StoredMessageId? {
        for (timeRelation in listOf(BEFORE, AFTER)) {
            cradle.getFirstMessageIdSuspend(timestamp, stream, direction, timeRelation)
                ?.let { return it }
        }
        return null
    }

    private suspend fun getFirstMessageIdDifferentDays(
        startTimestamp: Instant,
        stream: String,
        direction: Direction,
        timelineDirection: TimeRelation,
        daysInterval: Int = 2
    ): StoredMessageId? {
        var daysChecking = daysInterval
        var isCurrentDay = true
        var timestamp = startTimestamp
        var messageId: StoredMessageId? = null
        while (messageId == null && daysChecking >= 0) {
            messageId =
                if (isCurrentDay) {
                    getFirstMessageCurrentDay(timestamp, stream, direction)
                } else {
                    cradle.getFirstMessageIdSuspend(timestamp, stream, direction, timelineDirection)
                }
            daysChecking -= 1
            isCurrentDay = false
            timestamp = nextDay(timestamp, timelineDirection)
        }
        return messageId
    }


    private suspend fun initStreamsInfo(
        timelineDirection: TimeRelation,
        streamList: List<String>?,
        timestamp: Instant,
        keepOpen: Boolean = false
    ): List<StreamInfo> {

        return mutableListOf<StreamInfo>().apply {
            for (stream in streamList ?: emptyList()) {
                for (direction in Direction.values()) {
                    val storedMessageId =
                        getFirstMessageIdDifferentDays(timestamp, stream, direction, timelineDirection)

                    if (storedMessageId != null) {
                        val messageBatch = cradle.getMessageBatchSuspend(storedMessageId)
                        add(
                            StreamInfo(
                                Pair(stream, direction),
                                getNearestMessage(messageBatch, timelineDirection, timestamp)?.id,
                                keepOpen
                            )
                        )
                    } else {
                        add(StreamInfo(Pair(stream, direction), null, keepOpen))
                    }
                }
            }
        }
    }

    @ExperimentalCoroutinesApi
    @FlowPreview
    private suspend fun getMessageStream(
        request: SseMessageSearchRequest,
        streamsInfo: List<StreamInfo>,
        initLimit: Int,
<<<<<<< HEAD
        startTimestamp: Instant
    ): Flow<StoredMessage> {
=======
        messageId: StoredMessageId?,
        startTimestamp: Instant,
        timestampFrom: Instant?,
        timestampTo: Instant?,
        requestType: RequestType
    ): Flow<MessageBatch> {
>>>>>>> 6a87ebca
        return coroutineScope {
            flow {
                var limit = min(maxMessagesLimit, initLimit)
                var isSearchInFuture = false
                do {
<<<<<<< HEAD
                    if (isSearchInFuture)
                        delay(sseSearchDelay * 1000)

                    for (item in pullMoreMerged(streamsInfo, request.searchDirection, limit, startTimestamp)) {
=======
                    val data = pullMoreMerged(
                        streamsInfo,
                        timelineDirection,
                        limit,
                        startTimestamp,
                        messageId,
                        requestType
                    )
                    for (item in data) {
>>>>>>> 6a87ebca
                        emit(item)
                    }

                    val anyStreamIsNotEmpty = streamsInfo.any { it.lastElement != null }

                    val canGetData = isSearchInFuture || anyStreamIsNotEmpty ||
                            if (request.keepOpen && request.searchDirection == AFTER) {
                                isSearchInFuture = true
                                true
                            } else {
                                false
                            }

                    limit = min(maxMessagesLimit, limit * 2)
                } while (canGetData)
            }
<<<<<<< HEAD
                .filterNot { it.id.toString() == request.resumeFromId }
                .takeWhile {
                    it.timestamp.let { timestamp ->
                        if (request.searchDirection == AFTER) {
                            request.endTimestamp == null || timestamp.isBeforeOrEqual(request.endTimestamp)
                        } else {
                            request.endTimestamp == null || timestamp.isAfterOrEqual(request.endTimestamp)
                        }
                    }
                }
=======
                .takeWhile {
                    it.startTimestamp.let { timestamp ->
                        if (timelineDirection == TimeRelation.AFTER) {
                            timestampTo == null || timestamp.isBeforeOrEqual(timestampTo)
                        } else {
                            timestampFrom == null || timestamp.isAfterOrEqual(timestampFrom)

                        }
                    }
                }
        }
    }

    @FlowPreview
    @ExperimentalCoroutinesApi
    suspend fun searchMessages(request: MessageSearchRequest): List<Any> {
        return coroutineScope {
            val bufferSize = chooseBufferSize(request)
            // Small optimization
            val messagesFromAttachedId =
                request.attachedEventId?.let { cradle.getMessageIdsSuspend(StoredTestEventId(it)) }

            val startTimestamp = chooseStartTimestamp(
                request.messageId, request.timelineDirection,
                request.timestampFrom, request.timestampTo
            )

            val streamsInfo = initStreamsInfo(
                request.timelineDirection, request.stream,
                startTimestamp
            )
            val storedMessageId = request.messageId?.let { StoredMessageId.fromString(it) }
            getMessageStream(
                streamsInfo, request.timelineDirection, request.limit,
                storedMessageId, startTimestamp, request.timestampFrom, request.timestampTo, RequestType.REST
            )
                .map {
                    async {
                        if ((request.attachedEventId ?: request.messageType) != null || !request.idsOnly) {
                            @Suppress("USELESS_CAST")
                            messageProducer.fromRawMessage(it).batch.map { message ->
                                Pair(
                                    message,
                                    isMessageMatched(
                                        request.messageType,
                                        messagesFromAttachedId,
                                        message
                                    )
                                )
                            }
                        } else {
                            listOf(Pair(it, true))
                        }
                    }
                }
                .buffer(bufferSize)
                .map { it.await() }
                .flatMapConcat { it.asFlow() }
                .filter { it.second }
                .map {
                    if (request.idsOnly) {
                        (it.first as StoredMessage).id.toString()
                    } else {
                        it.first
                    }
                }
                .take(request.limit)
                .toList()
>>>>>>> 6a87ebca
        }
    }

    @FlowPreview
    @ExperimentalCoroutinesApi
    suspend fun searchMessagesSse(
        request: SseMessageSearchRequest,
        jacksonMapper: ObjectMapper,
        keepAlive: suspend (Writer, lastScannedObjectInfo: LastScannedObjectInfo, counter: AtomicLong) -> Unit,
        writer: Writer
    ) {
        withContext(coroutineContext) {
            val startMessageCountLimit = 25
            val lastScannedObject = LastScannedObjectInfo()
            val lastEventId = AtomicLong(0)
            val scanCnt = AtomicLong(0)
            val messageIdStored = messageId?.let { StoredMessageId.fromString(it) }
            flow {
                val startTimestamp = chooseStartTimestamp(
                    request.resumeFromId, request.searchDirection,
                    request.startTimestamp, request.startTimestamp
                )

                val streamsInfo = initStreamsInfo(
                    request.searchDirection, request.stream,
                    startTimestamp, request.keepOpen
                )
                getMessageStream(
<<<<<<< HEAD
                    request, streamsInfo, request.resultCountLimit ?: startMessageCountLimit, startTimestamp
=======
                    streamsInfo, request.searchDirection, request.resultCountLimit ?: startMessageCountLimit,
                    messageIdStored, startTimestamp, request.endTimestamp, request.endTimestamp, RequestType.SSE
>>>>>>> 6a87ebca
                ).collect { emit(it) }
            }.map {
                async {
                    @Suppress("USELESS_CAST")
                    messageProducer.fromRawMessage(it).batch.map { message ->
                        messageCache.put(message.messageId, message)
                        Pair(message, request.filterPredicate.apply(message))
                    }
                }.also { coroutineContext.ensureActive() }
            }
                .buffer(messageSearchPipelineBuffer)
                .map { it.await() }
<<<<<<< HEAD
                .onEach { (message, _) ->
                    lastScannedObject.update(message, scanCnt)
=======
                .flatMapConcat { it.asFlow() }
                .onEach {
                    lastScannedObject.apply {
                        id = it.first.id.toString()
                        timestamp = it.first.timestamp.toEpochMilli()
                        scanCounter = scanCnt.incrementAndGet()
                    }
>>>>>>> 6a87ebca
                    processedMessageCount.inc()
                }
                .filter { it.second }
                .map { it.first }
                .let { fl -> request.resultCountLimit?.let { fl.take(it) } ?: fl }
                .onStart {
                    launch {
                        keepAlive.invoke(writer, lastScannedObject, lastEventId)
                    }
                }
                .onCompletion {
                    coroutineContext.cancelChildren()
                    it?.let { throwable -> throw throwable }
                }
                .collect {
                    coroutineContext.ensureActive()
                    writer.eventWrite(
                        SseEvent.build(jacksonMapper, it, lastEventId)
                    )
                }
        }
    }


    private suspend fun pullMore(
        startId: StoredMessageId?,
        limit: Int,
        timelineDirection: TimeRelation,
        isFirstPull: Boolean
    ): Iterable<StoredMessage> {

        logger.debug { "pulling more messages (id=$startId limit=$limit direction=$timelineDirection)" }

        if (startId == null) return emptyList()

        return cradle.getMessagesSuspend(
            StoredMessageFilterBuilder().apply {
                streamName().isEqualTo(startId.streamName)
                direction().isEqualTo(startId.direction)
                limit(limit)

                if (timelineDirection == AFTER) {
                    index().let {
                        if (isFirstPull)
                            it.isGreaterThanOrEqualTo(startId.index)
                        else
                            it.isGreaterThan(startId.index)
                    }
                } else {
                    index().let {
                        if (isFirstPull)
                            it.isLessThanOrEqualTo(startId.index)
                        else
                            it.isLessThan(startId.index)
                    }
                }
            }.build()
        )
    }

    private fun dropUntilInRangeInOppositeDirection(
        startTimestamp: Instant,
        storedMessages: List<StoredMessage>,
        timelineDirection: TimeRelation
    ): List<StoredMessage> {
        return if (timelineDirection == AFTER) {
            storedMessages.filter { it.timestamp.isAfterOrEqual(startTimestamp) }
        } else {
            storedMessages.filter { it.timestamp.isBeforeOrEqual(startTimestamp) }
        }
    }

    private suspend fun pullMoreMerged(
        streamsInfo: List<StreamInfo>,
        timelineDirection: TimeRelation,
        perStreamLimit: Int,
<<<<<<< HEAD
        startTimestamp: Instant
    ): List<StoredMessage> {
=======
        startTimestamp: Instant,
        messageId: StoredMessageId?,
        requestType: RequestType
    ): List<MessageBatch> {
>>>>>>> 6a87ebca
        logger.debug { "pulling more messages (streams=${streamsInfo} direction=$timelineDirection perStreamLimit=$perStreamLimit)" }
        return coroutineScope {
            val startIdStream = messageId?.let { Pair(it.streamName, it.direction) }
            streamsInfo
                .map { stream ->
                    async {
                        databaseRequestRetry(dbRetryDelay) {
                            pullMore(stream.lastElement, perStreamLimit, timelineDirection, stream.isFirstPull)
                        }.toList()
                            .let { list ->
                                dropUntilInRangeInOppositeDirection(startTimestamp, list, timelineDirection).let {
                                    stream.update(list.size, perStreamLimit, timelineDirection, it)
                                    if (stream.stream == startIdStream) {
                                        MessageBatch.build(it.filterNot { m -> m.id == messageId })
                                    } else {
                                        MessageBatch.build(it)
                                    }
                                }
                            }
                    }
                }.awaitAll()
                .filterNotNull()
                .let { list ->
<<<<<<< HEAD
                    if (timelineDirection == AFTER) {
                        list.sortedBy { it.timestamp }
=======
                    if (timelineDirection == TimeRelation.AFTER) {
                        list.sortedBy { it.startTimestamp }
>>>>>>> 6a87ebca
                    } else {
                        list.sortedByDescending { it.startTimestamp }
                    }
                }
        }
    }
}<|MERGE_RESOLUTION|>--- conflicted
+++ resolved
@@ -26,11 +26,8 @@
 import com.exactpro.th2.rptdataprovider.*
 import com.exactpro.th2.rptdataprovider.cache.MessageCache
 import com.exactpro.th2.rptdataprovider.entities.requests.SseMessageSearchRequest
-<<<<<<< HEAD
-=======
 import com.exactpro.th2.rptdataprovider.entities.responses.Message
 import com.exactpro.th2.rptdataprovider.entities.responses.MessageBatch
->>>>>>> 6a87ebca
 import com.exactpro.th2.rptdataprovider.entities.sse.LastScannedObjectInfo
 import com.exactpro.th2.rptdataprovider.entities.sse.SseEvent
 import com.exactpro.th2.rptdataprovider.producers.MessageProducer
@@ -219,38 +216,21 @@
         request: SseMessageSearchRequest,
         streamsInfo: List<StreamInfo>,
         initLimit: Int,
-<<<<<<< HEAD
+        messageId: StoredMessageId?,
         startTimestamp: Instant
-    ): Flow<StoredMessage> {
-=======
-        messageId: StoredMessageId?,
-        startTimestamp: Instant,
-        timestampFrom: Instant?,
-        timestampTo: Instant?,
-        requestType: RequestType
     ): Flow<MessageBatch> {
->>>>>>> 6a87ebca
+
         return coroutineScope {
             flow {
                 var limit = min(maxMessagesLimit, initLimit)
                 var isSearchInFuture = false
                 do {
-<<<<<<< HEAD
                     if (isSearchInFuture)
                         delay(sseSearchDelay * 1000)
 
-                    for (item in pullMoreMerged(streamsInfo, request.searchDirection, limit, startTimestamp)) {
-=======
-                    val data = pullMoreMerged(
-                        streamsInfo,
-                        timelineDirection,
-                        limit,
-                        startTimestamp,
-                        messageId,
-                        requestType
-                    )
+                    val data = pullMoreMerged(streamsInfo, request.searchDirection, limit, startTimestamp, messageId)
+
                     for (item in data) {
->>>>>>> 6a87ebca
                         emit(item)
                     }
 
@@ -267,10 +247,8 @@
                     limit = min(maxMessagesLimit, limit * 2)
                 } while (canGetData)
             }
-<<<<<<< HEAD
-                .filterNot { it.id.toString() == request.resumeFromId }
                 .takeWhile {
-                    it.timestamp.let { timestamp ->
+                    it.startTimestamp.let { timestamp ->
                         if (request.searchDirection == AFTER) {
                             request.endTimestamp == null || timestamp.isBeforeOrEqual(request.endTimestamp)
                         } else {
@@ -278,78 +256,9 @@
                         }
                     }
                 }
-=======
-                .takeWhile {
-                    it.startTimestamp.let { timestamp ->
-                        if (timelineDirection == TimeRelation.AFTER) {
-                            timestampTo == null || timestamp.isBeforeOrEqual(timestampTo)
-                        } else {
-                            timestampFrom == null || timestamp.isAfterOrEqual(timestampFrom)
-
-                        }
-                    }
-                }
-        }
-    }
-
-    @FlowPreview
-    @ExperimentalCoroutinesApi
-    suspend fun searchMessages(request: MessageSearchRequest): List<Any> {
-        return coroutineScope {
-            val bufferSize = chooseBufferSize(request)
-            // Small optimization
-            val messagesFromAttachedId =
-                request.attachedEventId?.let { cradle.getMessageIdsSuspend(StoredTestEventId(it)) }
-
-            val startTimestamp = chooseStartTimestamp(
-                request.messageId, request.timelineDirection,
-                request.timestampFrom, request.timestampTo
-            )
-
-            val streamsInfo = initStreamsInfo(
-                request.timelineDirection, request.stream,
-                startTimestamp
-            )
-            val storedMessageId = request.messageId?.let { StoredMessageId.fromString(it) }
-            getMessageStream(
-                streamsInfo, request.timelineDirection, request.limit,
-                storedMessageId, startTimestamp, request.timestampFrom, request.timestampTo, RequestType.REST
-            )
-                .map {
-                    async {
-                        if ((request.attachedEventId ?: request.messageType) != null || !request.idsOnly) {
-                            @Suppress("USELESS_CAST")
-                            messageProducer.fromRawMessage(it).batch.map { message ->
-                                Pair(
-                                    message,
-                                    isMessageMatched(
-                                        request.messageType,
-                                        messagesFromAttachedId,
-                                        message
-                                    )
-                                )
-                            }
-                        } else {
-                            listOf(Pair(it, true))
-                        }
-                    }
-                }
-                .buffer(bufferSize)
-                .map { it.await() }
-                .flatMapConcat { it.asFlow() }
-                .filter { it.second }
-                .map {
-                    if (request.idsOnly) {
-                        (it.first as StoredMessage).id.toString()
-                    } else {
-                        it.first
-                    }
-                }
-                .take(request.limit)
-                .toList()
->>>>>>> 6a87ebca
-        }
-    }
+        }
+    }
+
 
     @FlowPreview
     @ExperimentalCoroutinesApi
@@ -364,7 +273,7 @@
             val lastScannedObject = LastScannedObjectInfo()
             val lastEventId = AtomicLong(0)
             val scanCnt = AtomicLong(0)
-            val messageIdStored = messageId?.let { StoredMessageId.fromString(it) }
+            val messageIdStored = request.resumeFromId?.let { StoredMessageId.fromString(it) }
             flow {
                 val startTimestamp = chooseStartTimestamp(
                     request.resumeFromId, request.searchDirection,
@@ -376,12 +285,8 @@
                     startTimestamp, request.keepOpen
                 )
                 getMessageStream(
-<<<<<<< HEAD
-                    request, streamsInfo, request.resultCountLimit ?: startMessageCountLimit, startTimestamp
-=======
-                    streamsInfo, request.searchDirection, request.resultCountLimit ?: startMessageCountLimit,
-                    messageIdStored, startTimestamp, request.endTimestamp, request.endTimestamp, RequestType.SSE
->>>>>>> 6a87ebca
+                    request, streamsInfo, request.resultCountLimit ?: startMessageCountLimit,
+                    messageIdStored, startTimestamp
                 ).collect { emit(it) }
             }.map {
                 async {
@@ -394,18 +299,9 @@
             }
                 .buffer(messageSearchPipelineBuffer)
                 .map { it.await() }
-<<<<<<< HEAD
+                .flatMapConcat { it.asFlow() }
                 .onEach { (message, _) ->
                     lastScannedObject.update(message, scanCnt)
-=======
-                .flatMapConcat { it.asFlow() }
-                .onEach {
-                    lastScannedObject.apply {
-                        id = it.first.id.toString()
-                        timestamp = it.first.timestamp.toEpochMilli()
-                        scanCounter = scanCnt.incrementAndGet()
-                    }
->>>>>>> 6a87ebca
                     processedMessageCount.inc()
                 }
                 .filter { it.second }
@@ -482,15 +378,9 @@
         streamsInfo: List<StreamInfo>,
         timelineDirection: TimeRelation,
         perStreamLimit: Int,
-<<<<<<< HEAD
-        startTimestamp: Instant
-    ): List<StoredMessage> {
-=======
         startTimestamp: Instant,
-        messageId: StoredMessageId?,
-        requestType: RequestType
+        messageId: StoredMessageId?
     ): List<MessageBatch> {
->>>>>>> 6a87ebca
         logger.debug { "pulling more messages (streams=${streamsInfo} direction=$timelineDirection perStreamLimit=$perStreamLimit)" }
         return coroutineScope {
             val startIdStream = messageId?.let { Pair(it.streamName, it.direction) }
@@ -514,13 +404,8 @@
                 }.awaitAll()
                 .filterNotNull()
                 .let { list ->
-<<<<<<< HEAD
                     if (timelineDirection == AFTER) {
-                        list.sortedBy { it.timestamp }
-=======
-                    if (timelineDirection == TimeRelation.AFTER) {
                         list.sortedBy { it.startTimestamp }
->>>>>>> 6a87ebca
                     } else {
                         list.sortedByDescending { it.startTimestamp }
                     }
