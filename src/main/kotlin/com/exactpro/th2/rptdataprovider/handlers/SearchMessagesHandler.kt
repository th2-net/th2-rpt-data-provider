/*******************************************************************************
 * Copyright 2020-2021 Exactpro (Exactpro Systems Limited)
 *
 * Licensed under the Apache License, Version 2.0 (the "License");
 * you may not use this file except in compliance with the License.
 * You may obtain a copy of the License at
 *
 *     http://www.apache.org/licenses/LICENSE-2.0
 *
 * Unless required by applicable law or agreed to in writing, software
 * distributed under the License is distributed on an "AS IS" BASIS,
 * WITHOUT WARRANTIES OR CONDITIONS OF ANY KIND, either express or implied.
 * See the License for the specific language governing permissions and
 * limitations under the License.
 ******************************************************************************/

package com.exactpro.th2.rptdataprovider.handlers

<<<<<<< HEAD
import com.exactpro.cradle.Direction
import com.exactpro.cradle.TimeRelation
import com.exactpro.cradle.TimeRelation.AFTER
import com.exactpro.cradle.TimeRelation.BEFORE
import com.exactpro.cradle.messages.StoredMessage
import com.exactpro.cradle.messages.StoredMessageBatch
import com.exactpro.cradle.messages.StoredMessageFilterBuilder
import com.exactpro.cradle.messages.StoredMessageId
import com.exactpro.th2.rptdataprovider.*
import com.exactpro.th2.rptdataprovider.cache.MessageCache
=======
import com.exactpro.th2.rptdataprovider.Context
>>>>>>> dcb2c838
import com.exactpro.th2.rptdataprovider.entities.requests.SseMessageSearchRequest
import com.exactpro.th2.rptdataprovider.entities.sse.LastScannedObjectInfo
import com.exactpro.th2.rptdataprovider.entities.sse.StreamWriter
import com.exactpro.th2.rptdataprovider.handlers.messages.MessageStreamProducer
import com.fasterxml.jackson.databind.ObjectMapper
import io.prometheus.client.Counter
import kotlinx.coroutines.*
import kotlinx.coroutines.flow.*
import mu.KotlinLogging
import java.util.concurrent.atomic.AtomicLong
import kotlin.coroutines.coroutineContext

class SearchMessagesHandler(private val context: Context) {

    private val messageSearchPipelineBuffer = context.configuration.messageSearchPipelineBuffer.value.toInt()

    companion object {
        private val logger = KotlinLogging.logger { }

        private val processedMessageCount = Counter.build(
            "processed_message_count", "Count of processed Message"
        ).register()
    }

<<<<<<< HEAD
    private fun nextDay(timestamp: Instant, timelineDirection: TimeRelation): Instant {
        val utcTimestamp = timestamp.atOffset(ZoneOffset.UTC)
        return if (timelineDirection == AFTER) {
            utcTimestamp.plusDays(1)
                .with(LocalTime.of(0, 0, 0, 0))
        } else {
            utcTimestamp.with(LocalTime.of(0, 0, 0, 0))
                .minusNanos(1)
        }.toInstant()
    }

    private suspend fun chooseStartTimestamp(
        messageId: StoredMessageId?,
        timelineDirection: TimeRelation,
        timestampFrom: Instant?,
        timestampTo: Instant?
    ): Instant {
        return messageId?.let {
            cradle.getMessageSuspend(it)?.timestamp
        } ?: (
                if (timelineDirection == AFTER) {
                    timestampFrom
                } else {
                    timestampTo
                }) ?: Instant.now()
    }


    private suspend fun getNearestMessage(
        messageBatch: Collection<StoredMessage>,
        timelineDirection: TimeRelation,
        timestamp: Instant
    ): StoredMessage? {
        if (messageBatch.isEmpty()) return null
        return if (timelineDirection == AFTER)
            messageBatch.find { it.timestamp.isAfter(timestamp) } ?: messageBatch.lastOrNull()
        else
            messageBatch.findLast { it.timestamp.isBefore(timestamp) } ?: messageBatch.firstOrNull()

    }

    private suspend fun getFirstMessageCurrentDay(
        timestamp: Instant,
        stream: String,
        direction: Direction
    ): StoredMessageId? {
        for (timeRelation in listOf(BEFORE, AFTER)) {
            cradle.getFirstMessageIdSuspend(timestamp, stream, direction, timeRelation)
                ?.let { return it }
        }
        return null
    }

    private suspend fun getFirstMessageIdDifferentDays(
        startTimestamp: Instant,
        stream: String,
        direction: Direction,
        timelineDirection: TimeRelation,
        daysInterval: Int = 2
    ): StoredMessageId? {
        var daysChecking = daysInterval
        var isCurrentDay = true
        var timestamp = startTimestamp
        var messageId: StoredMessageId? = null
        while (messageId == null && daysChecking >= 0) {
            messageId =
                if (isCurrentDay) {
                    getFirstMessageCurrentDay(timestamp, stream, direction)
                } else {
                    cradle.getFirstMessageIdSuspend(timestamp, stream, direction, timelineDirection)
                }
            daysChecking -= 1
            isCurrentDay = false
            timestamp = nextDay(timestamp, timelineDirection)
        }
        return messageId
    }

    private suspend fun initStreamsInfoFromIds(request: SseMessageSearchRequest): MutableList<StreamInfo> {
        return coroutineScope {
            mutableListOf<StreamInfo>().apply {
                request.resumeFromIdsList!!.forEach {
                    val timestamp = chooseStartTimestamp(
                        it, request.searchDirection,
                        request.startTimestamp, request.endTimestamp
                    )

                    add(
                        StreamInfo(
                            Pair(it.streamName, it.direction), it, timestamp, request.keepOpen, timestamp, false
                        )
                    )
                }
            }
        }
    }


    private suspend fun initStreamsInfoFromTime(
        timelineDirection: TimeRelation,
        streamList: List<String>?,
        timestamp: Instant,
        keepOpen: Boolean = false
    ): MutableList<StreamInfo> {
        return mutableListOf<StreamInfo>().apply {
            for (stream in streamList ?: emptyList()) {
                for (direction in Direction.values()) {
                    val storedMessageId =
                        getFirstMessageIdDifferentDays(timestamp, stream, direction, timelineDirection)

                    if (storedMessageId != null) {
                        val messageBatch = cradle.getMessageBatchSuspend(storedMessageId)
                        val nearestMessage = getNearestMessage(messageBatch, timelineDirection, timestamp)
                        add(
                            StreamInfo(
                                Pair(stream, direction), nearestMessage?.id,
                                nearestMessage?.timestamp, keepOpen, timestamp
                            )
                        )
                    } else {
                        add(StreamInfo(Pair(stream, direction), null, null, keepOpen, timestamp))
                    }
                }
            }
        }
    }

    private suspend fun initStreamsInfo(request: SseMessageSearchRequest): MutableList<StreamInfo> {
        return if (request.resumeFromIdsList.isNullOrEmpty()) {
            val startTimestamp = chooseStartTimestamp(
                request.resumeFromId?.let { StoredMessageId.fromString(it) },
                request.searchDirection,
                request.startTimestamp, request.startTimestamp
            )
            initStreamsInfoFromTime(request.searchDirection, request.stream, startTimestamp, request.keepOpen)
        } else {
            initStreamsInfoFromIds(request)
        }
    }


    @ExperimentalCoroutinesApi
    @FlowPreview
    private suspend fun getMessageStream(
        request: SseMessageSearchRequest,
        streamsInfo: MutableList<StreamInfo>,
        initLimit: Int,
        messageId: StoredMessageId?,
        parentContext: CoroutineScope
    ): Flow<MessageWrapper> {
        return coroutineScope {
            flow {
                var limit = min(maxMessagesLimit, initLimit)
                var isSearchInFuture = false
                do {
                    if (isSearchInFuture)
                        delay(sseSearchDelay * 1000)

                    streamsInfo.sortBy { it.lastElementTime }

                    val data = pullMoreMerged(
                        streamsInfo, request,
                        limit, messageId, parentContext
                    )

                    for (item in data) {
                        emit(item)
                    }

                    val anyStreamIsNotEmpty = streamsInfo.any { it.lastElement != null }

                    val canGetData = isSearchInFuture || anyStreamIsNotEmpty ||
                            if (request.keepOpen && request.searchDirection == AFTER) {
                                isSearchInFuture = true
                                true
                            } else {
                                false
                            }

                    limit = min(maxMessagesLimit, limit * 2)
                } while (canGetData)
            }
                .takeWhile {
                    it.message.timestamp.let { timestamp ->
                        if (request.searchDirection == AFTER) {
                            request.endTimestamp == null || timestamp.isBeforeOrEqual(request.endTimestamp)
                        } else {
                            request.endTimestamp == null || timestamp.isAfterOrEqual(request.endTimestamp)
                        }
                    }
                }
        }
    }

=======
>>>>>>> dcb2c838
    @FlowPreview
    @ExperimentalCoroutinesApi
    suspend fun searchMessagesSse(
        request: SseMessageSearchRequest,
        jacksonMapper: ObjectMapper,
        keepAlive: suspend (StreamWriter, lastScannedObjectInfo: LastScannedObjectInfo, counter: AtomicLong) -> Unit,
        writer: StreamWriter
    ) {
        withContext(coroutineContext) {
            val lastScannedObject = LastScannedObjectInfo()
            val lastEventId = AtomicLong(0)
            val scanCnt = AtomicLong(0)
<<<<<<< HEAD
            val messageIdStored = request.resumeFromId?.let { StoredMessageId.fromString(it) }
            var streamsInfo: MutableList<StreamInfo> = mutableListOf()
            var lastIdInStream: MutableMap<Pair<String, Direction>, StoredMessageId?> = mutableMapOf()
=======
>>>>>>> dcb2c838

            var streamProducer: MessageStreamProducer? = null

<<<<<<< HEAD
                streamsInfo = initStreamsInfo(request)
                lastIdInStream = streamsInfo.associate { it.stream to it.lastElement } as MutableMap
=======
            flow {
                streamProducer = MessageStreamProducer.create(request, context, this@withContext)
>>>>>>> dcb2c838

                streamProducer
                    ?.getMessageStream()
                    ?.collect { emit(it) }
            }.map {
                async {
                    val parsedMessage = it.getParsedMessage()
                    context.messageCache.put(parsedMessage.messageId, parsedMessage)
                    Pair(parsedMessage, request.filterPredicate.apply(parsedMessage))
                }.also { coroutineContext.ensureActive() }
            }
                .buffer(messageSearchPipelineBuffer)
                .map { it.await() }
                .onEach { (message, _) ->
                    lastScannedObject.update(message, scanCnt)
                    message.id.let {
                        lastIdInStream[Pair(it.streamName, it.direction)] = it
                    }
                    processedMessageCount.inc()
                }
                .filter { it.second }
                .map { it.first }
                .let { fl -> request.resultCountLimit?.let { fl.take(it) } ?: fl }
                .onStart {
                    launch {
                        keepAlive.invoke(writer, lastScannedObject, lastEventId)
                    }
                }
                .onCompletion {
<<<<<<< HEAD
                    writer.write(lastIdInStream)
=======
                    streamProducer?.let { pr -> writer.write(pr.getStreamsInfo()) }
>>>>>>> dcb2c838
                    coroutineContext.cancelChildren()
                    it?.let { throwable -> throw throwable }
                }
                .collect {
                    coroutineContext.ensureActive()
                    writer.write(it, lastEventId)
                }
        }
    }
}<|MERGE_RESOLUTION|>--- conflicted
+++ resolved
@@ -16,24 +16,19 @@
 
 package com.exactpro.th2.rptdataprovider.handlers
 
-<<<<<<< HEAD
 import com.exactpro.cradle.Direction
 import com.exactpro.cradle.TimeRelation
 import com.exactpro.cradle.TimeRelation.AFTER
 import com.exactpro.cradle.TimeRelation.BEFORE
 import com.exactpro.cradle.messages.StoredMessage
-import com.exactpro.cradle.messages.StoredMessageBatch
-import com.exactpro.cradle.messages.StoredMessageFilterBuilder
 import com.exactpro.cradle.messages.StoredMessageId
-import com.exactpro.th2.rptdataprovider.*
-import com.exactpro.th2.rptdataprovider.cache.MessageCache
-=======
 import com.exactpro.th2.rptdataprovider.Context
->>>>>>> dcb2c838
 import com.exactpro.th2.rptdataprovider.entities.requests.SseMessageSearchRequest
 import com.exactpro.th2.rptdataprovider.entities.sse.LastScannedObjectInfo
 import com.exactpro.th2.rptdataprovider.entities.sse.StreamWriter
 import com.exactpro.th2.rptdataprovider.handlers.messages.MessageStreamProducer
+import com.exactpro.th2.rptdataprovider.isAfterOrEqual
+import com.exactpro.th2.rptdataprovider.isBeforeOrEqual
 import com.fasterxml.jackson.databind.ObjectMapper
 import io.prometheus.client.Counter
 import kotlinx.coroutines.*
@@ -54,203 +49,6 @@
         ).register()
     }
 
-<<<<<<< HEAD
-    private fun nextDay(timestamp: Instant, timelineDirection: TimeRelation): Instant {
-        val utcTimestamp = timestamp.atOffset(ZoneOffset.UTC)
-        return if (timelineDirection == AFTER) {
-            utcTimestamp.plusDays(1)
-                .with(LocalTime.of(0, 0, 0, 0))
-        } else {
-            utcTimestamp.with(LocalTime.of(0, 0, 0, 0))
-                .minusNanos(1)
-        }.toInstant()
-    }
-
-    private suspend fun chooseStartTimestamp(
-        messageId: StoredMessageId?,
-        timelineDirection: TimeRelation,
-        timestampFrom: Instant?,
-        timestampTo: Instant?
-    ): Instant {
-        return messageId?.let {
-            cradle.getMessageSuspend(it)?.timestamp
-        } ?: (
-                if (timelineDirection == AFTER) {
-                    timestampFrom
-                } else {
-                    timestampTo
-                }) ?: Instant.now()
-    }
-
-
-    private suspend fun getNearestMessage(
-        messageBatch: Collection<StoredMessage>,
-        timelineDirection: TimeRelation,
-        timestamp: Instant
-    ): StoredMessage? {
-        if (messageBatch.isEmpty()) return null
-        return if (timelineDirection == AFTER)
-            messageBatch.find { it.timestamp.isAfter(timestamp) } ?: messageBatch.lastOrNull()
-        else
-            messageBatch.findLast { it.timestamp.isBefore(timestamp) } ?: messageBatch.firstOrNull()
-
-    }
-
-    private suspend fun getFirstMessageCurrentDay(
-        timestamp: Instant,
-        stream: String,
-        direction: Direction
-    ): StoredMessageId? {
-        for (timeRelation in listOf(BEFORE, AFTER)) {
-            cradle.getFirstMessageIdSuspend(timestamp, stream, direction, timeRelation)
-                ?.let { return it }
-        }
-        return null
-    }
-
-    private suspend fun getFirstMessageIdDifferentDays(
-        startTimestamp: Instant,
-        stream: String,
-        direction: Direction,
-        timelineDirection: TimeRelation,
-        daysInterval: Int = 2
-    ): StoredMessageId? {
-        var daysChecking = daysInterval
-        var isCurrentDay = true
-        var timestamp = startTimestamp
-        var messageId: StoredMessageId? = null
-        while (messageId == null && daysChecking >= 0) {
-            messageId =
-                if (isCurrentDay) {
-                    getFirstMessageCurrentDay(timestamp, stream, direction)
-                } else {
-                    cradle.getFirstMessageIdSuspend(timestamp, stream, direction, timelineDirection)
-                }
-            daysChecking -= 1
-            isCurrentDay = false
-            timestamp = nextDay(timestamp, timelineDirection)
-        }
-        return messageId
-    }
-
-    private suspend fun initStreamsInfoFromIds(request: SseMessageSearchRequest): MutableList<StreamInfo> {
-        return coroutineScope {
-            mutableListOf<StreamInfo>().apply {
-                request.resumeFromIdsList!!.forEach {
-                    val timestamp = chooseStartTimestamp(
-                        it, request.searchDirection,
-                        request.startTimestamp, request.endTimestamp
-                    )
-
-                    add(
-                        StreamInfo(
-                            Pair(it.streamName, it.direction), it, timestamp, request.keepOpen, timestamp, false
-                        )
-                    )
-                }
-            }
-        }
-    }
-
-
-    private suspend fun initStreamsInfoFromTime(
-        timelineDirection: TimeRelation,
-        streamList: List<String>?,
-        timestamp: Instant,
-        keepOpen: Boolean = false
-    ): MutableList<StreamInfo> {
-        return mutableListOf<StreamInfo>().apply {
-            for (stream in streamList ?: emptyList()) {
-                for (direction in Direction.values()) {
-                    val storedMessageId =
-                        getFirstMessageIdDifferentDays(timestamp, stream, direction, timelineDirection)
-
-                    if (storedMessageId != null) {
-                        val messageBatch = cradle.getMessageBatchSuspend(storedMessageId)
-                        val nearestMessage = getNearestMessage(messageBatch, timelineDirection, timestamp)
-                        add(
-                            StreamInfo(
-                                Pair(stream, direction), nearestMessage?.id,
-                                nearestMessage?.timestamp, keepOpen, timestamp
-                            )
-                        )
-                    } else {
-                        add(StreamInfo(Pair(stream, direction), null, null, keepOpen, timestamp))
-                    }
-                }
-            }
-        }
-    }
-
-    private suspend fun initStreamsInfo(request: SseMessageSearchRequest): MutableList<StreamInfo> {
-        return if (request.resumeFromIdsList.isNullOrEmpty()) {
-            val startTimestamp = chooseStartTimestamp(
-                request.resumeFromId?.let { StoredMessageId.fromString(it) },
-                request.searchDirection,
-                request.startTimestamp, request.startTimestamp
-            )
-            initStreamsInfoFromTime(request.searchDirection, request.stream, startTimestamp, request.keepOpen)
-        } else {
-            initStreamsInfoFromIds(request)
-        }
-    }
-
-
-    @ExperimentalCoroutinesApi
-    @FlowPreview
-    private suspend fun getMessageStream(
-        request: SseMessageSearchRequest,
-        streamsInfo: MutableList<StreamInfo>,
-        initLimit: Int,
-        messageId: StoredMessageId?,
-        parentContext: CoroutineScope
-    ): Flow<MessageWrapper> {
-        return coroutineScope {
-            flow {
-                var limit = min(maxMessagesLimit, initLimit)
-                var isSearchInFuture = false
-                do {
-                    if (isSearchInFuture)
-                        delay(sseSearchDelay * 1000)
-
-                    streamsInfo.sortBy { it.lastElementTime }
-
-                    val data = pullMoreMerged(
-                        streamsInfo, request,
-                        limit, messageId, parentContext
-                    )
-
-                    for (item in data) {
-                        emit(item)
-                    }
-
-                    val anyStreamIsNotEmpty = streamsInfo.any { it.lastElement != null }
-
-                    val canGetData = isSearchInFuture || anyStreamIsNotEmpty ||
-                            if (request.keepOpen && request.searchDirection == AFTER) {
-                                isSearchInFuture = true
-                                true
-                            } else {
-                                false
-                            }
-
-                    limit = min(maxMessagesLimit, limit * 2)
-                } while (canGetData)
-            }
-                .takeWhile {
-                    it.message.timestamp.let { timestamp ->
-                        if (request.searchDirection == AFTER) {
-                            request.endTimestamp == null || timestamp.isBeforeOrEqual(request.endTimestamp)
-                        } else {
-                            request.endTimestamp == null || timestamp.isAfterOrEqual(request.endTimestamp)
-                        }
-                    }
-                }
-        }
-    }
-
-=======
->>>>>>> dcb2c838
     @FlowPreview
     @ExperimentalCoroutinesApi
     suspend fun searchMessagesSse(
@@ -263,22 +61,10 @@
             val lastScannedObject = LastScannedObjectInfo()
             val lastEventId = AtomicLong(0)
             val scanCnt = AtomicLong(0)
-<<<<<<< HEAD
-            val messageIdStored = request.resumeFromId?.let { StoredMessageId.fromString(it) }
-            var streamsInfo: MutableList<StreamInfo> = mutableListOf()
-            var lastIdInStream: MutableMap<Pair<String, Direction>, StoredMessageId?> = mutableMapOf()
-=======
->>>>>>> dcb2c838
-
             var streamProducer: MessageStreamProducer? = null
 
-<<<<<<< HEAD
-                streamsInfo = initStreamsInfo(request)
-                lastIdInStream = streamsInfo.associate { it.stream to it.lastElement } as MutableMap
-=======
             flow {
                 streamProducer = MessageStreamProducer.create(request, context, this@withContext)
->>>>>>> dcb2c838
 
                 streamProducer
                     ?.getMessageStream()
@@ -294,9 +80,6 @@
                 .map { it.await() }
                 .onEach { (message, _) ->
                     lastScannedObject.update(message, scanCnt)
-                    message.id.let {
-                        lastIdInStream[Pair(it.streamName, it.direction)] = it
-                    }
                     processedMessageCount.inc()
                 }
                 .filter { it.second }
@@ -308,11 +91,7 @@
                     }
                 }
                 .onCompletion {
-<<<<<<< HEAD
-                    writer.write(lastIdInStream)
-=======
                     streamProducer?.let { pr -> writer.write(pr.getStreamsInfo()) }
->>>>>>> dcb2c838
                     coroutineContext.cancelChildren()
                     it?.let { throwable -> throw throwable }
                 }
