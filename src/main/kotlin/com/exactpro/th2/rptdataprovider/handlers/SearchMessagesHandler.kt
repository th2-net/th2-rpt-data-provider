/*******************************************************************************
 * Copyright 2020-2021 Exactpro (Exactpro Systems Limited)
 *
 * Licensed under the Apache License, Version 2.0 (the "License");
 * you may not use this file except in compliance with the License.
 * You may obtain a copy of the License at
 *
 *     http://www.apache.org/licenses/LICENSE-2.0
 *
 * Unless required by applicable law or agreed to in writing, software
 * distributed under the License is distributed on an "AS IS" BASIS,
 * WITHOUT WARRANTIES OR CONDITIONS OF ANY KIND, either express or implied.
 * See the License for the specific language governing permissions and
 * limitations under the License.
 ******************************************************************************/

package com.exactpro.th2.rptdataprovider.handlers

import com.exactpro.cradle.Direction
import com.exactpro.cradle.TimeRelation
import com.exactpro.cradle.messages.StoredMessageId
import com.exactpro.th2.rptdataprovider.Context
import com.exactpro.th2.rptdataprovider.entities.internal.*
import com.exactpro.th2.rptdataprovider.entities.mappers.TimeRelationMapper
import com.exactpro.th2.rptdataprovider.entities.requests.SseMessageSearchRequest
import com.exactpro.th2.rptdataprovider.entities.responses.MessageStreamPointer
import com.exactpro.th2.rptdataprovider.entities.sse.LastScannedMessageInfo
import com.exactpro.th2.rptdataprovider.entities.sse.StreamWriter
import com.exactpro.th2.rptdataprovider.handlers.messages.ChainBuilder
import com.exactpro.th2.rptdataprovider.handlers.messages.MessageExtractor
import com.exactpro.th2.rptdataprovider.handlers.messages.StreamMerger
import io.prometheus.client.Counter
import kotlinx.coroutines.*
import kotlinx.coroutines.flow.collect
import kotlinx.coroutines.flow.flow
import kotlinx.coroutines.flow.onCompletion
import kotlinx.coroutines.flow.takeWhile
import mu.KotlinLogging
import java.util.concurrent.atomic.AtomicLong
import kotlin.coroutines.coroutineContext
import kotlin.math.roundToInt
import kotlin.system.measureTimeMillis
import kotlin.time.ExperimentalTime
import kotlin.time.measureTimedValue

class SearchMessagesHandler(private val applicationContext: Context) {

    companion object {
        private val logger = KotlinLogging.logger { }
        private val searchMessageRequests =
            Counter.build("th2_search_messages", "Count of search message requests")
                .register()
    }


    @OptIn(ExperimentalTime::class, ExperimentalCoroutinesApi::class)
    suspend fun searchMessagesSse(request: SseMessageSearchRequest, writer: StreamWriter) {
        withContext(coroutineContext) {

            searchMessageRequests.inc()

            val lastMessageIdCounter = AtomicLong(0)
            val pipelineStatus = PipelineStatus(context = applicationContext)
            var streamMerger: StreamMerger? = null
            val chainScope = CoroutineScope(coroutineContext + Job(coroutineContext[Job]))

            flow {
                streamMerger = ChainBuilder(applicationContext, request, chainScope, pipelineStatus).buildChain()

                do {
                    val message = measureTimedValue {
                        streamMerger?.pollMessage()
                    }

                    measureTimeMillis {
                        message.value?.let { emit(it) }
                    }.also {
                        if (message.value !is EmptyPipelineObject) {
                            logger.trace { "message was produced in ${message.duration.inMilliseconds.roundToInt()} and consumed in ${it}ms" }
                        }
                    }

                } while (true)
            }
                .takeWhile { it !is StreamEndObject }
                .onCompletion {
                    streamMerger?.let { merger -> writer.write(merger.getStreamsInfo()) }
                    chainScope.cancel()
                    it?.let { throwable -> throw throwable }
                    logger.debug { "message pipeline flow has been completed" }
                }
                .collect {
                    coroutineContext.ensureActive()

                    if (it is PipelineFilteredMessage) {
                        pipelineStatus.countSend()
                        writer.write(it, lastMessageIdCounter)
                    } else if (it is PipelineKeepAlive) {
                        writer.write(LastScannedMessageInfo(it), lastMessageIdCounter)
                    }
                }
        }
    }

    @OptIn(ExperimentalTime::class, InternalCoroutinesApi::class)
    suspend fun getIds(request: SseMessageSearchRequest): Map<String, List<MessageStreamPointer>> {

        searchMessageRequests.inc()

        val resumeId = request.resumeFromIdsList.firstOrNull()

        val message = resumeId?.let {
            applicationContext.cradleService.getMessageSuspend(
                it.lastId!!
            )
        }

        val resultRequest = message?.let {
            request.copy(startTimestamp = message.timestamp)
        } ?: request

        val pipelineStatus = PipelineStatus(context = applicationContext)

        val streamNames = resultRequest.stream.flatMap { stream ->
            Direction.values().map { stream.copy(direction = it) }
        }

        val coroutineScope = CoroutineScope(coroutineContext + Job(coroutineContext[Job]))
        pipelineStatus.addStreams(streamNames.map { it.toString() })

        val streamInfoMap = mutableMapOf<TimeRelation, MutableList<MessageStreamPointer>>()
        streamInfoMap[TimeRelation.AFTER] = mutableListOf()
        streamInfoMap[TimeRelation.BEFORE] = mutableListOf()

        val extractors = streamNames.map { streamName ->
            MessageExtractor(
                applicationContext,
                resultRequest,
                streamName,
                coroutineScope,
                1,
                pipelineStatus
            )
        }

        extractors.forEach { messageExtractor ->
            val listPair = mutableListOf<Pair<StoredMessageId?, Boolean>>()

            do {
                messageExtractor.pollMessage().let {
                    if (it is PipelineRawBatch && listPair.size < 2) {
                        val trimmedMessages = it.storedBatchWrapper.trimmedMessages
                        for (trimmedMessage in trimmedMessages) {
                            if (trimmedMessage.id == message?.id) continue
                            if (listPair.size == 2) break
                            listPair.add(Pair(trimmedMessage.id, it.streamEmpty))
                        }
                    } else if (listPair.size < 2 && it.streamEmpty) {
                        val name = messageExtractor.streamName!!
                        listPair.add(Pair(StoredMessageId(name.name, name.direction, -1), it.streamEmpty))
                    }
                }
            } while (listPair.size < 2)

            listPair.first().let {
                streamInfoMap
<<<<<<< HEAD
                    .getValue(TimeRelation.BEFORE)
                    .add(MessageStreamPointer(messageExtractor.streamName!!, it.first != null, it.second, it.first))
            }
            listPair.last().let {
                streamInfoMap
                    .getValue(TimeRelation.AFTER)
                    .add(MessageStreamPointer(messageExtractor.streamName!!, it.first != null, it.second, it.first))
=======
                    .getValue(TimeRelation.AFTER)
                    .add(StreamInfo(messageExtractor.streamName!!, it.first))
            }
            listPair.last().let {
                streamInfoMap
                    .getValue(TimeRelation.BEFORE)
                    .add(StreamInfo(messageExtractor.streamName!!, it.first))
>>>>>>> 2be23c9e
            }
        }

        return streamInfoMap.entries.associate { TimeRelationMapper.toHttp(it.key) to it.value }
    }
}<|MERGE_RESOLUTION|>--- conflicted
+++ resolved
@@ -164,23 +164,13 @@
 
             listPair.first().let {
                 streamInfoMap
-<<<<<<< HEAD
-                    .getValue(TimeRelation.BEFORE)
+                    .getValue(TimeRelation.AFTER)
                     .add(MessageStreamPointer(messageExtractor.streamName!!, it.first != null, it.second, it.first))
             }
             listPair.last().let {
                 streamInfoMap
-                    .getValue(TimeRelation.AFTER)
+                    .getValue(TimeRelation.BEFORE)
                     .add(MessageStreamPointer(messageExtractor.streamName!!, it.first != null, it.second, it.first))
-=======
-                    .getValue(TimeRelation.AFTER)
-                    .add(StreamInfo(messageExtractor.streamName!!, it.first))
-            }
-            listPair.last().let {
-                streamInfoMap
-                    .getValue(TimeRelation.BEFORE)
-                    .add(StreamInfo(messageExtractor.streamName!!, it.first))
->>>>>>> 2be23c9e
             }
         }
 
