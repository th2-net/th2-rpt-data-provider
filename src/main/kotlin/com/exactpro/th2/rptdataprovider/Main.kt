/*******************************************************************************
 * Copyright 2020-2020 Exactpro (Exactpro Systems Limited)
 *
 * Licensed under the Apache License, Version 2.0 (the "License");
 * you may not use this file except in compliance with the License.
 * You may obtain a copy of the License at
 *
 *     http://www.apache.org/licenses/LICENSE-2.0
 *
 * Unless required by applicable law or agreed to in writing, software
 * distributed under the License is distributed on an "AS IS" BASIS,
 * WITHOUT WARRANTIES OR CONDITIONS OF ANY KIND, either express or implied.
 * See the License for the specific language governing permissions and
 * limitations under the License.
 ******************************************************************************/

package com.exactpro.th2.rptdataprovider

import com.exactpro.cradle.utils.CradleIdException
import com.exactpro.th2.rptdataprovider.entities.exceptions.ChannelClosedException
import com.exactpro.th2.rptdataprovider.entities.exceptions.InvalidRequestException
import com.exactpro.th2.rptdataprovider.entities.requests.*
import com.exactpro.th2.rptdataprovider.entities.sse.EventType
<<<<<<< HEAD
import com.exactpro.th2.rptdataprovider.entities.sse.ExceptionInfo
=======
import com.exactpro.th2.rptdataprovider.entities.sse.LastScannedObjectInfo
>>>>>>> ffe31d7a
import com.exactpro.th2.rptdataprovider.entities.sse.SseEvent
import com.exactpro.th2.rptdataprovider.services.cradle.CradleObjectNotFoundException
import io.ktor.application.*
import io.ktor.features.*
import io.ktor.http.*
import io.ktor.request.*
import io.ktor.response.*
import io.ktor.routing.*
import io.ktor.server.engine.*
import io.ktor.server.netty.*
import io.ktor.util.*
import kotlinx.coroutines.*
import mu.KotlinLogging
import java.io.Writer
import java.time.Instant
import java.util.concurrent.atomic.AtomicLong
import javax.management.monitor.CounterMonitor
import kotlin.coroutines.coroutineContext
import kotlin.system.measureTimeMillis

class Main(args: Array<String>) {

    private val logger = KotlinLogging.logger {}

    private val context = Context(args)
    private val jacksonMapper = context.jacksonMapper
    private val checkRequestAliveDelay = context.configuration.checkRequestsAliveDelay.value.toLong()
    private val keepAliveTimeout = context.configuration.keepAliveTimeout.value.toLong()
    private val configuration = context.configuration

    private class Timeouts {
        class Config(var requestTimeout: Long = 5000L, var excludes: List<String> = listOf("sse"))

        companion object : ApplicationFeature<ApplicationCallPipeline, Config, Unit> {
            override val key: AttributeKey<Unit> = AttributeKey("Timeouts")

            override fun install(pipeline: ApplicationCallPipeline, configure: Config.() -> Unit) {
                val config = Config().apply(configure)
                val timeout = config.requestTimeout
                val excludes = config.excludes

                if (timeout <= 0) return

                pipeline.intercept(ApplicationCallPipeline.Features) {
                    if (excludes.any { call.request.uri.contains(it) }) return@intercept
                    withTimeout(timeout) {
                        proceed()
                    }
                }
            }
        }
    }

    @EngineAPI
    @InternalAPI
    suspend fun checkContext(context: ApplicationCall) {
        context.javaClass.getDeclaredField("call").also {
            it.trySetAccessible()
            val nettyApplicationRequest = it.get(context) as NettyApplicationCall

            while (coroutineContext.isActive) {
                if (nettyApplicationRequest.context.isRemoved)
                    throw ChannelClosedException("Channel is closed")

                delay(checkRequestAliveDelay)
            }
        }
    }

    private suspend fun keepAlive(writer: Writer, lastId: LastScannedObjectInfo, counter: AtomicLong) {
        while (coroutineContext.isActive) {
            writer.eventWrite(
                SseEvent.build(jacksonMapper, lastId, counter)
            )
            delay(keepAliveTimeout)
        }
    }

    @InternalAPI
    private suspend fun sendErrorCode(call: ApplicationCall, e: Exception, code: HttpStatusCode) {
        call.respondText(e.rootCause?.message ?: e.toString(), ContentType.Text.Plain, code)
    }

    @InternalAPI
    private suspend fun sendErrorCodeOrEmptyJson(
        probe: Boolean,
        call: ApplicationCall,
        e: Exception,
        code: HttpStatusCode
    ) {
        if (probe) {
            call.respondText(
                jacksonMapper.writeValueAsString(null), ContentType.Application.Json
            )
        } else {
            sendErrorCode(call, e, code)
        }
    }

    @ExperimentalCoroutinesApi
    @EngineAPI
    @InternalAPI
    private suspend fun handleRequest(
        call: ApplicationCall,
        context: ApplicationCall,
        requestName: String,
        cacheControl: CacheControl?,
        probe: Boolean,
        useSse: Boolean,
        vararg parameters: Any?,
        calledFun: suspend () -> Any
    ) {
        val stringParameters = parameters.contentDeepToString()
        coroutineScope {
            measureTimeMillis {
                logger.debug { "handling '$requestName' request with parameters '$stringParameters'" }
                try {
                    try {
                        if (useSse) {
                            val function = calledFun.invoke()
                            @Suppress("UNCHECKED_CAST")
                            handleSseRequest(
                                call,
                                context,
                                function as suspend (Writer, suspend (Writer,  LastScannedObjectInfo, AtomicLong) -> Unit) -> Unit
                            )
                        } else {
                            handleRestApiRequest(call, context, cacheControl, probe, calledFun)
                        }
                    } catch (e: Exception) {
                        throw e.rootCause ?: e
                    }
                } catch (e: InvalidRequestException) {
                    logger.error(e) { "unable to handle request '$requestName' with parameters '$stringParameters' - invalid request" }
                } catch (e: CradleObjectNotFoundException) {
                    logger.error(e) { "unable to handle request '$requestName' with parameters '$stringParameters' - missing cradle data" }
                } catch (e: ChannelClosedException) {
                    logger.debug { "unable to handle request '$requestName' with parameters '$stringParameters' - channel closed" }
                } catch (e: Exception) {
                    logger.error(e) { "unable to handle request '$requestName' with parameters '$stringParameters' - unexpected exception" }
                }
            }.let { logger.debug { "request '$requestName' with parameters '$stringParameters' handled - time=${it}ms" } }
        }
    }

    @ExperimentalCoroutinesApi
    @EngineAPI
    @InternalAPI
    private suspend fun handleSseRequest(
        call: ApplicationCall,
        context: ApplicationCall,
        calledFun: suspend (Writer, suspend (Writer,  LastScannedObjectInfo, AtomicLong) -> Unit) -> Unit
    ) {
        coroutineScope {
            launch {
                launch {
                    checkContext(context)
                }
                call.response.cacheControl(CacheControl.NoCache(null))
                call.response.header("Cache-Control", "no-transform")
                call.respondTextWriter(contentType = ContentType.Text.EventStream) {
                    try {
                        calledFun.invoke(this, ::keepAlive)
                    } catch (e: Exception) {
                        eventWrite(SseEvent.build(jacksonMapper, e))
                        throw e
                    } finally {
                        eventWrite(SseEvent(event = EventType.CLOSE))
                        closeWriter()
                    }
                }
                coroutineContext.cancelChildren()
            }.join()
        }
    }


    @ExperimentalCoroutinesApi
    @EngineAPI
    @InternalAPI
    private suspend fun handleRestApiRequest(
        call: ApplicationCall,
        context: ApplicationCall,
        cacheControl: CacheControl?,
        probe: Boolean,
        calledFun: suspend () -> Any
    ) {
        coroutineScope {
            try {
                launch {
                    launch {
                        checkContext(context)
                    }
                    cacheControl?.let { call.response.cacheControl(it) }
                    call.respondText(
                        jacksonMapper.asStringSuspend(calledFun.invoke()),
                        ContentType.Application.Json
                    )
                    coroutineContext.cancelChildren()
                }.join()
            } catch (e: Exception) {
                when (val exception = e.rootCause ?: e) {
                    is InvalidRequestException -> sendErrorCode(call, exception, HttpStatusCode.BadRequest)
                    is CradleObjectNotFoundException -> sendErrorCodeOrEmptyJson(
                        probe, call, exception, HttpStatusCode.NotFound
                    )
                    is ChannelClosedException -> sendErrorCode(call, exception, HttpStatusCode.RequestTimeout)
                    is CradleIdException -> sendErrorCodeOrEmptyJson(probe, call, e, HttpStatusCode.InternalServerError)
                    else -> sendErrorCode(call, exception as Exception, HttpStatusCode.InternalServerError)
                }
                throw e
            }
        }
    }

    private fun inPast(rightTimeBoundary: Instant?): Boolean {
        return rightTimeBoundary?.isBefore(Instant.now()) != false
    }

    @FlowPreview
    @ExperimentalCoroutinesApi
    @EngineAPI
    @InternalAPI
    fun run() {

        val notModifiedCacheControl = this.context.cacheControlNotModified
        val rarelyModifiedCacheControl = this.context.cacheControlRarelyModified
        val frequentlyModifiedCacheControl = this.context.cacheControlFrequentlyModified

        val cradleService = this.context.cradleService

        val eventCache = this.context.eventCache
        val messageCache = this.context.messageCache

        val searchEventsHandler = this.context.searchEventsHandler
        val searchMessagesHandler = this.context.searchMessagesHandler

        val eventFiltersPredicateFactory = this.context.eventFiltersPredicateFactory
        val messageFiltersPredicateFactory = this.context.messageFiltersPredicateFactory

        val sseEventSearchStep = this.context.sseEventSearchStep

        System.setProperty(IO_PARALLELISM_PROPERTY_NAME, configuration.ioDispatcherThreadPoolSize.value)

        embeddedServer(Netty, configuration.port.value.toInt()) {

            install(Compression)
            install(Timeouts) {
                requestTimeout = context.timeout
            }

            routing {

                get("/event/{id}") {
                    val probe = call.parameters["probe"]?.toBoolean() ?: false
                    handleRequest(
                        call, context, "get single event", notModifiedCacheControl, probe,
                        false, call.parameters.toMap()
                    ) {
                        eventCache.getOrPut(call.parameters["id"]!!)
                    }
                }

                get("/messageStreams") {
                    handleRequest(
                        call, context, "get message streams", rarelyModifiedCacheControl,
                        probe = false, useSse = false
                    ) {
                        cradleService.getMessageStreams()
                    }
                }

                get("/message/{id}") {
                    val probe = call.parameters["probe"]?.toBoolean() ?: false
                    handleRequest(
                        call, context, "get single message",
                        notModifiedCacheControl, probe, false, call.parameters.toMap()
                    ) {
                        messageCache.getOrPut(call.parameters["id"]!!)
                    }
                }

                get("/search/messages") {
                    val queryParametersMap = call.request.queryParameters.toMap()
                    val probe = call.parameters["probe"]?.toBoolean() ?: false
                    handleRequest(call, context, "search messages", null, probe, false, queryParametersMap) {
                        val request = MessageSearchRequest(queryParametersMap)
                        searchMessagesHandler.searchMessages(request)
                            .also {
                                call.response.cacheControl(
                                    if (it.size == request.limit || inPast(request.timestampTo)) {
                                        notModifiedCacheControl
                                    } else {
                                        frequentlyModifiedCacheControl
                                    }
                                )
                            }
                    }
                }

                get("search/sse/messages") {
                    val queryParametersMap = call.request.queryParameters.toMap()
                    handleRequest(call, context, "search messages sse", null, false, true, queryParametersMap) {
                        suspend fun(w: Writer, keepAlive: suspend (Writer,  LastScannedObjectInfo, AtomicLong) -> Unit) {
                            val filterPredicate = messageFiltersPredicateFactory.build(queryParametersMap)
                            val request = SseMessageSearchRequest(queryParametersMap, filterPredicate)
<<<<<<< HEAD
                            request.checkRequest()
                            searchMessagesHandler.searchMessagesSse(request, jacksonMapper, w)
=======
                            request.checkEndTimestamp()
                            searchMessagesHandler.searchMessagesSse(request, jacksonMapper, keepAlive, w)
>>>>>>> ffe31d7a
                        }
                    }
                }

                get("search/events") {
                    val queryParametersMap = call.request.queryParameters.toMap()
                    val probe = call.parameters["probe"]?.toBoolean() ?: false
                    handleRequest(call, context, "search events", null, probe, false, queryParametersMap) {
                        val request = EventSearchRequest(queryParametersMap)
                        request.checkTimestamps()
                        searchEventsHandler.searchEvents(request)
                            .also { call.response.cacheControl(frequentlyModifiedCacheControl) }
                    }
                }

                get("search/sse/events") {
                    val queryParametersMap = call.request.queryParameters.toMap()
                    handleRequest(call, context, "search events sse", null, false, true, queryParametersMap) {
                        suspend fun(w: Writer, keepAlive: suspend (Writer,  LastScannedObjectInfo, AtomicLong) -> Unit) {
                            val filterPredicate =
                                eventFiltersPredicateFactory.build(queryParametersMap)
                            val request = SseEventSearchRequest(queryParametersMap, filterPredicate)
<<<<<<< HEAD
                            request.checkRequest()
                            searchEventsHandler.searchEventsSse(request, jacksonMapper, sseEventSearchStep, w)
=======
                            request.checkEndTimestamp()
                            searchEventsHandler.searchEventsSse(
                                request,
                                jacksonMapper,
                                sseEventSearchStep,
                                keepAlive,
                                w
                            )
>>>>>>> ffe31d7a
                        }
                    }
                }

                get("filters/sse-messages") {
                    val queryParametersMap = call.request.queryParameters.toMap()
                    handleRequest(call, context, "get message filters", null, false, false, queryParametersMap) {
                        messageFiltersPredicateFactory.getFiltersNames()
                    }
                }

                get("filters/sse-events") {
                    val queryParametersMap = call.request.queryParameters.toMap()
                    handleRequest(call, context, "get event filters", null, false, false, queryParametersMap) {
                        eventFiltersPredicateFactory.getFiltersNames()
                    }
                }

                get("filters/sse-messages/{name}") {
                    val queryParametersMap = call.request.queryParameters.toMap()
                    handleRequest(call, context, "get message filters", null, false, false, queryParametersMap) {
                        messageFiltersPredicateFactory.getFilterInfo(call.parameters["name"]!!)
                    }
                }


                get("filters/sse-events/{name}") {
                    val queryParametersMap = call.request.queryParameters.toMap()
                    handleRequest(call, context, "get event filters", null, false, false, queryParametersMap) {
                        eventFiltersPredicateFactory.getFilterInfo(call.parameters["name"]!!)
                    }
                }
            }
        }.start(false)

        logger.info { "serving on: http://${configuration.hostname.value}:${configuration.port.value}" }
    }
}


@FlowPreview
@EngineAPI
@InternalAPI
@ExperimentalCoroutinesApi
fun main(args: Array<String>) {
    Main(args).run()
}<|MERGE_RESOLUTION|>--- conflicted
+++ resolved
@@ -21,11 +21,7 @@
 import com.exactpro.th2.rptdataprovider.entities.exceptions.InvalidRequestException
 import com.exactpro.th2.rptdataprovider.entities.requests.*
 import com.exactpro.th2.rptdataprovider.entities.sse.EventType
-<<<<<<< HEAD
-import com.exactpro.th2.rptdataprovider.entities.sse.ExceptionInfo
-=======
 import com.exactpro.th2.rptdataprovider.entities.sse.LastScannedObjectInfo
->>>>>>> ffe31d7a
 import com.exactpro.th2.rptdataprovider.entities.sse.SseEvent
 import com.exactpro.th2.rptdataprovider.services.cradle.CradleObjectNotFoundException
 import io.ktor.application.*
@@ -332,13 +328,8 @@
                         suspend fun(w: Writer, keepAlive: suspend (Writer,  LastScannedObjectInfo, AtomicLong) -> Unit) {
                             val filterPredicate = messageFiltersPredicateFactory.build(queryParametersMap)
                             val request = SseMessageSearchRequest(queryParametersMap, filterPredicate)
-<<<<<<< HEAD
                             request.checkRequest()
-                            searchMessagesHandler.searchMessagesSse(request, jacksonMapper, w)
-=======
-                            request.checkEndTimestamp()
                             searchMessagesHandler.searchMessagesSse(request, jacksonMapper, keepAlive, w)
->>>>>>> ffe31d7a
                         }
                     }
                 }
@@ -361,11 +352,7 @@
                             val filterPredicate =
                                 eventFiltersPredicateFactory.build(queryParametersMap)
                             val request = SseEventSearchRequest(queryParametersMap, filterPredicate)
-<<<<<<< HEAD
                             request.checkRequest()
-                            searchEventsHandler.searchEventsSse(request, jacksonMapper, sseEventSearchStep, w)
-=======
-                            request.checkEndTimestamp()
                             searchEventsHandler.searchEventsSse(
                                 request,
                                 jacksonMapper,
@@ -373,7 +360,6 @@
                                 keepAlive,
                                 w
                             )
->>>>>>> ffe31d7a
                         }
                     }
                 }
