--- conflicted
+++ resolved
@@ -15,40 +15,21 @@
  ******************************************************************************/
 package com.exactpro.th2.rptdataprovider
 
-<<<<<<< HEAD
+
 import com.exactpro.th2.common.metrics.liveness
 import com.exactpro.th2.common.metrics.readiness
 import com.exactpro.th2.common.schema.factory.CommonFactory
 import com.exactpro.th2.rptdataprovider.entities.configuration.Configuration
 import com.exactpro.th2.rptdataprovider.entities.configuration.CustomConfigurationClass
-=======
-import com.exactpro.cradle.CradleManager
-import com.exactpro.th2.common.grpc.RawMessageBatch
-import com.exactpro.th2.common.metrics.liveness
-import com.exactpro.th2.common.metrics.readiness
-import com.exactpro.th2.common.schema.factory.CommonFactory
-import com.exactpro.th2.common.schema.grpc.configuration.GrpcConfiguration
-import com.exactpro.th2.common.schema.grpc.router.GrpcRouter
-import com.exactpro.th2.common.schema.message.MessageRouter
-import com.exactpro.th2.rptdataprovider.entities.configuration.CustomConfigurationClass
-import com.exactpro.th2.rptdataprovider.grpc.RptDataProviderGrpcHandler
->>>>>>> dcb2c838
 import com.exactpro.th2.rptdataprovider.server.GrpcServer
 import com.exactpro.th2.rptdataprovider.server.HttpServer
 import com.exactpro.th2.rptdataprovider.server.ServerType
 import com.exactpro.th2.rptdataprovider.server.ServerType.GRPC
 import com.exactpro.th2.rptdataprovider.server.ServerType.HTTP
-import com.fasterxml.jackson.databind.ObjectMapper
 import io.ktor.server.engine.*
 import io.ktor.util.*
 import kotlinx.atomicfu.locks.ReentrantLock
-<<<<<<< HEAD
-import kotlinx.coroutines.ExperimentalCoroutinesApi
-import kotlinx.coroutines.FlowPreview
-import kotlinx.coroutines.IO_PARALLELISM_PROPERTY_NAME
-=======
 import kotlinx.coroutines.*
->>>>>>> dcb2c838
 import mu.KotlinLogging
 import java.util.*
 import java.util.concurrent.ConcurrentLinkedDeque
@@ -76,7 +57,6 @@
         configurationFactory = CommonFactory.createFromArguments(*args)
         resources += configurationFactory
 
-<<<<<<< HEAD
         val configuration =
             Configuration(configurationFactory.getCustomConfiguration(CustomConfigurationClass::class.java))
 
@@ -84,10 +64,6 @@
             configuration,
 
             serverType = ServerType.valueOf(configuration.serverType.value),
-=======
-        context = Context(
-            configurationFactory.getCustomConfiguration(CustomConfigurationClass::class.java),
->>>>>>> dcb2c838
 
             cradleManager = configurationFactory.cradleManager.also {
                 resources += AutoCloseable { it.dispose() }
@@ -98,11 +74,7 @@
             messageRouterParsedBatch = configurationFactory.messageRouterParsedBatch.also {
                 resources += it
             },
-<<<<<<< HEAD
             grpcConfig = configurationFactory.grpcRouterConfiguration
-=======
-            grpcConfig = configurationFactory.grpcConfiguration
->>>>>>> dcb2c838
         )
     }
 
@@ -131,11 +103,7 @@
 
         System.setProperty(IO_PARALLELISM_PROPERTY_NAME, context.configuration.ioDispatcherThreadPoolSize.value)
 
-<<<<<<< HEAD
         when (context.serverType) {
-=======
-        when (ServerType.valueOf(context.configuration.serverType.value)) {
->>>>>>> dcb2c838
             HTTP -> {
                 HttpServer(context).run()
             }
