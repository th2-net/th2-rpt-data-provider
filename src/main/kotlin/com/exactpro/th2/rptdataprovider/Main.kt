/*******************************************************************************
 * Copyright 2020-2021 Exactpro (Exactpro Systems Limited)
 *
 * Licensed under the Apache License, Version 2.0 (the "License");
 * you may not use this file except in compliance with the License.
 * You may obtain a copy of the License at
 *
 *     http://www.apache.org/licenses/LICENSE-2.0
 *
 * Unless required by applicable law or agreed to in writing, software
 * distributed under the License is distributed on an "AS IS" BASIS,
 * WITHOUT WARRANTIES OR CONDITIONS OF ANY KIND, either express or implied.
 * See the License for the specific language governing permissions and
 * limitations under the License.
 ******************************************************************************/
package com.exactpro.th2.rptdataprovider

import com.exactpro.th2.rptdataprovider.server.GrpcServer
import com.exactpro.th2.rptdataprovider.server.HttpServer
import com.exactpro.th2.rptdataprovider.server.ServerType
import com.exactpro.th2.rptdataprovider.server.ServerType.GRPC
import com.exactpro.th2.rptdataprovider.server.ServerType.HTTP
import io.ktor.server.engine.*
import io.ktor.util.*

import kotlinx.coroutines.ExperimentalCoroutinesApi
import kotlinx.coroutines.FlowPreview
import kotlinx.coroutines.GlobalScope
import kotlinx.coroutines.launch
import java.lang.IllegalArgumentException

@FlowPreview
@EngineAPI
@InternalAPI
@ExperimentalCoroutinesApi
fun main(args: Array<String>) {
    val context = Context(args)
<<<<<<< HEAD
    when (val type = context.configuration.serverType.value) {
        "http" -> {
=======
    when (ServerType.valueOf(context.configuration.serverType.value)) {
        HTTP -> {
>>>>>>> cf208c65
            GlobalScope.launch {
                HttpServer(context).run()
            }
        }
<<<<<<< HEAD
        "grpc" -> {
=======
        GRPC -> {
>>>>>>> cf208c65
            GlobalScope.launch {
                GrpcServer(context)
            }
        }
<<<<<<< HEAD
        else -> throw IllegalArgumentException("Unsupported server type: $type. Valid types is 'http' or 'grpc'")
=======
>>>>>>> cf208c65
    }
}<|MERGE_RESOLUTION|>--- conflicted
+++ resolved
@@ -35,29 +35,16 @@
 @ExperimentalCoroutinesApi
 fun main(args: Array<String>) {
     val context = Context(args)
-<<<<<<< HEAD
-    when (val type = context.configuration.serverType.value) {
-        "http" -> {
-=======
     when (ServerType.valueOf(context.configuration.serverType.value)) {
         HTTP -> {
->>>>>>> cf208c65
             GlobalScope.launch {
                 HttpServer(context).run()
             }
         }
-<<<<<<< HEAD
-        "grpc" -> {
-=======
         GRPC -> {
->>>>>>> cf208c65
             GlobalScope.launch {
                 GrpcServer(context)
             }
         }
-<<<<<<< HEAD
-        else -> throw IllegalArgumentException("Unsupported server type: $type. Valid types is 'http' or 'grpc'")
-=======
->>>>>>> cf208c65
     }
 }