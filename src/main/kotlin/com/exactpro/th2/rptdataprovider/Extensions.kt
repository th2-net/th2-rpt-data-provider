/*******************************************************************************
 * Copyright 2020-2020 Exactpro (Exactpro Systems Limited)
 *
 * Licensed under the Apache License, Version 2.0 (the "License");
 * you may not use this file except in compliance with the License.
 * You may obtain a copy of the License at
 *
 *     http://www.apache.org/licenses/LICENSE-2.0
 *
 * Unless required by applicable law or agreed to in writing, software
 * distributed under the License is distributed on an "AS IS" BASIS,
 * WITHOUT WARRANTIES OR CONDITIONS OF ANY KIND, either express or implied.
 * See the License for the specific language governing permissions and
 * limitations under the License.
 ******************************************************************************/

package com.exactpro.th2.rptdataprovider

import com.exactpro.cradle.messages.StoredMessageFilter
import com.exactpro.th2.rptdataprovider.entities.sse.SseEvent
import com.fasterxml.jackson.databind.ObjectMapper
import io.prometheus.client.Gauge
import io.prometheus.client.Histogram
import kotlinx.coroutines.Dispatchers
import kotlinx.coroutines.asCoroutineDispatcher
import kotlinx.coroutines.withContext
import mu.KotlinLogging
import java.io.Writer
import java.time.Instant
import java.util.concurrent.Executors
import java.util.concurrent.atomic.AtomicLong
import kotlin.coroutines.coroutineContext
import kotlin.system.measureTimeMillis

private val logger = KotlinLogging.logger { }

suspend fun ObjectMapper.asStringSuspend(data: Any?): String {
    val mapper = this

    return withContext(Dispatchers.IO) {
        mapper.writeValueAsString(data)
    }
}

fun StoredMessageFilter.convertToString(): String {
    val filter = this

    return "(limit=${filter.limit} " +
            "direction=${filter.direction?.value} " +
            "timestampFrom=${filter.timestampFrom?.value} " +
            "timestampTo=${filter.timestampTo?.value} " +
            "stream=${filter.streamName?.value} " +
            "indexValue=${filter.index?.value} " +
            "indexOperation=${filter.index?.operation?.name}"
}

suspend fun <T> logTime(methodName: String, lambda: suspend () -> T): T? {
    return withContext(coroutineContext) {
        var result: T? = null

        measureTimeMillis { result = lambda.invoke() }
            .also { logger.debug { "cradle: $methodName took ${it}ms" } }

        result
    }
}

data class Metrics(
    private val histogramTime: Histogram,
    private val gauge: Gauge
) {

    constructor(variableName: String, descriptionName: String) : this(
        histogramTime = Histogram.build(
            "${variableName}_hist_time", "Time of $descriptionName"
        ).buckets(.005, .01, .025, .05, .075, .1, .25, .5, .75, 1.0, 2.5, 5.0, 7.5, 10.0, 25.0, 50.0, 75.0)
            .register(),
        gauge = Gauge.build(
            "${variableName}_gauge", "Quantity of $descriptionName using Gauge"
        ).register()
    )

    fun startObserve(): Histogram.Timer {
        gauge.inc()
        return histogramTime.startTimer()
    }

    fun stopObserve(timer: Histogram.Timer) {
        gauge.dec()
        timer.observeDuration()
    }
}

suspend fun <T> logMetrics(metrics: Metrics, lambda: suspend () -> T): T? {
    return withContext(coroutineContext) {
<<<<<<< HEAD
        val time = metrics.startObserve()
        try {
            lambda.invoke()
        } finally {
            metrics.stopObserve(time)
=======
        val timer = metrics.startObserve()
        try {
            lambda.invoke()
        } finally {
            metrics.stopObserve(timer)
>>>>>>> 273eec67
        }
    }
}

private val writerDispatcher = Executors.newSingleThreadExecutor().asCoroutineDispatcher()

suspend fun Writer.eventWrite(event: SseEvent) {
    withContext(writerDispatcher) {
        if (event.event != null) {
            write("event: ${event.event}\n")
        }

        for (dataLine in event.data.lines()) {
            write("data: $dataLine\n")
        }

        if (event.metadata != null) {
            write("id: ${event.metadata}\n")
        }

        write("\n")
        flush()
    }
}

suspend fun Writer.closeWriter() {
    withContext(writerDispatcher) {
        close()
    }
}

fun minInstant(first: Instant, second: Instant): Instant {
    return if (first.isBefore(second)) {
        first
    } else {
        second
    }
}

fun maxInstant(first: Instant, second: Instant): Instant {
    return if (first.isAfter(second)) {
        first
    } else {
        second
    }
}


fun Instant.isBeforeOrEqual(other: Instant): Boolean {
    return this.isBefore(other) || this == other
}

fun Instant.isAfterOrEqual(other: Instant): Boolean {
    return this.isAfter(other) || this == other
}<|MERGE_RESOLUTION|>--- conflicted
+++ resolved
@@ -93,19 +93,11 @@
 
 suspend fun <T> logMetrics(metrics: Metrics, lambda: suspend () -> T): T? {
     return withContext(coroutineContext) {
-<<<<<<< HEAD
-        val time = metrics.startObserve()
-        try {
-            lambda.invoke()
-        } finally {
-            metrics.stopObserve(time)
-=======
         val timer = metrics.startObserve()
         try {
             lambda.invoke()
         } finally {
             metrics.stopObserve(timer)
->>>>>>> 273eec67
         }
     }
 }
