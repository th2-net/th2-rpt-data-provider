--- conflicted
+++ resolved
@@ -16,15 +16,11 @@
 
 package com.exactpro.th2.rptdataprovider.producers
 
-<<<<<<< HEAD
-import com.exactpro.cradle.testevents.*
-=======
 import com.exactpro.cradle.testevents.StoredTestEventBatch
 import com.exactpro.cradle.testevents.StoredTestEventId
 import com.exactpro.cradle.testevents.StoredTestEventMetadata
 import com.exactpro.cradle.testevents.StoredTestEventWithContent
 import com.exactpro.cradle.testevents.StoredTestEventWrapper
->>>>>>> 263fcc9e
 import com.exactpro.th2.rptdataprovider.entities.filters.info.FilterSpecialType.NEED_ATTACHED_MESSAGES
 import com.exactpro.th2.rptdataprovider.entities.filters.info.FilterSpecialType.NEED_BODY
 import com.exactpro.th2.rptdataprovider.entities.internal.IntermediateEvent
@@ -81,58 +77,50 @@
         }
     }
 
+
+    suspend fun fromId(id: ProviderEventId): BaseEventEntity {
+        val batch = id.batchId?.let { cradle.getEventSuspend(it)?.asBatch() }
+
+        if (id.batchId != null && batch == null) {
+            logger.error { "unable to find batch with id '${id.batchId}' referenced in event '${id.eventId}'- this is a rpt-data-provider bug" }
+        }
+
+        val storedEvent = batch?.getTestEvent(id.eventId) ?: cradle.getEventSuspend(id.eventId)?.asSingle()
+
+        if (storedEvent == null) {
+            logger.error { "unable to find event '${id.eventId}' - this id is invalid or the event is missing" }
+            throw CradleEventNotFoundException(id.eventId.toString())
+        }
+
+        return fromStoredEvent(storedEvent, batch).let {
+            setBody(storedEvent, it).apply {
+                it.attachedMessageIds = storedEvent.messageIds?.map(Any::toString)?.toSet() ?: emptySet()
+            }
+        }
+    }
+
+    suspend fun fromIds(ids: List<ProviderEventId>): List<BaseEventEntity> {
+        return ids.groupBy { it.batchId }.flatMap { (batchId, events) ->
+            if (batchId == null) {
+                fromSingle(events)
+            } else {
+                fromBatchIds(StoredTestEventId(batchId.toString()), events)
+            }
+        }
+            .filterNotNull()
+            .map {
+                setBody(it, fromStoredEvent(it, null)).apply {
+                    attachedMessageIds = it.messageIds?.map(Any::toString)?.toSet() ?: emptySet()
+                }
+            }
+            .toList()
+    }
+
     suspend fun getEventWrapper(id: ProviderEventId): StoredTestEventWrapper {
         val event = cradle.getEventSuspend(id.batchId ?: id.eventId)
         if (event == null) {
             logger.error { "unable to find event '${id.eventId}' - this id is invalid or the event is missing" }
             throw CradleEventNotFoundException(id.eventId.toString())
-        }
-        return event
-    }
-
-    suspend fun fromId(id: ProviderEventId): BaseEventEntity {
-        val batch = id.batchId?.let { cradle.getEventSuspend(it)?.asBatch() }
-
-        if (id.batchId != null && batch == null) {
-            logger.error { "unable to find batch with id '${id.batchId}' referenced in event '${id.eventId}'- this is a rpt-data-provider bug" }
-        }
-
-        val storedEvent = batch?.getTestEvent(id.eventId) ?: cradle.getEventSuspend(id.eventId)?.asSingle()
-
-        if (storedEvent == null) {
-            logger.error { "unable to find event '${id.eventId}' - this id is invalid or the event is missing" }
-            throw CradleEventNotFoundException(id.eventId.toString())
-        }
-
-        return fromStoredEvent(storedEvent, batch).let {
-            setBody(storedEvent, it).apply {
-                it.attachedMessageIds = storedEvent.messageIds?.map(Any::toString)?.toSet() ?: emptySet()
-            }
-        }
-    }
-
-    suspend fun fromIds(ids: List<ProviderEventId>): List<BaseEventEntity> {
-        return ids.groupBy { it.batchId }.flatMap { (batchId, events) ->
-            if (batchId == null) {
-                fromSingle(events)
-            } else {
-                fromBatchIds(StoredTestEventId(batchId.toString()), events)
-            }
-        }
-            .filterNotNull()
-            .map {
-                setBody(it, fromStoredEvent(it, null)).apply {
-                    attachedMessageIds = it.messageIds?.map(Any::toString)?.toSet() ?: emptySet()
-                }
-            }
-            .toList()
-    }
-
-    suspend fun getEventWrapper(id: ProviderEventId): StoredTestEventWrapper {
-        val event = cradle.getEventSuspend(id.batchId ?: id.eventId)
-        if (event == null) {
-            logger.error { "unable to find event '${id.eventId}'" }
-            throw CradleEventNotFoundException("${id.eventId} is not a valid id")
         }
         return event
     }
