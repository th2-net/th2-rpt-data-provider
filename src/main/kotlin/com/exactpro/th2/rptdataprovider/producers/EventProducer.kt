/*******************************************************************************
 * Copyright 2020-2021 Exactpro (Exactpro Systems Limited)
 *
 * Licensed under the Apache License, Version 2.0 (the "License");
 * you may not use this file except in compliance with the License.
 * You may obtain a copy of the License at
 *
 *     http://www.apache.org/licenses/LICENSE-2.0
 *
 * Unless required by applicable law or agreed to in writing, software
 * distributed under the License is distributed on an "AS IS" BASIS,
 * WITHOUT WARRANTIES OR CONDITIONS OF ANY KIND, either express or implied.
 * See the License for the specific language governing permissions and
 * limitations under the License.
 ******************************************************************************/

package com.exactpro.th2.rptdataprovider.producers

import com.exactpro.cradle.testevents.StoredTestEventBatch
import com.exactpro.cradle.testevents.StoredTestEventId
import com.exactpro.cradle.testevents.StoredTestEventMetadata
import com.exactpro.cradle.testevents.StoredTestEventWithContent
import com.exactpro.th2.rptdataprovider.entities.filters.info.FilterSpecialType.NEED_ATTACHED_MESSAGES
import com.exactpro.th2.rptdataprovider.entities.filters.info.FilterSpecialType.NEED_BODY
import com.exactpro.th2.rptdataprovider.entities.internal.ProviderEventId
import com.exactpro.th2.rptdataprovider.entities.requests.SseEventSearchRequest
import com.exactpro.th2.rptdataprovider.entities.responses.BaseEventEntity
import com.exactpro.th2.rptdataprovider.services.cradle.CradleEventNotFoundException
import com.exactpro.th2.rptdataprovider.services.cradle.CradleService
import com.exactpro.th2.rptdataprovider.tryToGetTestEvents
import com.fasterxml.jackson.databind.ObjectMapper
<<<<<<< HEAD
=======
import kotlinx.coroutines.CancellationException
import kotlinx.coroutines.async
import kotlinx.coroutines.awaitAll
import kotlinx.coroutines.coroutineScope
>>>>>>> 022e7970
import mu.KotlinLogging

class EventProducer(private val cradle: CradleService, private val mapper: ObjectMapper) {

    companion object {
        private val logger = KotlinLogging.logger { }
    }

    private suspend fun fromSingle(batch: List<ProviderEventId>): List<StoredTestEventWithContent?> {
        return batch
            .map { it.eventId }
            .distinct()
            .map { it to cradle.getEventSuspend(it)?.asSingle() }
            .map { (eventId, storedEvent) ->
                if (storedEvent == null) {
                    logger.error { "unable to find event '$eventId'. It is not a valid id" }
                    null
                } else {
                    storedEvent
                }
            }
    }

    private suspend fun fromBatchIds(
        batchId: StoredTestEventId,
        ids: List<ProviderEventId>
    ): List<StoredTestEventWithContent?> {
        val batchedEvents = cradle.getEventSuspend(batchId).let {
            if (it == null) {
                logger.error { "unable to find event '$batchId'. It is not a valid id" }
                null
            } else {
                it.asBatch().testEvents
            }
        }?.associate { it.id to it } ?: emptyMap()

        return ids.map { it.eventId }.map { eventId ->
            if (batchedEvents.contains(eventId)) {
                logger.error { "unable to find event '$eventId'. It is not a valid id" }
                null
            } else {
                batchedEvents[eventId]
            }
        }
    }

    suspend fun fromId(id: ProviderEventId): BaseEventEntity {
        val batch = id.batchId?.let { cradle.getEventSuspend(it)?.asBatch() }

        if (id.batchId != null && batch == null) {
            logger.error { "unable to find batch with id '${id.batchId}' referenced in event '${id.eventId}'- this is a bug" }
        }

        val storedEvent = batch?.getTestEvent(id.eventId) ?: cradle.getEventSuspend(id.eventId)?.asSingle()

        if (storedEvent == null) {
            logger.error { "unable to find event '${id.eventId}'" }
            throw CradleEventNotFoundException("${id.eventId} is not a valid id")
        }

        return fromStoredEvent(storedEvent, batch).let {
            setBody(storedEvent, it).apply {
                it.attachedMessageIds = storedEvent.messageIds.map(Any::toString).toSet()
            }
        }
    }

    suspend fun fromIds(ids: List<ProviderEventId>): List<BaseEventEntity> {
        return ids.groupBy { it.batchId }.flatMap { (batchId, events) ->
            if (batchId == null) {
                fromSingle(events)
            } else {
                fromBatchIds(StoredTestEventId(batchId.toString()), events)
            }
        }
            .filterNotNull()
            .map {
                setBody(it, fromStoredEvent(it, null)).apply {
                    attachedMessageIds = it.messageIds.map(Any::toString).toSet()
                }
            }
            .toList()
    }

    fun fromEventsProcessed(
        events: List<Pair<StoredTestEventWithContent, BaseEventEntity>>,
        request: SseEventSearchRequest
    ): List<BaseEventEntity> {
<<<<<<< HEAD
        if (request.metadataOnly) {
            return events.map { (_, event) -> event }
=======
        return eventsMetadata.let { events ->
            if (!request.metadataOnly || request.filterPredicate.getSpecialTypes().contains(NEED_BODY)) {
                fromBatchIdsProcessed(events)
            } else {
                events.flatMap { it.second }
            }
        }.let {
            if (!request.metadataOnly && request.attachedMessages
                || request.filterPredicate.getSpecialTypes().contains(NEED_ATTACHED_MESSAGES)
            ) {
                setAttachedMessage(it)
            } else {
                it
            }
>>>>>>> 022e7970
        }

        return events.let {
            if (request.filterPredicate.getSpecialTypes().contains(NEED_BODY)) {
                it.map { (content, event) ->
                    content to setBody(content, event)
                }
            } else {
                it
            }
        }.let {
<<<<<<< HEAD
            if (request.attachedMessages
                || request.filterPredicate.getSpecialTypes().contains(NEED_ATTACHED_MESSAGES)
            ) {
                it.map { (content, event) ->
                    event.apply {
                        attachedMessageIds = content.messageIds.map(Any::toString).toSet()
                    }
                }
=======
            if (!request.metadataOnly && request.attachedMessages
                || request.filterPredicate.getSpecialTypes().contains(NEED_ATTACHED_MESSAGES)
            ) {
                setAttachedMessage(it)
>>>>>>> 022e7970
            } else {
                it.map { (_, event) -> event }
            }
        }
    }


    fun fromEventMetadata(
        storedEvent: StoredTestEventMetadata,
        batch: StoredTestEventMetadata?
    ): BaseEventEntity {
        return BaseEventEntity(
            storedEvent,
            ProviderEventId(batch?.id, storedEvent.id),
            batch?.id,
            storedEvent.parentId?.let { parentId ->
                if (batch?.tryToGetTestEvents()?.firstOrNull { it.id == parentId } != null) {
                    ProviderEventId(batch?.id, parentId)
                } else {
                    ProviderEventId(null, parentId)
                }
            }
        )
    }


    fun fromStoredEvent(
        storedEvent: StoredTestEventWithContent,
        batch: StoredTestEventBatch?
    ): BaseEventEntity {
        return BaseEventEntity(
            StoredTestEventMetadata(storedEvent),
            ProviderEventId(batch?.id, storedEvent.id),
            batch?.id,
            storedEvent.parentId?.let { parentId ->
                if (batch?.getTestEvent(parentId) != null) {
                    ProviderEventId(batch?.id, parentId)
                } else {
                    ProviderEventId(null, parentId)
                }
            }
        )
    }

<<<<<<< HEAD
    private fun setBody(
=======
    private suspend fun setAttachedMessage(
        baseEvents: List<BaseEventEntity>
    ): List<BaseEventEntity> {
        return coroutineScope {
            baseEvents.map { event ->
                async {
                    event.apply {
                        attachedMessageIds = event.id.eventId.let {
                            try {
                                cradle.getMessageIdsSuspend(it).map(Any::toString).toSet()
                            } catch (e: CancellationException) {
                                throw e
                            } catch (e: Exception) {
                                KotlinLogging.logger { }
                                    .error(e) { "unable to get messages attached to event (id=${event.id})" }

                                Collections.emptySet<String>()
                            }
                        }
                    }
                }
            }.awaitAll()
        }
    }


    private suspend fun setBody(
>>>>>>> 022e7970
        storedEvent: StoredTestEventWithContent,
        baseEvent: BaseEventEntity
    ): BaseEventEntity {
        return baseEvent.apply {
            body = storedEvent.content.let {
                try {
                    val data = String(it).takeUnless(String::isEmpty) ?: "{}"
                    mapper.readTree(data)
                    data
                } catch (e: Exception) {
                    KotlinLogging.logger { }
                        .warn(e) { "unable to write event content (id=${storedEvent.id}) to 'body' property - invalid data" }

                    mapper.writeValueAsString(listOf(
                        object {
                            val type = "message"
                            val data = "Error - content of this event is an invalid object"
                        },
                        object {
                            val type = "message"
                            val data = "raw event body: \n${String(it)}"
                        },
                        object {
                            val type = "message"
                            val data = "error: \n$e"
                        }
                    ))
                }
            }
        }
    }
}<|MERGE_RESOLUTION|>--- conflicted
+++ resolved
@@ -29,13 +29,6 @@
 import com.exactpro.th2.rptdataprovider.services.cradle.CradleService
 import com.exactpro.th2.rptdataprovider.tryToGetTestEvents
 import com.fasterxml.jackson.databind.ObjectMapper
-<<<<<<< HEAD
-=======
-import kotlinx.coroutines.CancellationException
-import kotlinx.coroutines.async
-import kotlinx.coroutines.awaitAll
-import kotlinx.coroutines.coroutineScope
->>>>>>> 022e7970
 import mu.KotlinLogging
 
 class EventProducer(private val cradle: CradleService, private val mapper: ObjectMapper) {
@@ -98,7 +91,7 @@
 
         return fromStoredEvent(storedEvent, batch).let {
             setBody(storedEvent, it).apply {
-                it.attachedMessageIds = storedEvent.messageIds.map(Any::toString).toSet()
+                it.attachedMessageIds = storedEvent.messageIds?.map(Any::toString)?.toSet() ?: emptySet()
             }
         }
     }
@@ -124,25 +117,8 @@
         events: List<Pair<StoredTestEventWithContent, BaseEventEntity>>,
         request: SseEventSearchRequest
     ): List<BaseEventEntity> {
-<<<<<<< HEAD
         if (request.metadataOnly) {
             return events.map { (_, event) -> event }
-=======
-        return eventsMetadata.let { events ->
-            if (!request.metadataOnly || request.filterPredicate.getSpecialTypes().contains(NEED_BODY)) {
-                fromBatchIdsProcessed(events)
-            } else {
-                events.flatMap { it.second }
-            }
-        }.let {
-            if (!request.metadataOnly && request.attachedMessages
-                || request.filterPredicate.getSpecialTypes().contains(NEED_ATTACHED_MESSAGES)
-            ) {
-                setAttachedMessage(it)
-            } else {
-                it
-            }
->>>>>>> 022e7970
         }
 
         return events.let {
@@ -154,7 +130,6 @@
                 it
             }
         }.let {
-<<<<<<< HEAD
             if (request.attachedMessages
                 || request.filterPredicate.getSpecialTypes().contains(NEED_ATTACHED_MESSAGES)
             ) {
@@ -163,35 +138,10 @@
                         attachedMessageIds = content.messageIds.map(Any::toString).toSet()
                     }
                 }
-=======
-            if (!request.metadataOnly && request.attachedMessages
-                || request.filterPredicate.getSpecialTypes().contains(NEED_ATTACHED_MESSAGES)
-            ) {
-                setAttachedMessage(it)
->>>>>>> 022e7970
             } else {
                 it.map { (_, event) -> event }
             }
         }
-    }
-
-
-    fun fromEventMetadata(
-        storedEvent: StoredTestEventMetadata,
-        batch: StoredTestEventMetadata?
-    ): BaseEventEntity {
-        return BaseEventEntity(
-            storedEvent,
-            ProviderEventId(batch?.id, storedEvent.id),
-            batch?.id,
-            storedEvent.parentId?.let { parentId ->
-                if (batch?.tryToGetTestEvents()?.firstOrNull { it.id == parentId } != null) {
-                    ProviderEventId(batch?.id, parentId)
-                } else {
-                    ProviderEventId(null, parentId)
-                }
-            }
-        )
     }
 
 
@@ -213,37 +163,8 @@
         )
     }
 
-<<<<<<< HEAD
+
     private fun setBody(
-=======
-    private suspend fun setAttachedMessage(
-        baseEvents: List<BaseEventEntity>
-    ): List<BaseEventEntity> {
-        return coroutineScope {
-            baseEvents.map { event ->
-                async {
-                    event.apply {
-                        attachedMessageIds = event.id.eventId.let {
-                            try {
-                                cradle.getMessageIdsSuspend(it).map(Any::toString).toSet()
-                            } catch (e: CancellationException) {
-                                throw e
-                            } catch (e: Exception) {
-                                KotlinLogging.logger { }
-                                    .error(e) { "unable to get messages attached to event (id=${event.id})" }
-
-                                Collections.emptySet<String>()
-                            }
-                        }
-                    }
-                }
-            }.awaitAll()
-        }
-    }
-
-
-    private suspend fun setBody(
->>>>>>> 022e7970
         storedEvent: StoredTestEventWithContent,
         baseEvent: BaseEventEntity
     ): BaseEventEntity {
