--- conflicted
+++ resolved
@@ -39,7 +39,6 @@
                 CodecBatchRequest(
                     MessageGroupBatch
                         .newBuilder()
-<<<<<<< HEAD
                         .addGroups(
                             MessageGroup
                                 .newBuilder()
@@ -49,12 +48,8 @@
                                         .setRawMessage(RawMessage.parseFrom(stored.content))
                                         .build()
                                 ).build()
-                        ).build()
-=======
-                        .addMessages(RawMessage.parseFrom(stored.content))
-                        .build(),
+                        ).build(),
                     "single_request"
->>>>>>> 3bb1801d
                 )
             )
                 .protobufParsedMessageBatch
