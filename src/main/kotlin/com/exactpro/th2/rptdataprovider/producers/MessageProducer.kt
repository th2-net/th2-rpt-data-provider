--- conflicted
+++ resolved
@@ -104,10 +104,6 @@
         }
     }
 
-<<<<<<< HEAD
-
-=======
->>>>>>> 7c3cb084
     private suspend fun parseRawMessageBatch(
         messageBatch: StoredMessageBatch,
         needAttachEvents: Boolean = true
@@ -124,11 +120,7 @@
 
             val attachedEvents: List<Set<String>>? =
                 if (needAttachEvents) getAttachedEvents(messageBatch.messages) else null
-<<<<<<< HEAD
-            
-=======
 
->>>>>>> 7c3cb084
             return@coroutineScope createMessageBatch(
                 messageBatch,
                 processed,
