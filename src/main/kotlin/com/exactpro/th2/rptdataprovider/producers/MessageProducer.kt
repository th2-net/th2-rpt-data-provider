--- conflicted
+++ resolved
@@ -61,23 +61,6 @@
         }
     }
 
-<<<<<<< HEAD
-    suspend fun fromRawMessage(messageBatch: StoredMessageBatch): ParsedMessageBatch {
-=======
-    private suspend fun getFieldName(parsedRawMessage: RawMessage?): String? {
-        return try {
-            parsedRawMessage?.metadata?.getField(messageProtocolDescriptor).toString()
-        } catch (e: Exception) {
-            logger.error(e) { "Field: '${messageProtocolDescriptor.name}' does not exist in message: $parsedRawMessage " }
-            null
-        }
-    }
-
-    private fun isImage(protocolName: String?): Boolean {
-        return protocolName?.contains(TYPE_IMAGE) ?: false
-    }
-
-
     suspend fun fromRawMessage(messageBatch: StoredMessageBatch, request: SseMessageSearchRequest): ParsedMessageBatch {
         return parseRawMessageBatch(messageBatch, request.attachedEvents)
     }
@@ -86,7 +69,6 @@
         messageBatch: StoredMessageBatch,
         needAttachEvents: Boolean = true
     ): ParsedMessageBatch {
->>>>>>> 692ee74d
         return coroutineScope {
             codecCacheBatches.get(messageBatch.id.toString())?.let {
                 if (!needAttachEvents || it.attachedEvents)
@@ -108,12 +90,8 @@
                         parsedRawMessage[i]?.let {
                             Base64.getEncoder().encodeToString(it.body.toByteArray())
                         },
-<<<<<<< HEAD
-                        processed?.get(i)?.get()?.metadata?.messageType ?: ""
-=======
-                        processed?.get(i)?.get()?.metadata?.messageType ?: parsedRawMessageProtocol ?: "",
+                        processed?.get(i)?.get()?.metadata?.messageType ?: "",
                         attachedEvents?.get(i)
->>>>>>> 692ee74d
                     ).also { codecCache.put(it.messageId, it) }
                 }.associateBy { it.id },
                 needAttachEvents
