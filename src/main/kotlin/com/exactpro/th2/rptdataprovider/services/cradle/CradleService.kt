/*******************************************************************************
 * Copyright 2020-2021 Exactpro (Exactpro Systems Limited)
 *
 * Licensed under the Apache License, Version 2.0 (the "License");
 * you may not use this file except in compliance with the License.
 * You may obtain a copy of the License at
 *
 *     http://www.apache.org/licenses/LICENSE-2.0
 *
 * Unless required by applicable law or agreed to in writing, software
 * distributed under the License is distributed on an "AS IS" BASIS,
 * WITHOUT WARRANTIES OR CONDITIONS OF ANY KIND, either express or implied.
 * See the License for the specific language governing permissions and
 * limitations under the License.
 ******************************************************************************/


package com.exactpro.th2.rptdataprovider.services.cradle

import com.exactpro.cradle.CradleManager
import com.exactpro.cradle.messages.StoredMessage
import com.exactpro.cradle.messages.StoredMessageBatch
import com.exactpro.cradle.messages.StoredMessageFilter
import com.exactpro.cradle.messages.StoredMessageId
import com.exactpro.cradle.testevents.StoredTestEventId
import com.exactpro.cradle.testevents.StoredTestEventWrapper
import com.exactpro.th2.rptdataprovider.Metrics
import com.exactpro.th2.rptdataprovider.convertToString
import com.exactpro.th2.rptdataprovider.entities.configuration.Configuration
import com.exactpro.th2.rptdataprovider.logMetrics
import com.exactpro.th2.rptdataprovider.logTime
import kotlinx.coroutines.CoroutineScope
import kotlinx.coroutines.asCoroutineDispatcher
import kotlinx.coroutines.channels.Channel
import kotlinx.coroutines.future.await
import kotlinx.coroutines.launch
import kotlinx.coroutines.withContext
import mu.KotlinLogging
import java.time.Instant
import java.util.concurrent.Executors

class CradleService(configuration: Configuration, cradleManager: CradleManager) {

    companion object {
        val logger = KotlinLogging.logger {}

        private val getMessagesBatches: Metrics = Metrics("get_messages_batches_async", "getMessagesBatchesAsync")

        private val getMessageAsyncMetric: Metrics = Metrics("get_message_async", "getMessageAsync")
        private val getTestEventsAsyncMetric: Metrics = Metrics("get_test_events_async", "getTestEventsAsync")
        private val getTestEventAsyncMetric: Metrics = Metrics("get_test_event_async", "getTestEventAsync")
        private val getStreamsMetric: Metrics =
            Metrics("get_streams", "getStreams")
    }


    private val cradleDispatcherPoolSize = configuration.cradleDispatcherPoolSize.value.toInt()

    private val storage = cradleManager.storage

    // FIXME: Change thread name patter to something easily identifiable in the logs
    private val cradleDispatcher = Executors.newFixedThreadPool(cradleDispatcherPoolSize).asCoroutineDispatcher()

    //FIXME: change cradle api or wrap every blocking iterator the same way
    suspend fun getMessagesBatchesSuspend(filter: StoredMessageFilter): Channel<StoredMessageBatch> {
        val iteratorScope = CoroutineScope(cradleDispatcher)

        return withContext(cradleDispatcher) {
            (logMetrics(getMessagesBatches) {
                logTime("getMessagesBatches (filter=${filter.convertToString()})") {
                    storage.getMessagesBatchesAsync(filter).await()
                }
            } ?: listOf())
                .let { iterable ->
                    Channel<StoredMessageBatch>(1)
                        .also { channel ->
                            iteratorScope.launch {
                                iterable.forEach {
                                    logger.trace { "message batch ${it.id} has been received from the iterator" }
                                    channel.send(it)
                                    logger.trace { "message batch ${it.id} has been sent to the channel" }
                                }
                                channel.close()
                                logger.debug { "message batch channel for stream ${filter.streamName}:${filter.direction} has been closed" }
                            }
                        }
                }
        }
    }

    suspend fun getMessageSuspend(id: StoredMessageId): StoredMessage? {
        return withContext(cradleDispatcher) {
            logMetrics(getMessageAsyncMetric) {
                logTime("getMessage (id=$id)") {
                    storage.getMessageAsync(id).await()
                }
            }
        }
    }

    suspend fun getEventsSuspend(from: Instant, to: Instant): Iterable<StoredTestEventWrapper> {
        return withContext(cradleDispatcher) {
            logMetrics(getTestEventsAsyncMetric) {
                logTime("Get events from: $from to: $to") {
                    storage.getTestEventsAsync(from, to).await()
                }
            } ?: listOf()
        }
    }


    suspend fun getEventsSuspend(parentId: StoredTestEventId, from: Instant, to: Instant): Iterable<StoredTestEventWrapper> {
        return withContext(cradleDispatcher) {
            logMetrics(getTestEventsAsyncMetric) {
                logTime("Get events parent: $parentId from: $from to: $to") {
                    storage.getTestEventsAsync(parentId, from, to).await()
                }
            } ?: listOf()
        }
    }

    suspend fun getEventSuspend(id: StoredTestEventId): StoredTestEventWrapper? {
        return withContext(cradleDispatcher) {
            logMetrics(getTestEventAsyncMetric) {
                logTime("getTestEvent (id=$id)") {
                    storage.getTestEventAsync(id).await()
                }
            }
        }
    }

<<<<<<< HEAD
    suspend fun getCompletedEventSuspend(ids: Set<StoredTestEventId>): Iterable<StoredTestEventWrapper> {
        return withContext(cradleDispatcher) {
            logMetrics(getTestCompletedEventAsyncMetric) {
                logTime("getCompleteTestEvents (id=$ids)") {
                    storage.getCompleteTestEventsAsync(ids).await()
                }
            } ?: emptyList()
        }
    }

    suspend fun getFirstMessageIdSuspend(
        timestamp: Instant,
        stream: String,
        direction: Direction,
        timelineDirection: TimeRelation
    ): StoredMessageId? {
        return withContext(cradleDispatcher) {
            logMetrics(getNearestMessageIdMetric) {
                logTime(("getFirstMessageId (timestamp=$timestamp stream=$stream direction=${direction.label} )")) {
                    storage.getNearestMessageId(stream, direction, timestamp, timelineDirection)
                }
            }
        }
    }

    suspend fun getFirstMessageIdSuspend(
        timestamp: Instant,
        stream: StreamName,
        timelineDirection: TimeRelation
    ): StoredMessageId? {
        return getFirstMessageIdSuspend(timestamp, stream.session, stream.direction, timelineDirection)
    }

    suspend fun getMessageBatchSuspend(id: StoredMessageId): Collection<StoredMessage> {
        return withContext(cradleDispatcher) {
            logMetrics(getMessageBatchAsyncMetric) {
                logTime("getMessageBatchByMessageId (id=$id)") {
                    storage.getMessageBatchAsync(id).await()
                }
            } ?: emptyList()
        }
    }

    suspend fun getEventIdsSuspend(id: StoredMessageId): Collection<StoredTestEventId> {
        return withContext(cradleDispatcher) {
            logMetrics(getTestEventIdsByMessageIdAsyncMetric) {
                logTime("getTestEventIdsByMessageId (id=$id)") {
                    linker.getTestEventIdsByMessageIdAsync(id).await()
                }
            } ?: emptyList()
        }
    }

    suspend fun getMessageIdsSuspend(id: StoredTestEventId): Collection<StoredMessageId> {
        return withContext(cradleDispatcher) {
            logMetrics(getMessageIdsByTestEventIdAsyncMetric) {
                logTime("getMessageIdsByTestEventId (id=$id)") {
                    linker.getMessageIdsByTestEventIdAsync(id).await()
                }
            } ?: emptyList()
        }
    }

=======
>>>>>>> bd761949
    suspend fun getMessageStreams(): Collection<String> {
        return withContext(cradleDispatcher) {
            logMetrics(getStreamsMetric) {
                logTime("getStreams") {
                    storage.streams
                }
            } ?: emptyList()
        }
    }
}
<|MERGE_RESOLUTION|>--- conflicted
+++ resolved
@@ -129,72 +129,6 @@
         }
     }
 
-<<<<<<< HEAD
-    suspend fun getCompletedEventSuspend(ids: Set<StoredTestEventId>): Iterable<StoredTestEventWrapper> {
-        return withContext(cradleDispatcher) {
-            logMetrics(getTestCompletedEventAsyncMetric) {
-                logTime("getCompleteTestEvents (id=$ids)") {
-                    storage.getCompleteTestEventsAsync(ids).await()
-                }
-            } ?: emptyList()
-        }
-    }
-
-    suspend fun getFirstMessageIdSuspend(
-        timestamp: Instant,
-        stream: String,
-        direction: Direction,
-        timelineDirection: TimeRelation
-    ): StoredMessageId? {
-        return withContext(cradleDispatcher) {
-            logMetrics(getNearestMessageIdMetric) {
-                logTime(("getFirstMessageId (timestamp=$timestamp stream=$stream direction=${direction.label} )")) {
-                    storage.getNearestMessageId(stream, direction, timestamp, timelineDirection)
-                }
-            }
-        }
-    }
-
-    suspend fun getFirstMessageIdSuspend(
-        timestamp: Instant,
-        stream: StreamName,
-        timelineDirection: TimeRelation
-    ): StoredMessageId? {
-        return getFirstMessageIdSuspend(timestamp, stream.session, stream.direction, timelineDirection)
-    }
-
-    suspend fun getMessageBatchSuspend(id: StoredMessageId): Collection<StoredMessage> {
-        return withContext(cradleDispatcher) {
-            logMetrics(getMessageBatchAsyncMetric) {
-                logTime("getMessageBatchByMessageId (id=$id)") {
-                    storage.getMessageBatchAsync(id).await()
-                }
-            } ?: emptyList()
-        }
-    }
-
-    suspend fun getEventIdsSuspend(id: StoredMessageId): Collection<StoredTestEventId> {
-        return withContext(cradleDispatcher) {
-            logMetrics(getTestEventIdsByMessageIdAsyncMetric) {
-                logTime("getTestEventIdsByMessageId (id=$id)") {
-                    linker.getTestEventIdsByMessageIdAsync(id).await()
-                }
-            } ?: emptyList()
-        }
-    }
-
-    suspend fun getMessageIdsSuspend(id: StoredTestEventId): Collection<StoredMessageId> {
-        return withContext(cradleDispatcher) {
-            logMetrics(getMessageIdsByTestEventIdAsyncMetric) {
-                logTime("getMessageIdsByTestEventId (id=$id)") {
-                    linker.getMessageIdsByTestEventIdAsync(id).await()
-                }
-            } ?: emptyList()
-        }
-    }
-
-=======
->>>>>>> bd761949
     suspend fun getMessageStreams(): Collection<String> {
         return withContext(cradleDispatcher) {
             logMetrics(getStreamsMetric) {
