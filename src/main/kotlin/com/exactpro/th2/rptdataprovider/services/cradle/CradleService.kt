/*******************************************************************************
 * Copyright 2020-2021 Exactpro (Exactpro Systems Limited)
 *
 * Licensed under the Apache License, Version 2.0 (the "License");
 * you may not use this file except in compliance with the License.
 * You may obtain a copy of the License at
 *
 *     http://www.apache.org/licenses/LICENSE-2.0
 *
 * Unless required by applicable law or agreed to in writing, software
 * distributed under the License is distributed on an "AS IS" BASIS,
 * WITHOUT WARRANTIES OR CONDITIONS OF ANY KIND, either express or implied.
 * See the License for the specific language governing permissions and
 * limitations under the License.
 ******************************************************************************/


package com.exactpro.th2.rptdataprovider.services.cradle

import com.exactpro.cradle.BookId
import com.exactpro.cradle.CradleManager
import com.exactpro.cradle.messages.MessageFilter
import com.exactpro.cradle.messages.StoredMessage
import com.exactpro.cradle.messages.StoredMessageBatch
import com.exactpro.cradle.messages.StoredMessageId
import com.exactpro.cradle.testevents.StoredTestEvent
import com.exactpro.cradle.testevents.StoredTestEventId
import com.exactpro.cradle.testevents.TestEventFilter
import com.exactpro.th2.rptdataprovider.Metrics
import com.exactpro.th2.rptdataprovider.convertToString
import com.exactpro.th2.rptdataprovider.entities.configuration.Configuration
import com.exactpro.th2.rptdataprovider.logMetrics
import com.exactpro.th2.rptdataprovider.logTime
import kotlinx.coroutines.asCoroutineDispatcher
import kotlinx.coroutines.future.await
import kotlinx.coroutines.withContext
import mu.KotlinLogging
import java.util.concurrent.Executors

class CradleService(configuration: Configuration, private val cradleManager: CradleManager) {

    companion object {
        val logger = KotlinLogging.logger {}

        private val getMessagesAsyncMetric: Metrics = Metrics("get_messages_async", "getMessagesAsync")

        private val getMessagesBatches: Metrics = Metrics("get_messages_batches_async", "getMessagesBatchesAsync")

        private val getProcessedMessageAsyncMetric: Metrics =
            Metrics("get_processed_message_async", "getProcessedMessageAsync")
        private val getMessageAsyncMetric: Metrics = Metrics("get_message_async", "getMessageAsync")
        private val getTestEventsAsyncMetric: Metrics = Metrics("get_test_events_async", "getTestEventsAsync")
        private val getTestEventAsyncMetric: Metrics = Metrics("get_test_event_async", "getTestEventAsync")
        private val getTestCompletedEventAsyncMetric: Metrics =
            Metrics("get_completed_test_event_async", "getCompleteTestEventsAsync")
        private val getNearestMessageIdMetric: Metrics = Metrics("get_nearest_message_id", "getNearestMessageId")
        private val getMessageBatchAsyncMetric: Metrics = Metrics("get_message_batch_async", "getMessageBatchAsync")
        private val getTestEventIdsByMessageIdAsyncMetric: Metrics =
            Metrics("get_test_event_ids_by_message_id_async", "getTestEventIdsByMessageIdAsync")
        private val getMessageIdsByTestEventIdAsyncMetric: Metrics =
            Metrics("get_message_ids_by_test_event_id_async", "getMessageIdsByTestEventIdAsync")
        private val getStreamsMetric: Metrics =
            Metrics("get_streams", "getStreams")
        private val getSoloMessageBatchMetric:Metrics =
            Metrics("get_solo_message_batch_metric","getSoloMessageBatchMetric")
    }


    private val cradleDispatcherPoolSize = configuration.cradleDispatcherPoolSize.value.toInt()

    private val storage = cradleManager.storage


    private val cradleDispatcher = Executors.newFixedThreadPool(cradleDispatcherPoolSize).asCoroutineDispatcher()

    suspend fun getMessagesSuspend(filter: MessageFilter): Iterable<StoredMessage> {
        return withContext(cradleDispatcher) {
            logMetrics(getMessagesAsyncMetric) {
                logTime("getMessages (filter=${filter.convertToString()})") {
                    storage.getMessagesAsync(filter).await().asIterable()
                }
            } ?: listOf()
        }
    }

    suspend fun getMessagesBatchesSuspend(filter: MessageFilter): Iterable<StoredMessageBatch> {
        return withContext(cradleDispatcher) {
            logMetrics(getMessagesBatches) {
                logTime("getMessagesBatches (filter=${filter.convertToString()})") {
                    storage.getMessageBatchesAsync(filter).await().asIterable()
                }
            } ?: listOf()
        }
    }

    suspend fun getProcessedMessageSuspend(id: StoredMessageId): StoredMessage? {
        return withContext(cradleDispatcher) {
            logMetrics(getProcessedMessageAsyncMetric) {
                logTime("getProcessedMessage (id=$id)") {
                    storage.getMessageAsync(id).await()
                }
            }
        }
    }

    suspend fun getMessageSuspend(id: StoredMessageId): StoredMessage? {
        return withContext(cradleDispatcher) {
            logMetrics(getMessageAsyncMetric) {
                logTime("getMessage (id=$id)") {
                    storage.getMessageAsync(id).await()
                }
            }
        }
    }

    suspend fun getEventsSuspend(eventFilter: TestEventFilter): Iterable<StoredTestEvent> {
        return withContext(cradleDispatcher) {
            logMetrics(getTestEventsAsyncMetric) {
                logTime("Get events from: ${eventFilter.startTimestampFrom} to: ${eventFilter.startTimestampTo}") {
                    storage.getTestEventsAsync(eventFilter).await().asIterable()
                }
            } ?: listOf()
        }
    }

    suspend fun getEventsSuspend(parentId: StoredTestEventId, eventFilter: TestEventFilter): Iterable<StoredTestEvent> {
        return withContext(cradleDispatcher) {
            logMetrics(getTestEventsAsyncMetric) {
                logTime("Get events parent: $parentId from: ${eventFilter.startTimestampFrom} to: ${eventFilter.startTimestampTo}") {
                    eventFilter.setParentId(parentId)
                    storage.getTestEventsAsync(eventFilter).await().asIterable()
                }
            } ?: listOf()
        }
    }

    suspend fun getEventSuspend(id: StoredTestEventId): StoredTestEvent? {
        return withContext(cradleDispatcher) {
            logMetrics(getTestEventAsyncMetric) {
                logTime("getTestEvent (id=$id)") {
                    storage.getTestEventAsync(id).await()
                }
            }
        }
    }

    suspend fun getCompletedEventSuspend(filter: TestEventFilter): Iterable<StoredTestEvent> {
        return withContext(cradleDispatcher) {
            logMetrics(getTestCompletedEventAsyncMetric) {
                logTime("getCompleteTestEvents (id=$filter)") {
                    storage.getTestEventsAsync(filter).await().asIterable()
                }
            } ?: emptyList()
        }
    }

    suspend fun getMessageBatchSuspend(filter: MessageFilter): Iterable<StoredMessageBatch> {
        return withContext(cradleDispatcher) {
            logMetrics(getMessageBatchAsyncMetric) {
                logTime("getMessageBatchByMessageId (id=$filter)") {
                    storage.getMessageBatchesAsync(filter).await().asIterable()
                }
            } ?: emptyList()
        }
    }

    suspend fun getMessageIdsSuspend(id: StoredTestEventId): Collection<StoredMessageId> {
        return withContext(cradleDispatcher) {
            logMetrics(getMessageIdsByTestEventIdAsyncMetric) {
                logTime("getMessageIdsByTestEventId (id=$id)") {
                    val storageTestEvent = storage.getTestEventAsync(id).await()
                    storageTestEvent.messages
                }
            } ?: emptyList<StoredMessageId>()
        }
    }

    suspend fun getSessionAliases(bookId: BookId): Collection<String> {
        return withContext(cradleDispatcher) {
            logMetrics(getStreamsMetric) {
                logTime("getStreams") {
                    storage.getSessionAliases(bookId)
                }
            } ?: emptyList<String>()
        }
    }

    suspend fun getBookIds(): List<BookId> {
        return logMetrics(getStreamsMetric) {
            logTime("getBookIds") {
                storage.books.map { it.id }
            }
        } ?: emptyList()
    }

<<<<<<< HEAD
    suspend fun getSingleMessageBatch(storedMessageId: StoredMessageId):StoredMessageBatch? {
        return logMetrics(getSoloMessageBatchMetric){
            logTime("getSoloMessageBatch") {
                storage.getMessageBatch(storedMessageId)
            }
        }
=======
    suspend fun getEventScopes(bookId: BookId): List<String> {
        return logTime("getEventScopes") {
            storage.getScopes(bookId).filterNotNull().toList()
        } ?: emptyList()
>>>>>>> 4fdb6d3f
    }
}<|MERGE_RESOLUTION|>--- conflicted
+++ resolved
@@ -193,18 +193,17 @@
         } ?: emptyList()
     }
 
-<<<<<<< HEAD
+    suspend fun getEventScopes(bookId: BookId): List<String> {
+        return logTime("getEventScopes") {
+            storage.getScopes(bookId).filterNotNull().toList()
+        } ?: emptyList()
+    }
+
     suspend fun getSingleMessageBatch(storedMessageId: StoredMessageId):StoredMessageBatch? {
         return logMetrics(getSoloMessageBatchMetric){
             logTime("getSoloMessageBatch") {
                 storage.getMessageBatch(storedMessageId)
             }
         }
-=======
-    suspend fun getEventScopes(bookId: BookId): List<String> {
-        return logTime("getEventScopes") {
-            storage.getScopes(bookId).filterNotNull().toList()
-        } ?: emptyList()
->>>>>>> 4fdb6d3f
     }
 }