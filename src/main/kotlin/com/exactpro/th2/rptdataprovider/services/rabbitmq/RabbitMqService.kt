/*******************************************************************************
 * Copyright 2020-2020 Exactpro (Exactpro Systems Limited)
 *
 * Licensed under the Apache License, Version 2.0 (the "License");
 * you may not use this file except in compliance with the License.
 * You may obtain a copy of the License at
 *
 *     http://www.apache.org/licenses/LICENSE-2.0
 *
 * Unless required by applicable law or agreed to in writing, software
 * distributed under the License is distributed on an "AS IS" BASIS,
 * WITHOUT WARRANTIES OR CONDITIONS OF ANY KIND, either express or implied.
 * See the License for the specific language governing permissions and
 * limitations under the License.
 ******************************************************************************/

package com.exactpro.th2.rptdataprovider.services.rabbitmq

import com.exactpro.cradle.messages.StoredMessageBatch
import com.exactpro.th2.common.grpc.Message
import com.exactpro.th2.common.grpc.MessageID
import com.exactpro.th2.common.grpc.RawMessage
import com.exactpro.th2.common.grpc.RawMessageBatch
import com.exactpro.th2.common.message.addFields
import com.exactpro.th2.common.message.messageType
import com.exactpro.th2.common.schema.message.MessageListener
import com.exactpro.th2.rptdataprovider.Metrics
import com.exactpro.th2.rptdataprovider.chunked
import com.exactpro.th2.rptdataprovider.entities.configuration.Configuration
import com.exactpro.th2.rptdataprovider.logMetrics
import kotlinx.coroutines.*
import kotlinx.coroutines.channels.Channel
import mu.KotlinLogging
import org.apache.commons.lang3.exception.ExceptionUtils
import java.io.IOException
import java.util.concurrent.ConcurrentHashMap
import java.util.concurrent.ConcurrentSkipListSet

class RabbitMqService(private val configuration: Configuration) {

    companion object {
        val logger = KotlinLogging.logger { }

        private val rabbitMqBatchParseMetrics: Metrics = Metrics("rabbit_mq_batch_parse", "rabbitMqBatchParse")
        private val rabbitMqMessageParseMetrics: Metrics = Metrics("rabbit_mq_message_parse", "rabbitMqMessageParse")

    }

    private val rabbitBatchMergeFrequency = configuration.rabbitBatchMergeFrequency.value.toLong()
    private val rabbitBatchMergeBuffer = configuration.rabbitBatchMergeBuffer.value.toInt()
    private val rabbitMergedBatchSize = configuration.rabbitMergedBatchSize.value.toInt()
    private val decodeMessageConsumerCount = configuration.decodeMessageConsumerCount.value.toInt()

    private val messageBuffer = Channel<BatchRequest>(rabbitBatchMergeBuffer * rabbitMergedBatchSize)


    @ExperimentalCoroutinesApi
    @ObsoleteCoroutinesApi
    @InternalCoroutinesApi
    private val messageBufferReceiver =
        messageBuffer.chunked(rabbitMergedBatchSize, rabbitBatchMergeFrequency, rabbitBatchMergeBuffer)


    private val responseTimeout = configuration.codecResponseTimeout.value.toLong()

    private val decodeRequests = ConcurrentHashMap<MessageID, ConcurrentSkipListSet<MessageRequest>>()

    private fun isMessageTypeUnique(messages: List<Message>): Boolean {
        val messageTypes = messages.map { it.messageType }.toSet()
        return messageTypes.size == messages.size
    }

    private fun mergeMessagesBody(messages: List<Message>): Map<String, Message.Builder> {
        return if (isMessageTypeUnique(messages)) {
            messages.associate {
                it.messageType to Message.newBuilder().addFields(it.fieldsMap)
            }
        } else {
            messages.associate {
                val id = "${it.messageType}-${it.metadata.id.subsequenceList.joinToString("-")}"
                id to Message.newBuilder().addFields(it.fieldsMap)
            }
        }
    }

    private val receiveChannel = configuration.messageRouterParsedBatch.subscribeAll(
        MessageListener { _, decodedBatch ->
            decodedBatch.messagesList.forEach { message ->

                val messageId = message.metadata.id

                decodeRequests.remove(messageId)?.let { match ->
                    match.forEach {
<<<<<<< HEAD
                        GlobalScope.launch { it.sendMessage(message) }
=======
                        GlobalScope.launch {
                            val message = when (messages.size) {
                                1 -> messages[0]
                                else -> messages[0].toBuilder().run {
                                    messages.drop(1).forEach { mergeFrom(it) }
                                    metadataBuilder.messageType = messages.joinToString("/") { it.metadata.messageType }
                                    clearFields()
                                    addFields(mergeMessagesBody(messages))
                                    build()
                                }
                            }
                            it.sendMessage(message)
                        }
>>>>>>> d617e26c
                    }
                }
            }

            logger.debug { "${decodeRequests.size} decode requests remaining" }
        },
        "from_codec"
    )

    @ObsoleteCoroutinesApi
    @ExperimentalCoroutinesApi
    @InternalCoroutinesApi
    private val messageDecoder = GlobalScope.launch {
        repeat(decodeMessageConsumerCount) {
            launch {
                decodeMessage()
            }
        }
    }

    private suspend fun mergeBatches(messages: Map.Entry<String, MutableList<MessageRequest>>): RawMessageBatch {
        return RawMessageBatch.newBuilder().addAllMessages(
            messages.value.sortedBy { it.rawMessage.metadata.id.sequence }.map { it.rawMessage }
        ).build()
    }

    private fun getRequestDebugInfo(batches: MutableMap<String, MutableList<MessageRequest>>): List<String> {
        return batches.map { (session, messageBatch) ->
            let {
                val firstSeqNum = messageBatch.first().id.sequence
                val lastSeqNum = messageBatch.last().id.sequence
                val count = messageBatch.size

                "(session=$session firstSeqNum=$firstSeqNum lastSeqNum=$lastSeqNum count=$count)"
            }
        }
    }


    @ExperimentalCoroutinesApi
    @ObsoleteCoroutinesApi
    @InternalCoroutinesApi
    private suspend fun decodeMessage() {
        coroutineScope {
            while (true) {
                val batches = messageBufferReceiver.receive().filter { it.context.isActive }

                if (batches.isEmpty()) continue

                val batchesMap = mutableMapOf<String, MutableList<MessageRequest>>().apply {
                    batches.forEach { getOrPut(it.batch.id.streamName, { mutableListOf() }).addAll(it.requests) }
                }

                val requestDebugInfo = getRequestDebugInfo(batchesMap)

                val requestsMaps =
                    batchesMap.map { group -> group.key to group.value.groupBy { it.id } }.associate { it }

                val requests = batches.flatMap { it.requests }

                try {
                    logMetrics(rabbitMqBatchParseMetrics) {
                        batchesMap.map { messages ->
                            val batch = mergeBatches(messages)
                            sendMessageBatchToRabbit(batch, requestsMaps.getValue(messages.key))
                        }

                        withTimeout(responseTimeout) {
                            requests.map { async { it.get() } }.awaitAll()
                                .also { logger.debug { "codec response received $requestDebugInfo" } }
                        }
                    }
                } catch (e: Exception) {
                    withContext(NonCancellable) {
                        when (e) {
                            is TimeoutCancellationException ->
                                logger.error { "unable to parse messages $requestDebugInfo - timed out after $responseTimeout milliseconds" }
                            else -> {
                                logger.error(e) { "exception when send message $requestDebugInfo" }
                                val rootCause = ExceptionUtils.getRootCause(e)
                                requests.forEach { it.exception = rootCause }
                            }
                        }

                        requests.onEach { request ->
                            decodeRequests.remove(request.id)
                        }.forEach {
                            try {
                                it.sendMessage(null)
                            } catch (e: CancellationException) {
                                logger.error { "cancelled channel from message: '${it.rawMessage.metadata.id}'" }
                            }
                        }
                    }
                }
            }
        }
    }

    suspend fun decodeBatch(messageBatch: StoredMessageBatch): List<MessageRequest> {
        return coroutineScope {
            val rawBatch = messageBatch.messages
                .map { RawMessage.parseFrom(it.content) }
                .map { MessageRequest.build(it) }

            messageBuffer.send(BatchRequest(messageBatch, rawBatch, this))

            logMetrics(rabbitMqMessageParseMetrics) {
                rawBatch.map { async { it.get(); it } }.awaitAll()
                    .onEach { message -> message.exception?.let { throw it } }
            }
        } ?: emptyList()
    }

    private suspend fun sendMessageBatchToRabbit(
        batch: RawMessageBatch,
        requests: Map<MessageID, List<MessageRequest>>
    ) {
        withContext(Dispatchers.IO) {

            var alreadyRequested = true

            requests.forEach {
                decodeRequests.computeIfAbsent(it.key) {
                    ConcurrentSkipListSet<MessageRequest>().also { alreadyRequested = false }
                }.addAll(it.value)
            }

            val firstId = batch.messagesList?.first()?.metadata?.id
            val requestDebugInfo = let {
                val session = firstId?.connectionId?.sessionAlias
                val direction = firstId?.direction?.name
                val firstSeqNum = firstId?.sequence
                val lastSeqNum = batch.messagesList?.last()?.metadata?.id?.sequence
                val count = batch.messagesCount

                "(session=$session direction=$direction firstSeqNum=$firstSeqNum lastSeqNum=$lastSeqNum count=$count)"
            }

            if (!alreadyRequested) {
                try {
                    configuration.messageRouterRawBatch.sendAll(batch, firstId?.connectionId?.sessionAlias)
                    logger.debug { "codec request published $requestDebugInfo" }
                } catch (e: IOException) {
                    logger.error(e) { "cannot send message $requestDebugInfo" }
                }
            }
        }
    }
}<|MERGE_RESOLUTION|>--- conflicted
+++ resolved
@@ -65,24 +65,6 @@
 
     private val decodeRequests = ConcurrentHashMap<MessageID, ConcurrentSkipListSet<MessageRequest>>()
 
-    private fun isMessageTypeUnique(messages: List<Message>): Boolean {
-        val messageTypes = messages.map { it.messageType }.toSet()
-        return messageTypes.size == messages.size
-    }
-
-    private fun mergeMessagesBody(messages: List<Message>): Map<String, Message.Builder> {
-        return if (isMessageTypeUnique(messages)) {
-            messages.associate {
-                it.messageType to Message.newBuilder().addFields(it.fieldsMap)
-            }
-        } else {
-            messages.associate {
-                val id = "${it.messageType}-${it.metadata.id.subsequenceList.joinToString("-")}"
-                id to Message.newBuilder().addFields(it.fieldsMap)
-            }
-        }
-    }
-
     private val receiveChannel = configuration.messageRouterParsedBatch.subscribeAll(
         MessageListener { _, decodedBatch ->
             decodedBatch.messagesList.forEach { message ->
@@ -91,23 +73,7 @@
 
                 decodeRequests.remove(messageId)?.let { match ->
                     match.forEach {
-<<<<<<< HEAD
                         GlobalScope.launch { it.sendMessage(message) }
-=======
-                        GlobalScope.launch {
-                            val message = when (messages.size) {
-                                1 -> messages[0]
-                                else -> messages[0].toBuilder().run {
-                                    messages.drop(1).forEach { mergeFrom(it) }
-                                    metadataBuilder.messageType = messages.joinToString("/") { it.metadata.messageType }
-                                    clearFields()
-                                    addFields(mergeMessagesBody(messages))
-                                    build()
-                                }
-                            }
-                            it.sendMessage(message)
-                        }
->>>>>>> d617e26c
                     }
                 }
             }
