/*******************************************************************************
 * Copyright 2020-2021 Exactpro (Exactpro Systems Limited)
 *
 * Licensed under the Apache License, Version 2.0 (the "License");
 * you may not use this file except in compliance with the License.
 * You may obtain a copy of the License at
 *
 *     http://www.apache.org/licenses/LICENSE-2.0
 *
 * Unless required by applicable law or agreed to in writing, software
 * distributed under the License is distributed on an "AS IS" BASIS,
 * WITHOUT WARRANTIES OR CONDITIONS OF ANY KIND, either express or implied.
 * See the License for the specific language governing permissions and
 * limitations under the License.
 ******************************************************************************/

package com.exactpro.th2.rptdataprovider.services.rabbitmq

import com.exactpro.th2.common.grpc.MessageGroupBatch
import com.exactpro.th2.common.message.direction
import com.exactpro.th2.common.message.sequence
import com.exactpro.th2.common.message.sessionAlias
import com.exactpro.th2.common.schema.message.MessageListener
import com.exactpro.th2.common.schema.message.MessageRouter
import com.exactpro.th2.rptdataprovider.entities.configuration.Configuration
import kotlinx.coroutines.*
import mu.KotlinLogging
import java.util.concurrent.ConcurrentHashMap
import java.util.concurrent.Executors

class RabbitMqService(
    configuration: Configuration,
    messageRouterParsedBatch: MessageRouter<MessageGroupBatch>,
    private val messageRouterRawBatch: MessageRouter<MessageGroupBatch>
) {

    companion object {
        val logger = KotlinLogging.logger { }
    }

    private val responseTimeout = configuration.codecResponseTimeout.value.toLong()
    private val pendingRequests = ConcurrentHashMap<CodecId, PendingCodecBatchRequest>()
<<<<<<< HEAD
=======
    private val usePinAttributes = configuration.codecUsePinAttributes.value.toBoolean()
>>>>>>> 824e9037
    private val maximumPendingRequests = configuration.codecPendingBatchLimit.value.toInt()

    private val mqRequestSenderScope = CoroutineScope(
        Executors.newFixedThreadPool(configuration.codecRequestThreadPool.value.toInt()).asCoroutineDispatcher()
    )

    private val mqCallbackScope = CoroutineScope(
        Executors.newFixedThreadPool(configuration.codecCallbackThreadPool.value.toInt()).asCoroutineDispatcher()
    )

    @Suppress("unused")
    private val receiveChannel = messageRouterParsedBatch.subscribeAll(
        MessageListener { _, decodedBatch ->
            mqCallbackScope.launch {
<<<<<<< HEAD
                val response = MessageGroupBatchWrapper(decodedBatch)

                logger.trace { "codec response with hash ${response.requestHash.hashCode()} has been received" }

                pendingRequests.remove(response.requestHash)?.completableDeferred?.complete(response)
                    ?: logger.debug { "codec response ${response.requestHash} has no matching requests" }
=======
                val requestId = CodecId.fromParsedBatch(decodedBatch)

                logger.trace { "codec response with hash $requestId has been received" }

                pendingRequests.remove(requestId)?.completableDeferred?.complete(decodedBatch)
                    ?: logger.trace {
                        val firstSequence = decodedBatch.groupsList.firstOrNull()?.messagesList?.firstOrNull()?.sequence
                        val lastSequence = decodedBatch.groupsList?.lastOrNull()?.messagesList?.lastOrNull()?.sequence
                        val stream =
                            "${decodedBatch.groupsList.firstOrNull()?.messagesList?.firstOrNull()?.message?.sessionAlias}:${decodedBatch.groupsList.firstOrNull()?.messagesList?.firstOrNull()?.message?.direction.toString()}"
                        "codec response with hash ${requestId.hashCode()} has no matching requests (stream=${stream} firstId=${firstSequence} lastId=${lastSequence} requestId=${requestId})"
                    }
>>>>>>> 824e9037
            }
        },

        "from_codec"
    )

    suspend fun sendToCodec(request: CodecBatchRequest): CodecBatchResponse {

        return withContext(mqRequestSenderScope.coroutineContext) {
            while (pendingRequests.keys.size > maximumPendingRequests) {
                delay(100)
            }

            pendingRequests.computeIfAbsent(request.requestId) {
                val pendingRequest = request.toPending()

                mqCallbackScope.launch {
                    delay(responseTimeout)

                    pendingRequests.remove(request.requestId)

                    pendingRequest.completableDeferred.let {
                        if (it.isActive) {
                            it.complete(null)

                            logger.warn {
                                val firstSequence =
                                    request.protobufRawMessageBatch.groupsList.first()?.messagesList?.first()?.message?.sequence
                                val lastSequence =
                                    request.protobufRawMessageBatch.groupsList.last()?.messagesList?.last()?.message?.sequence
                                val stream =
                                    "${request.protobufRawMessageBatch.groupsList.first()?.messagesList?.first()?.message?.sessionAlias}:${request.protobufRawMessageBatch.groupsList.first()?.messagesList?.first()?.message?.direction.toString()}"

                                "codec request timed out after $responseTimeout ms (stream=${stream} firstId=${firstSequence} lastId=${lastSequence} hash=${request.requestHash}) requestId=${request.requestId}"
                            }
                        }
                    }
                }

                try {
                    val sessionAlias =
                        request.protobufRawMessageBatch.groupsList
                            .first().messagesList
                            .first().rawMessage.metadata.id.connectionId.sessionAlias

                    messageRouterRawBatch.sendAll(request.protobufRawMessageBatch, sessionAlias)

                    logger.trace {
                        val firstSequence =
                            request.protobufRawMessageBatch.groupsList.first()?.messagesList?.first()?.message?.sequence
                        val lastSequence =
                            request.protobufRawMessageBatch.groupsList.last()?.messagesList?.last()?.message?.sequence
                        val stream =
                            "${request.protobufRawMessageBatch.groupsList.first()?.messagesList?.first()?.message?.sessionAlias}:${request.protobufRawMessageBatch.groupsList.first()?.messagesList?.first()?.message?.direction.toString()}"


                        "codec request with hash ${request.requestHash} has been sent (stream=${stream} firstId=${firstSequence} lastId=${lastSequence} hash=${request.requestHash})"
                    }
                    logger.debug { "codec request with hash ${request.requestHash.hashCode()} has been sent" }

                } catch (e: Exception) {
                    pendingRequest.completableDeferred.cancel(
                        "Unexpected exception while trying to send a codec request", e
                    )
                }

                pendingRequest
            }.toResponse()
        }
    }
}
<|MERGE_RESOLUTION|>--- conflicted
+++ resolved
@@ -40,10 +40,7 @@
 
     private val responseTimeout = configuration.codecResponseTimeout.value.toLong()
     private val pendingRequests = ConcurrentHashMap<CodecId, PendingCodecBatchRequest>()
-<<<<<<< HEAD
-=======
-    private val usePinAttributes = configuration.codecUsePinAttributes.value.toBoolean()
->>>>>>> 824e9037
+
     private val maximumPendingRequests = configuration.codecPendingBatchLimit.value.toInt()
 
     private val mqRequestSenderScope = CoroutineScope(
@@ -58,27 +55,19 @@
     private val receiveChannel = messageRouterParsedBatch.subscribeAll(
         MessageListener { _, decodedBatch ->
             mqCallbackScope.launch {
-<<<<<<< HEAD
+
                 val response = MessageGroupBatchWrapper(decodedBatch)
 
-                logger.trace { "codec response with hash ${response.requestHash.hashCode()} has been received" }
+                logger.trace { "codec response with hash ${response.requestId.hashCode()} has been received" }
 
-                pendingRequests.remove(response.requestHash)?.completableDeferred?.complete(response)
-                    ?: logger.debug { "codec response ${response.requestHash} has no matching requests" }
-=======
-                val requestId = CodecId.fromParsedBatch(decodedBatch)
-
-                logger.trace { "codec response with hash $requestId has been received" }
-
-                pendingRequests.remove(requestId)?.completableDeferred?.complete(decodedBatch)
+                pendingRequests.remove(response.requestId)?.completableDeferred?.complete(response)
                     ?: logger.trace {
                         val firstSequence = decodedBatch.groupsList.firstOrNull()?.messagesList?.firstOrNull()?.sequence
                         val lastSequence = decodedBatch.groupsList?.lastOrNull()?.messagesList?.lastOrNull()?.sequence
                         val stream =
                             "${decodedBatch.groupsList.firstOrNull()?.messagesList?.firstOrNull()?.message?.sessionAlias}:${decodedBatch.groupsList.firstOrNull()?.messagesList?.firstOrNull()?.message?.direction.toString()}"
-                        "codec response with hash ${requestId.hashCode()} has no matching requests (stream=${stream} firstId=${firstSequence} lastId=${lastSequence} requestId=${requestId})"
+                        "codec response with hash ${response.requestHash} has no matching requests (stream=${stream} firstId=${firstSequence} lastId=${lastSequence} requestId=${response.requestId})"
                     }
->>>>>>> 824e9037
             }
         },
 
