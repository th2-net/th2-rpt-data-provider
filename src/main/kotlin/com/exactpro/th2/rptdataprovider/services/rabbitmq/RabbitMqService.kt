--- conflicted
+++ resolved
@@ -51,18 +51,11 @@
 
     private val usePinAttributes = configuration.codecUsePinAttributes.value.toBoolean()
 
-<<<<<<< HEAD
-    private val rabbitBatchMergeBuffer = configuration.rabbitBatchMergeBuffer.value.toInt()
-    private val decodeMessageConsumerCount = configuration.decodeMessageConsumerCount.value.toInt()
-
-    private val messageBatchBuffer = Channel<List<BatchRequest>>(rabbitBatchMergeBuffer)
-=======
     private val maximumPendingRequests = configuration.codecPendingBatchLimit.value.toInt()
 
     private val mqRequestSenderScope = CoroutineScope(
         Executors.newFixedThreadPool(configuration.codecRequestThreadPool.value.toInt()).asCoroutineDispatcher()
     )
->>>>>>> 41713c81
 
     private val mqCallbackScope = CoroutineScope(
         Executors.newFixedThreadPool(configuration.codecCallbackThreadPool.value.toInt()).asCoroutineDispatcher()
