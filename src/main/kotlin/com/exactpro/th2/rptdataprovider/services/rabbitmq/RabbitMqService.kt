--- conflicted
+++ resolved
@@ -17,13 +17,9 @@
 package com.exactpro.th2.rptdataprovider.services.rabbitmq
 
 import com.exactpro.th2.common.grpc.MessageGroupBatch
-<<<<<<< HEAD
-=======
-import com.exactpro.th2.common.grpc.RawMessageBatch
 import com.exactpro.th2.common.message.direction
 import com.exactpro.th2.common.message.sequence
 import com.exactpro.th2.common.message.sessionAlias
->>>>>>> 7e6079a7
 import com.exactpro.th2.common.schema.message.MessageListener
 import com.exactpro.th2.common.schema.message.MessageRouter
 import com.exactpro.th2.rptdataprovider.entities.configuration.Configuration
@@ -90,10 +86,12 @@
                             it.complete(null)
 
                             logger.warn {
-                                val firstSequence = request.protobufRawMessageBatch.messagesList.first()?.sequence
-                                val lastSequence = request.protobufRawMessageBatch.messagesList.last()?.sequence
+                                val firstSequence =
+                                    request.protobufRawMessageBatch.groupsList.first()?.messagesList?.first()?.message?.sequence
+                                val lastSequence =
+                                    request.protobufRawMessageBatch.groupsList.last()?.messagesList?.last()?.message?.sequence
                                 val stream =
-                                    "${request.protobufRawMessageBatch.messagesList.first()?.sessionAlias}:${request.protobufRawMessageBatch.messagesList.first()?.direction.toString()}"
+                                    "${request.protobufRawMessageBatch.groupsList.first()?.messagesList?.first()?.message?.sessionAlias}:${request.protobufRawMessageBatch.groupsList.first()?.messagesList?.first()?.message?.direction.toString()}"
 
                                 "codec request timed out after $responseTimeout ms (stream=${stream} firstId=${firstSequence} lastId=${lastSequence} hash=${request.requestHash})"
                             }
@@ -107,24 +105,19 @@
                             .first().messagesList
                             .first().rawMessage.metadata.id.connectionId.sessionAlias
 
-<<<<<<< HEAD
                     messageRouterRawBatch.sendAll(request.protobufRawMessageBatch, sessionAlias)
-=======
-                        messageRouterRawBatch.sendAll(request.protobufRawMessageBatch, sessionAlias)
-                    } else {
-                        messageRouterRawBatch.sendAll(request.protobufRawMessageBatch)
-                    }
 
                     logger.trace {
-                        val firstSequence = request.protobufRawMessageBatch.messagesList.first()?.sequence
-                        val lastSequence = request.protobufRawMessageBatch.messagesList.last()?.sequence
+                        val firstSequence =
+                            request.protobufRawMessageBatch.groupsList.first()?.messagesList?.first()?.message?.sequence
+                        val lastSequence =
+                            request.protobufRawMessageBatch.groupsList.last()?.messagesList?.last()?.message?.sequence
                         val stream =
-                            "${request.protobufRawMessageBatch.messagesList.first()?.sessionAlias}:${request.protobufRawMessageBatch.messagesList.first()?.direction.toString()}"
+                            "${request.protobufRawMessageBatch.groupsList.first()?.messagesList?.first()?.message?.sessionAlias}:${request.protobufRawMessageBatch.groupsList.first()?.messagesList?.first()?.message?.direction.toString()}"
+
 
                         "codec request with hash ${request.requestHash} has been sent (stream=${stream} firstId=${firstSequence} lastId=${lastSequence} hash=${request.requestHash})"
                     }
->>>>>>> 7e6079a7
-
                     logger.debug { "codec request with hash ${request.requestHash.hashCode()} has been sent" }
 
                 } catch (e: Exception) {
