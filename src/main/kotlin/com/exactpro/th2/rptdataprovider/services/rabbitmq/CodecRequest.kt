/*******************************************************************************
 * Copyright 2020-2021 Exactpro (Exactpro Systems Limited)
 *
 * Licensed under the Apache License, Version 2.0 (the "License");
 * you may not use this file except in compliance with the License.
 * You may obtain a copy of the License at
 *
 *     http://www.apache.org/licenses/LICENSE-2.0
 *
 * Unless required by applicable law or agreed to in writing, software
 * distributed under the License is distributed on an "AS IS" BASIS,
 * WITHOUT WARRANTIES OR CONDITIONS OF ANY KIND, either express or implied.
 * See the License for the specific language governing permissions and
 * limitations under the License.
 ******************************************************************************/

package com.exactpro.th2.rptdataprovider.services.rabbitmq

<<<<<<< HEAD
import com.exactpro.th2.common.grpc.Direction
import com.exactpro.th2.common.grpc.MessageGroupBatch
import com.exactpro.th2.common.grpc.MessageID
=======
import com.exactpro.th2.common.grpc.*
import com.exactpro.th2.rptdataprovider.handlers.StreamName
>>>>>>> 3bb1801d
import kotlinx.coroutines.CompletableDeferred


data class CodecRequestId(private val ids: Set<BaseMessageId>) {

    data class BaseMessageId(val sessionAlias: String, val direction: Direction, val sequence: Long) {
        constructor(messageId: MessageID) : this(
            sessionAlias = messageId.connectionId.sessionAlias,
            direction = messageId.direction,
            sequence = messageId.sequence
        )

        override fun toString(): String {
            return "$sessionAlias:$direction:$sequence"
        }

    }

    companion object {
        fun fromMessageGroupBatch(groupBatch: MessageGroupBatch): CodecRequestId {
            return CodecRequestId(
                groupBatch.groupsList
                    .flatMap { group ->
                        group.messagesList.map {
                            if (it.hasMessage()) {
                                BaseMessageId(it.message.metadata.id)
                            } else {
                                BaseMessageId(it.rawMessage.metadata.id)
                            }
                        }
                    }
                    .toSet()
            )
        }
    }
}


class CodecBatchRequest(
<<<<<<< HEAD
    val protobufRawMessageBatch: MessageGroupBatch
=======
    val protobufRawMessageBatch: RawMessageBatch,
    val streamName: String
>>>>>>> 3bb1801d
) {
    val requestId = CodecRequestId.fromMessageGroupBatch(protobufRawMessageBatch)
    val requestHash = requestId.hashCode()

    fun toPending(): PendingCodecBatchRequest {
        return PendingCodecBatchRequest(CompletableDeferred(), streamName)
    }
}

class MessageGroupBatchWrapper(
    val messageGroupBatch: MessageGroupBatch
) {
    val requestId = CodecRequestId.fromMessageGroupBatch(messageGroupBatch)
    val requestHash = requestId.hashCode()
}

class PendingCodecBatchRequest(
<<<<<<< HEAD
    val completableDeferred: CompletableDeferred<MessageGroupBatchWrapper?>
=======
    val completableDeferred: CompletableDeferred<MessageGroupBatch?>,
    val streamName: String
>>>>>>> 3bb1801d
) {
    val startTimestamp = System.currentTimeMillis()

    fun toResponse(): CodecBatchResponse {
        return CodecBatchResponse(completableDeferred)
    }
}

class CodecBatchResponse(
    val protobufParsedMessageBatch: CompletableDeferred<MessageGroupBatchWrapper?>
)
<|MERGE_RESOLUTION|>--- conflicted
+++ resolved
@@ -16,14 +16,9 @@
 
 package com.exactpro.th2.rptdataprovider.services.rabbitmq
 
-<<<<<<< HEAD
 import com.exactpro.th2.common.grpc.Direction
 import com.exactpro.th2.common.grpc.MessageGroupBatch
 import com.exactpro.th2.common.grpc.MessageID
-=======
-import com.exactpro.th2.common.grpc.*
-import com.exactpro.th2.rptdataprovider.handlers.StreamName
->>>>>>> 3bb1801d
 import kotlinx.coroutines.CompletableDeferred
 
 
@@ -63,12 +58,8 @@
 
 
 class CodecBatchRequest(
-<<<<<<< HEAD
-    val protobufRawMessageBatch: MessageGroupBatch
-=======
-    val protobufRawMessageBatch: RawMessageBatch,
+    val protobufRawMessageBatch: MessageGroupBatch,
     val streamName: String
->>>>>>> 3bb1801d
 ) {
     val requestId = CodecRequestId.fromMessageGroupBatch(protobufRawMessageBatch)
     val requestHash = requestId.hashCode()
@@ -82,16 +73,12 @@
     val messageGroupBatch: MessageGroupBatch
 ) {
     val requestId = CodecRequestId.fromMessageGroupBatch(messageGroupBatch)
-    val requestHash = requestId.hashCode()
+    val responseHash = requestId.hashCode()
 }
 
 class PendingCodecBatchRequest(
-<<<<<<< HEAD
-    val completableDeferred: CompletableDeferred<MessageGroupBatchWrapper?>
-=======
-    val completableDeferred: CompletableDeferred<MessageGroupBatch?>,
+    val completableDeferred: CompletableDeferred<MessageGroupBatchWrapper?>,
     val streamName: String
->>>>>>> 3bb1801d
 ) {
     val startTimestamp = System.currentTimeMillis()
 
