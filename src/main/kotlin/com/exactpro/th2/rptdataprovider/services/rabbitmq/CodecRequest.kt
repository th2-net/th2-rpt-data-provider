/*******************************************************************************
 * Copyright 2020-2021 Exactpro (Exactpro Systems Limited)
 *
 * Licensed under the Apache License, Version 2.0 (the "License");
 * you may not use this file except in compliance with the License.
 * You may obtain a copy of the License at
 *
 *     http://www.apache.org/licenses/LICENSE-2.0
 *
 * Unless required by applicable law or agreed to in writing, software
 * distributed under the License is distributed on an "AS IS" BASIS,
 * WITHOUT WARRANTIES OR CONDITIONS OF ANY KIND, either express or implied.
 * See the License for the specific language governing permissions and
 * limitations under the License.
 ******************************************************************************/

package com.exactpro.th2.rptdataprovider.services.rabbitmq

import com.exactpro.th2.common.grpc.MessageGroup
import com.exactpro.th2.common.grpc.MessageGroupBatch
import com.exactpro.th2.common.grpc.MessageID
import com.exactpro.th2.common.grpc.RawMessageBatch
import kotlinx.coroutines.CompletableDeferred
import kotlinx.coroutines.Deferred
import java.time.Instant


data class CodecId(private val ids: Set<String>) {

    companion object {
        fun fromRawBatch(groupBatch: MessageGroupBatch): CodecId {
            return CodecId(
                groupBatch.groupsList
                    .flatMap { group -> group.messagesList.map { it.rawMessage.metadata.id } }
            )
        }

        fun fromParsedBatch(groupBatch: MessageGroupBatch): CodecId {
            return CodecId(
                groupBatch.groupsList
                    .flatMap { group -> group.messagesList.map { it.message.metadata.id } }
            )
        }
    }

    constructor(ids: List<MessageID>) : this(
        ids
            .map { "${it.connectionId.sessionAlias}:${it.direction}:${it.sequence}" }
            .toSet()
    )

    override fun equals(other: Any?): Boolean {
        if (this === other) return true
        if (javaClass != other?.javaClass) return false

        other as CodecId

        if (ids != other.ids) return false

        return true
    }

    override fun hashCode(): Int {
        return ids.hashCode()
    }
}


class CodecBatchRequest(
    val protobufRawMessageBatch: MessageGroupBatch
) {

    val id = CodecId.fromRawBatch(protobufRawMessageBatch)

    fun toPending(): PendingCodecBatchRequest {
        return PendingCodecBatchRequest(CompletableDeferred())
    }
}

class MessageGroupBatchWrapper(
    val messageGroupBatch: MessageGroupBatch
) {
    val id = CodecId.fromParsedBatch(messageGroupBatch)
}

class PendingCodecBatchRequest(
    val completableDeferred: CompletableDeferred<MessageGroupBatchWrapper?>
) {
    fun toResponse(): CodecBatchResponse {
        return CodecBatchResponse(completableDeferred)
    }
}

class CodecBatchResponse(
<<<<<<< HEAD
    val protobufParsedMessageBatch: CompletableDeferred<MessageGroupBatch?>
)
=======
    val protobufParsedMessageBatch: CompletableDeferred<MessageGroupBatchWrapper?>
)

>>>>>>> 2c8c3dfb
<|MERGE_RESOLUTION|>--- conflicted
+++ resolved
@@ -92,11 +92,6 @@
 }
 
 class CodecBatchResponse(
-<<<<<<< HEAD
-    val protobufParsedMessageBatch: CompletableDeferred<MessageGroupBatch?>
-)
-=======
     val protobufParsedMessageBatch: CompletableDeferred<MessageGroupBatchWrapper?>
 )
 
->>>>>>> 2c8c3dfb
