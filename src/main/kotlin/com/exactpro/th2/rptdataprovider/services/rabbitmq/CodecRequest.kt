--- conflicted
+++ resolved
@@ -74,10 +74,7 @@
 ) {
     val requestId = CodecRequestId.fromMessageGroupBatch(messageGroupBatch)
     val responseHash = requestId.hashCode()
-<<<<<<< HEAD
-=======
     val responseTime = System.currentTimeMillis()
->>>>>>> 65b0a6c2
 }
 
 class PendingCodecBatchRequest(
