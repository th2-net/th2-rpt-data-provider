--- conflicted
+++ resolved
@@ -1,442 +1,416 @@
-/*******************************************************************************
- * Copyright 2020-2021 Exactpro (Exactpro Systems Limited)
- *
- * Licensed under the Apache License, Version 2.0 (the "License");
- * you may not use this file except in compliance with the License.
- * You may obtain a copy of the License at
- *
- *     http://www.apache.org/licenses/LICENSE-2.0
- *
- * Unless required by applicable law or agreed to in writing, software
- * distributed under the License is distributed on an "AS IS" BASIS,
- * WITHOUT WARRANTIES OR CONDITIONS OF ANY KIND, either express or implied.
- * See the License for the specific language governing permissions and
- * limitations under the License.
- ******************************************************************************/
-
-package com.exactpro.th2.rptdataprovider.grpc
-
-import com.exactpro.cradle.messages.StoredMessageId
-import com.exactpro.cradle.utils.CradleIdException
-import com.exactpro.th2.common.grpc.Direction
-import com.exactpro.th2.common.grpc.EventID
-import com.exactpro.th2.common.grpc.MessageID
-import com.exactpro.th2.dataprovider.grpc.*
-import com.exactpro.th2.rptdataprovider.Context
-import com.exactpro.th2.rptdataprovider.Metrics
-import com.exactpro.th2.rptdataprovider.entities.exceptions.ChannelClosedException
-import com.exactpro.th2.rptdataprovider.entities.exceptions.CodecResponseException
-import com.exactpro.th2.rptdataprovider.entities.exceptions.InvalidRequestException
-import com.exactpro.th2.rptdataprovider.entities.internal.FilteredMessageWrapper
-import com.exactpro.th2.rptdataprovider.entities.mappers.MessageMapper
-import com.exactpro.th2.rptdataprovider.entities.requests.SseEventSearchRequest
-import com.exactpro.th2.rptdataprovider.entities.requests.SseMessageSearchRequest
-import com.exactpro.th2.rptdataprovider.entities.sse.EventGrpcWriter
-import com.exactpro.th2.rptdataprovider.entities.sse.MessageGrpcWriter
-import com.exactpro.th2.rptdataprovider.entities.sse.StreamWriter
-import com.exactpro.th2.rptdataprovider.grpcDirectionToCradle
-import com.exactpro.th2.rptdataprovider.logMetrics
-import com.exactpro.th2.rptdataprovider.services.cradle.CradleObjectNotFoundException
-import com.google.protobuf.MessageOrBuilder
-import com.google.protobuf.TextFormat
-import io.grpc.Status
-import io.grpc.stub.StreamObserver
-import io.ktor.server.engine.*
-import io.ktor.util.*
-import io.prometheus.client.Counter
-import kotlinx.coroutines.*
-import mu.KotlinLogging
-import org.apache.commons.lang3.exception.ExceptionUtils
-import java.util.concurrent.Executors
-import kotlin.coroutines.coroutineContext
-import kotlin.system.measureTimeMillis
-
-private typealias Streaming = suspend (StreamWriter) -> Unit
-
-@EngineAPI
-@InternalAPI
-@ExperimentalCoroutinesApi
-class RptDataProviderGrpcHandler(private val context: Context) : DataProviderGrpc.DataProviderImplBase() {
-
-    data class StreamObserverWrapper<T>(val streamObserver: StreamObserver<T>, val isSseEvents: Boolean = false) 
-
-    companion object {
-
-        private val grpcStreamRequestsProcessedInParallelQuantity: Metrics =
-            Metrics(
-                "th2_grpc_stream_requests_processed_in_parallel_quantity",
-                "GRPC stream requests processed in parallel"
-            )
-
-        private val grpcSingleRequestsProcessedInParallelQuantity: Metrics =
-            Metrics(
-                "th2_grpc_single_requests_processed_in_parallel_quantity",
-                "GRPC single requests processed in parallel"
-            )
-
-        private val singleRequestGet: Counter =
-            Counter.build("th2_grpc_single_requests_get", "GRPC single requests get")
-                .register()
-
-        private val singleRequestProcessed: Counter =
-            Counter.build("th2_grpc_single_requests_processed", "GRPC single requests processed")
-                .register()
-
-        private val streamRequestGet: Counter =
-            Counter.build("th2_grpc_stream_requests_get", "GRPC stream requests get")
-                .register()
-
-        private val streamRequestProcessed: Counter =
-            Counter.build("th2_grpc_stream_requests_processed", "GRPC stream requests processed")
-                .register()
-
-        private val logger = KotlinLogging.logger {}
-
-    }
-
-    val cradleService = this.context.cradleService
-    private val eventCache = this.context.eventCache
-    private val messageCache = this.context.messageCache
-    private val checkRequestAliveDelay = context.configuration.checkRequestsAliveDelay.value.toLong()
-
-    private val searchEventsHandler = this.context.searchEventsHandler
-    private val searchMessagesHandler = this.context.searchMessagesHandler
-
-    private val eventFiltersPredicateFactory = this.context.eventFiltersPredicateFactory
-    private val messageFiltersPredicateFactory = this.context.filteredMessageFiltersPredicateFactory
-
-    private val grpcThreadPoolSize = context.configuration.grpcThreadPoolSize.value.toInt()
-    private val grpcThreadPool = Executors.newFixedThreadPool(grpcThreadPoolSize).asCoroutineDispatcher()
-
-
-
-    private suspend fun checkContext(grpcContext: io.grpc.Context) {
-        while (coroutineContext.isActive) {
-            if (grpcContext.isCancelled)
-                throw ChannelClosedException("Channel is closed")
-
-            delay(checkRequestAliveDelay)
-        }
-    }
-
-    private fun <T> sendErrorCode(responseObserver: StreamObserverWrapper<T>, e: Exception, status: Status) {
-        responseObserver.streamObserver.onError(
-            status.withDescription(ExceptionUtils.getRootCauseMessage(e) ?: e.toString()).asRuntimeException()
-        )
-    }
-
-    private fun errorLogging(e: Exception, requestName: String, stringParameters: String, type: String) {
-        logger.error(e) { "unable to handle request '$requestName' with parameters '$stringParameters' - $type" }
-    }
-
-    private fun <T> handleRequest(
-        responseObserver: StreamObserverWrapper<T>,
-        requestName: String,
-        useStream: Boolean,
-        request: MessageOrBuilder?,
-        calledFun: suspend () -> Any
-    ) {
-        val stringParameters = lazy { request?.let { TextFormat.shortDebugString(request) } ?: "" }
-        val context = io.grpc.Context.current()
-
-        val handler = CoroutineExceptionHandler { _, exception ->
-            logger.error(exception) { "Coroutine context exception from the handleRequest method with $requestName" }
-        }
-
-        CoroutineScope(grpcThreadPool + handler).launch {
-            logMetrics(if (useStream) grpcStreamRequestsProcessedInParallelQuantity else grpcSingleRequestsProcessedInParallelQuantity) {
-                measureTimeMillis {
-                    logger.debug { "handling '$requestName' request with parameters '${stringParameters.value}'" }
-                    try {
-                        if (useStream) streamRequestGet.inc() else singleRequestGet.inc()
-                        try {
-                            if (useStream) {
-                                @Suppress("UNCHECKED_CAST")
-                                handleSseRequest(
-                                    responseObserver,
-                                    context,
-                                    calledFun.invoke() as Streaming
-                                )
-                            } else {
-                                @Suppress("UNCHECKED_CAST")
-                                handleRestApiRequest(responseObserver.streamObserver, context, calledFun as suspend () -> T)
-                            }
-                            responseObserver.streamObserver.onCompleted()
-                        } catch (e: Exception) {
-                            throw ExceptionUtils.getRootCause(e) ?: e
-                        } finally {
-                            if (useStream) streamRequestProcessed.inc() else singleRequestProcessed.inc()
-                        }
-                    } catch (e: CancellationException) {
-                        logger.debug(e) { "request processing was cancelled with CancellationException" }
-                    } catch (e: InvalidRequestException) {
-                        errorLogging(e, requestName, stringParameters.value, "invalid request")
-                        sendErrorCode(responseObserver, e, Status.INVALID_ARGUMENT)
-                    } catch (e: CradleObjectNotFoundException) {
-                        errorLogging(e, requestName, stringParameters.value, "missing cradle data")
-                        sendErrorCode(responseObserver, e, Status.NOT_FOUND)
-                    } catch (e: ChannelClosedException) {
-                        errorLogging(e, requestName, stringParameters.value, "channel closed")
-                        sendErrorCode(responseObserver, e, Status.DEADLINE_EXCEEDED)
-                    } catch (e: CodecResponseException) {
-                        errorLogging(e, requestName, stringParameters.value, "codec parses messages incorrectly")
-                        sendErrorCode(responseObserver, e, Status.INTERNAL)
-                    } catch (e: CradleIdException) {
-                        errorLogging(e, requestName, stringParameters.value, "unexpected cradle id exception")
-                        sendErrorCode(responseObserver, e, Status.INTERNAL)
-                    } catch (e: Exception) {
-                        errorLogging(e, requestName, stringParameters.value, "unexpected exception")
-                        sendErrorCode(responseObserver, e, Status.INTERNAL)
-                    }
-                }.let {
-                    logger.debug { "request '$requestName' with parameters '$stringParameters' handled - time=${it}ms" }
-                }
-            }
-        }
-    }
-
-    private suspend fun <T> handleRestApiRequest(
-        responseObserver: StreamObserver<T>,
-        grpcContext: io.grpc.Context,
-        calledFun: suspend () -> T
-    ) {
-        coroutineScope {
-            try {
-                launch {
-                    checkContext(grpcContext)
-                }
-                responseObserver.onNext(calledFun.invoke())
-                responseObserver.onCompleted()
-            } finally {
-                coroutineContext.cancelChildren()
-            }
-        }
-    }
-
-
-    @ExperimentalCoroutinesApi
-    @EngineAPI
-    @InternalAPI
-    private suspend fun <T> handleSseRequest(
-        responseObserver: StreamObserverWrapper<T>,
-        grpcContext: io.grpc.Context,
-        calledFun: Streaming
-    ) {
-        coroutineScope {
-            val job = launch {
-                checkContext(grpcContext)
-            }
-
-            val grpcWriter = if (responseObserver.isSseEvents) {
-                EventGrpcWriter(
-                    context.configuration.grpcWriterMessageBuffer.value.toInt(),
-                    responseObserver.streamObserver as StreamObserver<EventSearchResponse>,
-                    context.jacksonMapper,
-                    this
-                )
-            } else {
-                MessageGrpcWriter(
-                    context.configuration.grpcWriterMessageBuffer.value.toInt(),
-                    responseObserver.streamObserver as StreamObserver<MessageSearchResponse>,
-                    context.jacksonMapper,
-                    this
-                )
-            }
-
-            try {
-                calledFun.invoke(grpcWriter)
-            } finally {
-                kotlin.runCatching {
-                    grpcWriter.closeWriter()
-                    job.cancel()
-                }.onFailure { e ->
-                    logger.error(e) { "unexpected exception while closing grpc writer" }
-                }
-            }
-        }
-    }
-
-
-    override fun getEvent(request: EventID, responseObserver: StreamObserver<EventResponse>) {
-        handleRequest(StreamObserverWrapper(responseObserver), "get event", useStream = false, request = request) {
-            eventCache.getOrPut(request.id)
-                .convertToEvent()
-                .convertToGrpcEventData()
-        }
-    }
-
-    @InternalCoroutinesApi
-    override fun getMessage(request: MessageID, responseObserver: StreamObserver<MessageGroupResponse>) {
-        handleRequest(StreamObserverWrapper(responseObserver), "get message", useStream = false, request = request) {
-            val messageIdWithoutSubsequence = request.toBuilder().clearSubsequence().build()
-            messageCache.getOrPut(
-                StoredMessageId(
-                    messageIdWithoutSubsequence.connectionId.sessionAlias,
-                    grpcDirectionToCradle(messageIdWithoutSubsequence.direction),
-                    messageIdWithoutSubsequence.sequence
-                ).toString()
-            ).let {
-                MessageMapper.convertToGrpcMessageData(FilteredMessageWrapper(it, request.subsequenceList))
-            }
-        }
-    }
-
-
-<<<<<<< HEAD
-    override fun getMessageStreams(request: MessageStreamNamesRequest, responseObserver: StreamObserver<StringList>) {
-        handleRequest(
-            responseObserver,
-            "get message streams",
-            useStream = false,
-            request = request
-        ) {
-            StringList.newBuilder()
-                .addAllListString(cradleService.getMessageStreams())
-=======
-    override fun getMessageStreams(
-        request: MessageStreamsRequest,
-        responseObserver: StreamObserver<MessageStreamsResponse>
-    ) {
-        handleRequest(StreamObserverWrapper(responseObserver), "get message streams", useStream = false, request = request) {
-            MessageStreamsResponse.newBuilder()
-                .addAllMessageStream(
-                    cradleService.getMessageStreams().flatMap { stream ->
-                        listOf(Direction.FIRST, Direction.SECOND).map {
-                            MessageStream
-                                .newBuilder()
-                                .setDirection(it)
-                                .setName(stream)
-                                .build()
-                        }
-                    }
-                )
->>>>>>> 1fd8279e
-                .build()
-        }
-    }
-
-
-    @InternalCoroutinesApi
-    @FlowPreview
-    override fun searchMessages(
-        grpcRequest: MessageSearchRequest,
-        responseObserver: StreamObserver<MessageSearchResponse>
-    ) {
-        handleRequest(StreamObserverWrapper(responseObserver), "grpc search message", useStream = true, request = grpcRequest) {
-
-            suspend fun(streamWriter: StreamWriter) {
-                val filterPredicate = messageFiltersPredicateFactory.build(grpcRequest.filterList)
-                val request = SseMessageSearchRequest(grpcRequest, filterPredicate)
-                request.checkRequest() // FIXME: Encapsulate into the SseMessageSearchRequest's constructor
-
-                searchMessagesHandler.searchMessagesSse(request, streamWriter)
-            }
-        }
-    }
-
-
-    @FlowPreview
-    override fun searchEvents(grpcRequest: EventSearchRequest, responseObserver: StreamObserver<EventSearchResponse>) {
-        handleRequest(StreamObserverWrapper(responseObserver, true), "grpc search events", useStream = true, request = grpcRequest) {
-
-            suspend fun(streamWriter: StreamWriter) {
-                val filterPredicate = eventFiltersPredicateFactory.build(grpcRequest.filterList)
-                val request = SseEventSearchRequest(grpcRequest, filterPredicate)
-                request.checkRequest()
-
-                searchEventsHandler.searchEventsSse(request, streamWriter)
-            }
-        }
-    }
-
-
-<<<<<<< HEAD
-    override fun getMessagesFilters(request: MessageFiltersRequest, responseObserver: StreamObserver<ListFilterName>) {
-        handleRequest(responseObserver, "get message filters names", useStream = false, request = request) {
-            ListFilterName.newBuilder()
-                .addAllFilterNames(
-=======
-    override fun getMessagesFilters(
-        request: MessageFiltersRequest,
-        responseObserver: StreamObserver<FilterNamesResponse>
-    ) {
-        handleRequest(StreamObserverWrapper(responseObserver), "get message filters names", useStream = false, request = request) {
-            FilterNamesResponse.newBuilder()
-                .addAllFilterName(
->>>>>>> 1fd8279e
-                    messageFiltersPredicateFactory.getFiltersNames().map {
-                        FilterName.newBuilder().setName(it).build()
-                    }
-                ).build()
-        }
-    }
-
-
-<<<<<<< HEAD
-    override fun getEventsFilters(request: EventFiltersRequest, responseObserver: StreamObserver<ListFilterName>) {
-        handleRequest(responseObserver, "get event filters names", useStream = false, request = request) {
-            ListFilterName.newBuilder()
-                .addAllFilterNames(
-=======
-    override fun getEventsFilters(
-        request: EventFiltersRequest,
-        responseObserver: StreamObserver<FilterNamesResponse>
-    ) {
-        handleRequest(StreamObserverWrapper(responseObserver), "get event filters names", useStream = false, request = request) {
-            FilterNamesResponse.newBuilder()
-                .addAllFilterName(
->>>>>>> 1fd8279e
-                    eventFiltersPredicateFactory.getFiltersNames().map {
-                        FilterName.newBuilder().setName(it).build()
-                    }
-                ).build()
-        }
-    }
-
-
-    override fun getEventFilterInfo(request: FilterInfoRequest, responseObserver: StreamObserver<FilterInfoResponse>) {
-        handleRequest(StreamObserverWrapper(responseObserver), "get event filter info", useStream = false, request = request) {
-            eventFiltersPredicateFactory.getFilterInfo(request.filterName.name).convertToProto()
-        }
-    }
-
-
-    override fun getMessageFilterInfo(
-        request: FilterInfoRequest,
-        responseObserver: StreamObserver<FilterInfoResponse>
-    ) {
-        handleRequest(StreamObserverWrapper(responseObserver), "get message filter info", useStream = false, request = request) {
-            messageFiltersPredicateFactory.getFilterInfo(request.filterName.name).convertToProto()
-        }
-    }
-
-
-    override fun matchEvent(request: EventMatchRequest, responseObserver: StreamObserver<MatchResponse>) {
-        handleRequest(StreamObserverWrapper(responseObserver), "match event", useStream = false, request = request) {
-            val filterPredicate = eventFiltersPredicateFactory.build(request.filterList)
-            MatchResponse.newBuilder().setMatch(
-                filterPredicate.apply(eventCache.getOrPut(request.eventId.id))
-            ).build()
-        }
-    }
-
-    @InternalCoroutinesApi
-    override fun matchMessage(request: MessageMatchRequest, responseObserver: StreamObserver<MatchResponse>) {
-        handleRequest(StreamObserverWrapper(responseObserver), "match message", useStream = false, request = request) {
-            val filterPredicate = messageFiltersPredicateFactory.build(request.filterList)
-            MatchResponse.newBuilder().setMatch(
-                filterPredicate.apply(
-                    FilteredMessageWrapper(
-                        messageCache.getOrPut(
-                            StoredMessageId(
-                                request.messageId.connectionId.sessionAlias,
-                                grpcDirectionToCradle(request.messageId.direction),
-                                request.messageId.sequence
-                            ).toString()
-                        )
-                    )
-                )
-            ).build()
-        }
-    }
-}
+/*******************************************************************************
+ * Copyright 2020-2021 Exactpro (Exactpro Systems Limited)
+ *
+ * Licensed under the Apache License, Version 2.0 (the "License");
+ * you may not use this file except in compliance with the License.
+ * You may obtain a copy of the License at
+ *
+ *     http://www.apache.org/licenses/LICENSE-2.0
+ *
+ * Unless required by applicable law or agreed to in writing, software
+ * distributed under the License is distributed on an "AS IS" BASIS,
+ * WITHOUT WARRANTIES OR CONDITIONS OF ANY KIND, either express or implied.
+ * See the License for the specific language governing permissions and
+ * limitations under the License.
+ ******************************************************************************/
+
+package com.exactpro.th2.rptdataprovider.grpc
+
+import com.exactpro.cradle.messages.StoredMessageId
+import com.exactpro.cradle.utils.CradleIdException
+import com.exactpro.th2.common.grpc.Direction
+import com.exactpro.th2.common.grpc.EventID
+import com.exactpro.th2.common.grpc.MessageID
+import com.exactpro.th2.dataprovider.grpc.*
+import com.exactpro.th2.rptdataprovider.Context
+import com.exactpro.th2.rptdataprovider.Metrics
+import com.exactpro.th2.rptdataprovider.entities.exceptions.ChannelClosedException
+import com.exactpro.th2.rptdataprovider.entities.exceptions.CodecResponseException
+import com.exactpro.th2.rptdataprovider.entities.exceptions.InvalidRequestException
+import com.exactpro.th2.rptdataprovider.entities.internal.FilteredMessageWrapper
+import com.exactpro.th2.rptdataprovider.entities.mappers.MessageMapper
+import com.exactpro.th2.rptdataprovider.entities.requests.SseEventSearchRequest
+import com.exactpro.th2.rptdataprovider.entities.requests.SseMessageSearchRequest
+import com.exactpro.th2.rptdataprovider.entities.sse.EventGrpcWriter
+import com.exactpro.th2.rptdataprovider.entities.sse.MessageGrpcWriter
+import com.exactpro.th2.rptdataprovider.entities.sse.StreamWriter
+import com.exactpro.th2.rptdataprovider.grpcDirectionToCradle
+import com.exactpro.th2.rptdataprovider.logMetrics
+import com.exactpro.th2.rptdataprovider.services.cradle.CradleObjectNotFoundException
+import com.google.protobuf.MessageOrBuilder
+import com.google.protobuf.TextFormat
+import io.grpc.Status
+import io.grpc.stub.StreamObserver
+import io.ktor.server.engine.*
+import io.ktor.util.*
+import io.prometheus.client.Counter
+import kotlinx.coroutines.*
+import mu.KotlinLogging
+import org.apache.commons.lang3.exception.ExceptionUtils
+import java.util.concurrent.Executors
+import kotlin.coroutines.coroutineContext
+import kotlin.system.measureTimeMillis
+
+private typealias Streaming = suspend (StreamWriter) -> Unit
+
+@EngineAPI
+@InternalAPI
+@ExperimentalCoroutinesApi
+class RptDataProviderGrpcHandler(private val context: Context) : DataProviderGrpc.DataProviderImplBase() {
+
+    data class StreamObserverWrapper<T>(val streamObserver: StreamObserver<T>, val isSseEvents: Boolean = false) 
+
+    companion object {
+
+        private val grpcStreamRequestsProcessedInParallelQuantity: Metrics =
+            Metrics(
+                "th2_grpc_stream_requests_processed_in_parallel_quantity",
+                "GRPC stream requests processed in parallel"
+            )
+
+        private val grpcSingleRequestsProcessedInParallelQuantity: Metrics =
+            Metrics(
+                "th2_grpc_single_requests_processed_in_parallel_quantity",
+                "GRPC single requests processed in parallel"
+            )
+
+        private val singleRequestGet: Counter =
+            Counter.build("th2_grpc_single_requests_get", "GRPC single requests get")
+                .register()
+
+        private val singleRequestProcessed: Counter =
+            Counter.build("th2_grpc_single_requests_processed", "GRPC single requests processed")
+                .register()
+
+        private val streamRequestGet: Counter =
+            Counter.build("th2_grpc_stream_requests_get", "GRPC stream requests get")
+                .register()
+
+        private val streamRequestProcessed: Counter =
+            Counter.build("th2_grpc_stream_requests_processed", "GRPC stream requests processed")
+                .register()
+
+        private val logger = KotlinLogging.logger {}
+
+    }
+
+    val cradleService = this.context.cradleService
+    private val eventCache = this.context.eventCache
+    private val messageCache = this.context.messageCache
+    private val checkRequestAliveDelay = context.configuration.checkRequestsAliveDelay.value.toLong()
+
+    private val searchEventsHandler = this.context.searchEventsHandler
+    private val searchMessagesHandler = this.context.searchMessagesHandler
+
+    private val eventFiltersPredicateFactory = this.context.eventFiltersPredicateFactory
+    private val messageFiltersPredicateFactory = this.context.filteredMessageFiltersPredicateFactory
+
+    private val grpcThreadPoolSize = context.configuration.grpcThreadPoolSize.value.toInt()
+    private val grpcThreadPool = Executors.newFixedThreadPool(grpcThreadPoolSize).asCoroutineDispatcher()
+
+
+
+    private suspend fun checkContext(grpcContext: io.grpc.Context) {
+        while (coroutineContext.isActive) {
+            if (grpcContext.isCancelled)
+                throw ChannelClosedException("Channel is closed")
+
+            delay(checkRequestAliveDelay)
+        }
+    }
+
+    private fun <T> sendErrorCode(responseObserver: StreamObserverWrapper<T>, e: Exception, status: Status) {
+        responseObserver.streamObserver.onError(
+            status.withDescription(ExceptionUtils.getRootCauseMessage(e) ?: e.toString()).asRuntimeException()
+        )
+    }
+
+    private fun errorLogging(e: Exception, requestName: String, stringParameters: String, type: String) {
+        logger.error(e) { "unable to handle request '$requestName' with parameters '$stringParameters' - $type" }
+    }
+
+    private fun <T> handleRequest(
+        responseObserver: StreamObserverWrapper<T>,
+        requestName: String,
+        useStream: Boolean,
+        request: MessageOrBuilder?,
+        calledFun: suspend () -> Any
+    ) {
+        val stringParameters = lazy { request?.let { TextFormat.shortDebugString(request) } ?: "" }
+        val context = io.grpc.Context.current()
+
+        val handler = CoroutineExceptionHandler { _, exception ->
+            logger.error(exception) { "Coroutine context exception from the handleRequest method with $requestName" }
+        }
+
+        CoroutineScope(grpcThreadPool + handler).launch {
+            logMetrics(if (useStream) grpcStreamRequestsProcessedInParallelQuantity else grpcSingleRequestsProcessedInParallelQuantity) {
+                measureTimeMillis {
+                    logger.debug { "handling '$requestName' request with parameters '${stringParameters.value}'" }
+                    try {
+                        if (useStream) streamRequestGet.inc() else singleRequestGet.inc()
+                        try {
+                            if (useStream) {
+                                @Suppress("UNCHECKED_CAST")
+                                handleSseRequest(
+                                    responseObserver,
+                                    context,
+                                    calledFun.invoke() as Streaming
+                                )
+                            } else {
+                                @Suppress("UNCHECKED_CAST")
+                                handleRestApiRequest(responseObserver.streamObserver, context, calledFun as suspend () -> T)
+                            }
+                            responseObserver.streamObserver.onCompleted()
+                        } catch (e: Exception) {
+                            throw ExceptionUtils.getRootCause(e) ?: e
+                        } finally {
+                            if (useStream) streamRequestProcessed.inc() else singleRequestProcessed.inc()
+                        }
+                    } catch (e: CancellationException) {
+                        logger.debug(e) { "request processing was cancelled with CancellationException" }
+                    } catch (e: InvalidRequestException) {
+                        errorLogging(e, requestName, stringParameters.value, "invalid request")
+                        sendErrorCode(responseObserver, e, Status.INVALID_ARGUMENT)
+                    } catch (e: CradleObjectNotFoundException) {
+                        errorLogging(e, requestName, stringParameters.value, "missing cradle data")
+                        sendErrorCode(responseObserver, e, Status.NOT_FOUND)
+                    } catch (e: ChannelClosedException) {
+                        errorLogging(e, requestName, stringParameters.value, "channel closed")
+                        sendErrorCode(responseObserver, e, Status.DEADLINE_EXCEEDED)
+                    } catch (e: CodecResponseException) {
+                        errorLogging(e, requestName, stringParameters.value, "codec parses messages incorrectly")
+                        sendErrorCode(responseObserver, e, Status.INTERNAL)
+                    } catch (e: CradleIdException) {
+                        errorLogging(e, requestName, stringParameters.value, "unexpected cradle id exception")
+                        sendErrorCode(responseObserver, e, Status.INTERNAL)
+                    } catch (e: Exception) {
+                        errorLogging(e, requestName, stringParameters.value, "unexpected exception")
+                        sendErrorCode(responseObserver, e, Status.INTERNAL)
+                    }
+                }.let {
+                    logger.debug { "request '$requestName' with parameters '$stringParameters' handled - time=${it}ms" }
+                }
+            }
+        }
+    }
+
+    private suspend fun <T> handleRestApiRequest(
+        responseObserver: StreamObserver<T>,
+        grpcContext: io.grpc.Context,
+        calledFun: suspend () -> T
+    ) {
+        coroutineScope {
+            try {
+                launch {
+                    checkContext(grpcContext)
+                }
+                responseObserver.onNext(calledFun.invoke())
+                responseObserver.onCompleted()
+            } finally {
+                coroutineContext.cancelChildren()
+            }
+        }
+    }
+
+
+    @ExperimentalCoroutinesApi
+    @EngineAPI
+    @InternalAPI
+    private suspend fun <T> handleSseRequest(
+        responseObserver: StreamObserverWrapper<T>,
+        grpcContext: io.grpc.Context,
+        calledFun: Streaming
+    ) {
+        coroutineScope {
+            val job = launch {
+                checkContext(grpcContext)
+            }
+
+            val grpcWriter = if (responseObserver.isSseEvents) {
+                EventGrpcWriter(
+                    context.configuration.grpcWriterMessageBuffer.value.toInt(),
+                    responseObserver.streamObserver as StreamObserver<EventSearchResponse>,
+                    context.jacksonMapper,
+                    this
+                )
+            } else {
+                MessageGrpcWriter(
+                    context.configuration.grpcWriterMessageBuffer.value.toInt(),
+                    responseObserver.streamObserver as StreamObserver<MessageSearchResponse>,
+                    context.jacksonMapper,
+                    this
+                )
+            }
+
+            try {
+                calledFun.invoke(grpcWriter)
+            } finally {
+                kotlin.runCatching {
+                    grpcWriter.closeWriter()
+                    job.cancel()
+                }.onFailure { e ->
+                    logger.error(e) { "unexpected exception while closing grpc writer" }
+                }
+            }
+        }
+    }
+
+
+    override fun getEvent(request: EventID, responseObserver: StreamObserver<EventResponse>) {
+        handleRequest(StreamObserverWrapper(responseObserver), "get event", useStream = false, request = request) {
+            eventCache.getOrPut(request.id)
+                .convertToEvent()
+                .convertToGrpcEventData()
+        }
+    }
+
+    @InternalCoroutinesApi
+    override fun getMessage(request: MessageID, responseObserver: StreamObserver<MessageGroupResponse>) {
+        handleRequest(StreamObserverWrapper(responseObserver), "get message", useStream = false, request = request) {
+            val messageIdWithoutSubsequence = request.toBuilder().clearSubsequence().build()
+            messageCache.getOrPut(
+                StoredMessageId(
+                    messageIdWithoutSubsequence.connectionId.sessionAlias,
+                    grpcDirectionToCradle(messageIdWithoutSubsequence.direction),
+                    messageIdWithoutSubsequence.sequence
+                ).toString()
+            ).let {
+                MessageMapper.convertToGrpcMessageData(FilteredMessageWrapper(it, request.subsequenceList))
+            }
+        }
+    }
+
+
+    override fun getMessageStreams(
+        request: MessageStreamsRequest,
+        responseObserver: StreamObserver<MessageStreamsResponse>
+    ) {
+        handleRequest(StreamObserverWrapper(responseObserver), "get message streams", useStream = false, request = request) {
+            MessageStreamsResponse.newBuilder()
+                .addAllMessageStream(
+                    cradleService.getMessageStreams().flatMap { stream ->
+                        listOf(Direction.FIRST, Direction.SECOND).map {
+                            MessageStream
+                                .newBuilder()
+                                .setDirection(it)
+                                .setName(stream)
+                                .build()
+                        }
+                    }
+                )
+                .build()
+        }
+    }
+
+
+    @InternalCoroutinesApi
+    @FlowPreview
+    override fun searchMessages(
+        grpcRequest: MessageSearchRequest,
+        responseObserver: StreamObserver<MessageSearchResponse>
+    ) {
+        handleRequest(StreamObserverWrapper(responseObserver), "grpc search message", useStream = true, request = grpcRequest) {
+
+            suspend fun(streamWriter: StreamWriter) {
+                val filterPredicate = messageFiltersPredicateFactory.build(grpcRequest.filterList)
+                val request = SseMessageSearchRequest(grpcRequest, filterPredicate)
+                request.checkRequest() // FIXME: Encapsulate into the SseMessageSearchRequest's constructor
+
+                searchMessagesHandler.searchMessagesSse(request, streamWriter)
+            }
+        }
+    }
+
+
+    @FlowPreview
+    override fun searchEvents(grpcRequest: EventSearchRequest, responseObserver: StreamObserver<EventSearchResponse>) {
+        handleRequest(StreamObserverWrapper(responseObserver, true), "grpc search events", useStream = true, request = grpcRequest) {
+
+            suspend fun(streamWriter: StreamWriter) {
+                val filterPredicate = eventFiltersPredicateFactory.build(grpcRequest.filterList)
+                val request = SseEventSearchRequest(grpcRequest, filterPredicate)
+                request.checkRequest()
+
+                searchEventsHandler.searchEventsSse(request, streamWriter)
+            }
+        }
+    }
+
+
+    override fun getMessagesFilters(
+        request: MessageFiltersRequest,
+        responseObserver: StreamObserver<FilterNamesResponse>
+    ) {
+        handleRequest(StreamObserverWrapper(responseObserver), "get message filters names", useStream = false, request = request) {
+            FilterNamesResponse.newBuilder()
+                .addAllFilterName(
+                    messageFiltersPredicateFactory.getFiltersNames().map {
+                        FilterName.newBuilder().setName(it).build()
+                    }
+                ).build()
+        }
+    }
+
+
+    override fun getEventsFilters(
+        request: EventFiltersRequest,
+        responseObserver: StreamObserver<FilterNamesResponse>
+    ) {
+        handleRequest(StreamObserverWrapper(responseObserver), "get event filters names", useStream = false, request = request) {
+            FilterNamesResponse.newBuilder()
+                .addAllFilterName(
+                    eventFiltersPredicateFactory.getFiltersNames().map {
+                        FilterName.newBuilder().setName(it).build()
+                    }
+                ).build()
+        }
+    }
+
+
+    override fun getEventFilterInfo(request: FilterInfoRequest, responseObserver: StreamObserver<FilterInfoResponse>) {
+        handleRequest(StreamObserverWrapper(responseObserver), "get event filter info", useStream = false, request = request) {
+            eventFiltersPredicateFactory.getFilterInfo(request.filterName.name).convertToProto()
+        }
+    }
+
+
+    override fun getMessageFilterInfo(
+        request: FilterInfoRequest,
+        responseObserver: StreamObserver<FilterInfoResponse>
+    ) {
+        handleRequest(StreamObserverWrapper(responseObserver), "get message filter info", useStream = false, request = request) {
+            messageFiltersPredicateFactory.getFilterInfo(request.filterName.name).convertToProto()
+        }
+    }
+
+
+    override fun matchEvent(request: EventMatchRequest, responseObserver: StreamObserver<MatchResponse>) {
+        handleRequest(StreamObserverWrapper(responseObserver), "match event", useStream = false, request = request) {
+            val filterPredicate = eventFiltersPredicateFactory.build(request.filterList)
+            MatchResponse.newBuilder().setMatch(
+                filterPredicate.apply(eventCache.getOrPut(request.eventId.id))
+            ).build()
+        }
+    }
+
+    @InternalCoroutinesApi
+    override fun matchMessage(request: MessageMatchRequest, responseObserver: StreamObserver<MatchResponse>) {
+        handleRequest(StreamObserverWrapper(responseObserver), "match message", useStream = false, request = request) {
+            val filterPredicate = messageFiltersPredicateFactory.build(request.filterList)
+            MatchResponse.newBuilder().setMatch(
+                filterPredicate.apply(
+                    FilteredMessageWrapper(
+                        messageCache.getOrPut(
+                            StoredMessageId(
+                                request.messageId.connectionId.sessionAlias,
+                                grpcDirectionToCradle(request.messageId.direction),
+                                request.messageId.sequence
+                            ).toString()
+                        )
+                    )
+                )
+            ).build()
+        }
+    }
+}