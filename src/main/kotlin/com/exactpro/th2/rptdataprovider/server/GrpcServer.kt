--- conflicted
+++ resolved
@@ -1,65 +1,62 @@
-/*******************************************************************************
- * Copyright 2020-2021 Exactpro (Exactpro Systems Limited)
- *
- * Licensed under the Apache License, Version 2.0 (the "License");
- * you may not use this file except in compliance with the License.
- * You may obtain a copy of the License at
- *
- *     http://www.apache.org/licenses/LICENSE-2.0
- *
- * Unless required by applicable law or agreed to in writing, software
- * distributed under the License is distributed on an "AS IS" BASIS,
- * WITHOUT WARRANTIES OR CONDITIONS OF ANY KIND, either express or implied.
- * See the License for the specific language governing permissions and
- * limitations under the License.
- ******************************************************************************/
-
-package com.exactpro.th2.rptdataprovider.server
-
-import com.exactpro.th2.common.schema.grpc.router.GrpcRouter
-import com.exactpro.th2.rptdataprovider.Context
-import com.exactpro.th2.rptdataprovider.grpc.RptDataProviderGrpcHandler
-import io.ktor.server.engine.EngineAPI
-import io.ktor.util.InternalAPI
-import kotlinx.coroutines.ExperimentalCoroutinesApi
-import mu.KotlinLogging
-import java.util.concurrent.TimeUnit
-
-@InternalAPI
-@EngineAPI
-@ExperimentalCoroutinesApi
-class GrpcServer(private val context: Context, grpcRouter: GrpcRouter) {
-
-    private val reportDataProviderServer = RptDataProviderGrpcHandler(context)
-<<<<<<< HEAD
-
-=======
->>>>>>> 9549eab7
-    private val server = grpcRouter.startServer(reportDataProviderServer)
-
-    companion object {
-        private val LOGGER = KotlinLogging.logger {}
-    }
-
-    fun start() {
-        this.server.start()
-        LOGGER.info("${GrpcServer::class.java.simpleName} started. " +
-                "Host: '${context.grpcConfig.serverConfiguration.host}' " +
-                "port: '${context.grpcConfig.serverConfiguration.port}'")
-    }
-
-    fun stop() {
-        if (server.shutdown().awaitTermination(1, TimeUnit.SECONDS)) {
-            LOGGER.warn("Server isn't stopped gracefully")
-            server.shutdownNow()
-        }
-    }
-
-    /**
-     * Await termination on the main thread since the grpc library uses daemon threads.
-     */
-    @Throws(InterruptedException::class)
-    fun blockUntilShutdown() {
-        server?.awaitTermination()
-    }
+/*******************************************************************************
+ * Copyright 2020-2021 Exactpro (Exactpro Systems Limited)
+ *
+ * Licensed under the Apache License, Version 2.0 (the "License");
+ * you may not use this file except in compliance with the License.
+ * You may obtain a copy of the License at
+ *
+ *     http://www.apache.org/licenses/LICENSE-2.0
+ *
+ * Unless required by applicable law or agreed to in writing, software
+ * distributed under the License is distributed on an "AS IS" BASIS,
+ * WITHOUT WARRANTIES OR CONDITIONS OF ANY KIND, either express or implied.
+ * See the License for the specific language governing permissions and
+ * limitations under the License.
+ ******************************************************************************/
+
+package com.exactpro.th2.rptdataprovider.server
+
+import com.exactpro.th2.common.schema.grpc.router.GrpcRouter
+import com.exactpro.th2.rptdataprovider.Context
+import com.exactpro.th2.rptdataprovider.grpc.RptDataProviderGrpcHandler
+import io.ktor.server.engine.EngineAPI
+import io.ktor.util.InternalAPI
+import kotlinx.coroutines.ExperimentalCoroutinesApi
+import mu.KotlinLogging
+import java.util.concurrent.TimeUnit
+
+@InternalAPI
+@EngineAPI
+@ExperimentalCoroutinesApi
+class GrpcServer(private val context: Context, grpcRouter: GrpcRouter) {
+
+    private val reportDataProviderServer = RptDataProviderGrpcHandler(context)
+
+    private val server = grpcRouter.startServer(reportDataProviderServer)
+
+    companion object {
+        private val LOGGER = KotlinLogging.logger {}
+    }
+
+    fun start() {
+        this.server.start()
+        LOGGER.info("${GrpcServer::class.java.simpleName} started. " +
+                "Host: '${context.grpcConfig.serverConfiguration.host}' " +
+                "port: '${context.grpcConfig.serverConfiguration.port}'")
+    }
+
+    fun stop() {
+        if (server.shutdown().awaitTermination(1, TimeUnit.SECONDS)) {
+            LOGGER.warn("Server isn't stopped gracefully")
+            server.shutdownNow()
+        }
+    }
+
+    /**
+     * Await termination on the main thread since the grpc library uses daemon threads.
+     */
+    @Throws(InterruptedException::class)
+    fun blockUntilShutdown() {
+        server?.awaitTermination()
+    }
 }