/*******************************************************************************
 * Copyright 2020-2021 Exactpro (Exactpro Systems Limited)
 *
 * Licensed under the Apache License, Version 2.0 (the "License");
 * you may not use this file except in compliance with the License.
 * You may obtain a copy of the License at
 *
 *     http://www.apache.org/licenses/LICENSE-2.0
 *
 * Unless required by applicable law or agreed to in writing, software
 * distributed under the License is distributed on an "AS IS" BASIS,
 * WITHOUT WARRANTIES OR CONDITIONS OF ANY KIND, either express or implied.
 * See the License for the specific language governing permissions and
 * limitations under the License.
 ******************************************************************************/

package com.exactpro.th2.rptdataprovider.server

<<<<<<< HEAD
=======
import com.exactpro.cradle.TimeRelation
>>>>>>> bd761949
import com.exactpro.cradle.utils.CradleIdException
import com.exactpro.th2.rptdataprovider.*
import com.exactpro.th2.rptdataprovider.entities.exceptions.ChannelClosedException
import com.exactpro.th2.rptdataprovider.entities.exceptions.CodecResponseException
import com.exactpro.th2.rptdataprovider.entities.exceptions.InvalidRequestException
<<<<<<< HEAD
import com.exactpro.th2.rptdataprovider.entities.internal.FilteredMessageWrapper
import com.exactpro.th2.rptdataprovider.entities.internal.MessageIdWithSubsequences
import com.exactpro.th2.rptdataprovider.entities.mappers.MessageMapper
import com.exactpro.th2.rptdataprovider.entities.requests.SseEventSearchRequest
import com.exactpro.th2.rptdataprovider.entities.requests.SseMessageSearchRequest
import com.exactpro.th2.rptdataprovider.entities.sse.*
=======
import com.exactpro.th2.rptdataprovider.entities.internal.MessageWithMetadata
import com.exactpro.th2.rptdataprovider.entities.mappers.MessageMapper
import com.exactpro.th2.rptdataprovider.entities.requests.SseEventSearchRequest
import com.exactpro.th2.rptdataprovider.entities.requests.SseMessageSearchRequest
import com.exactpro.th2.rptdataprovider.entities.sse.EventType
import com.exactpro.th2.rptdataprovider.entities.sse.HttpWriter
import com.exactpro.th2.rptdataprovider.entities.sse.SseEvent
import com.exactpro.th2.rptdataprovider.entities.sse.StreamWriter
>>>>>>> bd761949
import com.exactpro.th2.rptdataprovider.services.cradle.CradleObjectNotFoundException
import io.ktor.application.*
import io.ktor.features.*
import io.ktor.http.*
import io.ktor.request.*
import io.ktor.response.*
import io.ktor.routing.*
import io.ktor.server.engine.*
import io.ktor.server.netty.*
import io.ktor.util.*
import io.prometheus.client.Counter
import kotlinx.coroutines.*
import mu.KotlinLogging
import java.nio.channels.ClosedChannelException
import kotlin.coroutines.coroutineContext
import kotlin.system.measureTimeMillis

private typealias Streaming = suspend (StreamWriter) -> Unit


class HttpServer(private val applicationContext: Context) {

    private val sseRequestsProcessedInParallelQuantity: Metrics =
        Metrics("th2_sse_requests_processed_in_parallel_quantity", "SSE requests processed in parallel")

    private val restRequestsProcessedInParallelQuantity: Metrics =
        Metrics("th2_rest_requests_processed_in_parallel_quantity", "REST requests processed in parallel")

    private val restRequestGet: Counter =
        Counter.build("th2_rest_requests_get", "REST requests get")
            .register()

    private val restRequestProcessed: Counter =
        Counter.build("th2_rest_requests_processed", "REST requests processed")
            .register()


    private val sseRequestGet: Counter =
        Counter.build("th2_sse_requests_get", "SSE requests get")
            .register()

    private val sseRequestProcessed: Counter =
        Counter.build("th2_sse_requests_processed", "SSE requests processed")
            .register()


    companion object {
        private val logger = KotlinLogging.logger {}
    }

    private val jacksonMapper = applicationContext.jacksonMapper
    private val checkRequestAliveDelay = applicationContext.configuration.checkRequestsAliveDelay.value.toLong()
    private val configuration = applicationContext.configuration

    private class Timeouts {
        class Config(var requestTimeout: Long = 5000L, var excludes: List<String> = listOf("sse"))

        companion object : ApplicationFeature<ApplicationCallPipeline, Config, Unit> {
            override val key: AttributeKey<Unit> = AttributeKey("Timeouts")

            override fun install(pipeline: ApplicationCallPipeline, configure: Config.() -> Unit) {
                val config = Config().apply(configure)
                val timeout = config.requestTimeout
                val excludes = config.excludes

                if (timeout <= 0) return

                pipeline.intercept(ApplicationCallPipeline.Features) {
                    if (excludes.any { call.request.uri.contains(it) }) return@intercept
                    withTimeout(timeout) {
                        proceed()
                    }
                }
            }
        }
    }

    @EngineAPI
    @InternalAPI
    suspend fun checkContext(context: ApplicationCall) {
        context.javaClass.getDeclaredField("call").also {
            it.trySetAccessible()
            val nettyApplicationRequest = it.get(context) as NettyApplicationCall

            while (coroutineContext.isActive) {
                if (nettyApplicationRequest.context.isRemoved)
                    throw ClosedChannelException()

                delay(checkRequestAliveDelay)
            }
        }
    }


    @InternalAPI
    private suspend fun sendErrorCode(call: ApplicationCall, e: Exception, code: HttpStatusCode) {
        withContext(NonCancellable) {
            call.respondText(e.rootCause?.message ?: e.toString(), ContentType.Text.Plain, code)
        }
    }

    @InternalAPI
    private suspend fun sendErrorCodeOrEmptyJson(
        probe: Boolean,
        call: ApplicationCall,
        e: Exception,
        code: HttpStatusCode
    ) {
        withContext(NonCancellable) {
            if (probe) {
                call.respondText(
                    jacksonMapper.writeValueAsString(null), ContentType.Application.Json
                )
            } else {
                sendErrorCode(call, e, code)
            }
        }
    }

    @ExperimentalCoroutinesApi
    @EngineAPI
    @InternalAPI
    private suspend fun handleRequest(
        call: ApplicationCall,
        context: ApplicationCall,
        requestName: String,
        cacheControl: CacheControl?,
        probe: Boolean,
        useSse: Boolean,
        vararg parameters: Any?,
        calledFun: suspend () -> Any
    ) {
        val stringParameters = lazy { parameters.contentDeepToString() }
        logMetrics(if (useSse) sseRequestsProcessedInParallelQuantity else restRequestsProcessedInParallelQuantity) {
            coroutineScope {
                measureTimeMillis {
                    logger.debug { "handling '$requestName' request with parameters '${stringParameters.value}'" }
                    try {
                        if (useSse) sseRequestGet.inc() else restRequestGet.inc()
                        try {
                            if (useSse) {
                                val function = calledFun.invoke()
                                @Suppress("UNCHECKED_CAST")
                                handleSseRequest(call, context, function as Streaming)
                            } else {
                                handleRestApiRequest(call, context, cacheControl, probe, calledFun)
                            }
                        } catch (e: Exception) {
                            throw e.rootCause ?: e
                        } finally {
                            if (useSse) sseRequestProcessed.inc() else restRequestProcessed.inc()
                        }
                    } catch (e: CancellationException) {
                        logger.debug(e) { "request processing was cancelled with CancellationException" }
                    } catch (e: InvalidRequestException) {
                        logger.error(e) { "unable to handle request '$requestName' with parameters '${stringParameters.value}' - invalid request" }
                    } catch (e: CradleObjectNotFoundException) {
                        logger.error(e) { "unable to handle request '$requestName' with parameters '${stringParameters.value}' - missing cradle data" }
                    } catch (e: CodecResponseException) {
                        logger.error(e) { "unable to handle request '$requestName' with parameters '${stringParameters.value}' - codec parses messages incorrectly" }
                    } catch (e: ClosedChannelException) {
                        logger.info { "request '$requestName' with parameters '${stringParameters.value}' has been cancelled by a client" }
                    } catch (e: CradleIdException) {
                        logger.error(e) { "unable to handle request '$requestName' with parameters '${stringParameters.value}' - unexpected cradle id exception" }
                    } catch (e: Exception) {
                        logger.error(e) { "unable to handle request '$requestName' with parameters '${stringParameters.value}' - unexpected exception" }
                    }
                }.let { logger.debug { "request '$requestName' with parameters '${stringParameters.value}' handled - time=${it}ms" } }
            }
        }
    }


    @ExperimentalCoroutinesApi
    @EngineAPI
    @InternalAPI
    private suspend fun handleSseRequest(
        call: ApplicationCall,
        context: ApplicationCall,
        calledFun: Streaming
    ) {
        coroutineScope {
            launch {
                val job = launch {
                    checkContext(context)
                }
                call.response.headers.append(HttpHeaders.CacheControl, "no-cache, no-store, no-transform")
                call.respondTextWriter(contentType = ContentType.Text.EventStream) {
                    val httpWriter = HttpWriter(this, jacksonMapper)

                    try {
                        calledFun.invoke(httpWriter)
                    } catch (e: CancellationException) {
                        throw e
                    } catch (e: Exception) {
                        httpWriter.eventWrite(SseEvent.build(jacksonMapper, e))
                        throw e
                    } finally {
                        kotlin.runCatching {
                            httpWriter.eventWrite(SseEvent(event = EventType.CLOSE))
                            httpWriter.closeWriter()
                            job.cancel()
                        }.onFailure { e ->
                            logger.error(e) { "unexpected exception while trying to close http writer" }
                        }
                    }
                }
            }.join()
        }
    }

    @ExperimentalCoroutinesApi
    @EngineAPI
    @InternalAPI
    private suspend fun handleRestApiRequest(
        call: ApplicationCall,
        context: ApplicationCall,
        cacheControl: CacheControl?,
        probe: Boolean,
        calledFun: suspend () -> Any
    ) {
        coroutineScope {
            try {
                launch {
                    launch {
                        checkContext(context)
                    }
                    cacheControl?.let { call.response.cacheControl(it) }
                    call.respondText(
                        jacksonMapper.asStringSuspend(calledFun.invoke()),
                        ContentType.Application.Json
                    )
                    coroutineContext.cancelChildren()
                }.join()
            } catch (e: Exception) {
                when (val exception = e.rootCause ?: e) {
                    is InvalidRequestException -> sendErrorCode(call, exception, HttpStatusCode.BadRequest)
                    is CradleObjectNotFoundException -> sendErrorCodeOrEmptyJson(
                        probe, call, exception, HttpStatusCode.NotFound
                    )
                    is ChannelClosedException -> sendErrorCode(call, exception, HttpStatusCode.RequestTimeout)
                    is CradleIdException -> sendErrorCodeOrEmptyJson(probe, call, e, HttpStatusCode.InternalServerError)
                    is CodecResponseException -> sendErrorCode(call, exception, HttpStatusCode.InternalServerError)
                    is CancellationException -> Unit
                    else -> sendErrorCode(call, exception as Exception, HttpStatusCode.InternalServerError)
                }
                throw e
            }
        }
    }

    @InternalCoroutinesApi
    @FlowPreview
    @ExperimentalCoroutinesApi
    @EngineAPI
    @InternalAPI
    fun run() {

        val notModifiedCacheControl = this.applicationContext.cacheControlNotModified
        val rarelyModifiedCacheControl = this.applicationContext.cacheControlRarelyModified

        val cradleService = this.applicationContext.cradleService

        val eventCache = this.applicationContext.eventCache
        val messageCache = this.applicationContext.messageCache

        val searchEventsHandler = this.applicationContext.searchEventsHandler
        val searchMessagesHandler = this.applicationContext.searchMessagesHandler

        val eventFiltersPredicateFactory = this.applicationContext.eventFiltersPredicateFactory
        val messageFiltersPredicateFactory = this.applicationContext.filteredMessageFiltersPredicateFactory

        val getEventsLimit = this.applicationContext.configuration.eventSearchChunkSize.value.toInt()

        embeddedServer(Netty, configuration.port.value.toInt(), configure = { responseWriteTimeoutSeconds = -1 }) {

            install(Compression)
            install(Timeouts) {
                requestTimeout = applicationContext.timeout
            }

            routing {

                get("/event/{id}") {
                    val probe = call.parameters["probe"]?.toBoolean() ?: false
                    handleRequest(
                        call, context, "get single event", notModifiedCacheControl, probe,
                        false, call.parameters.toMap()
                    ) {
                        eventCache.getOrPut(call.parameters["id"]!!).convertToEvent()
                    }
                }

                get("/events") {
                    val queryParametersMap = call.request.queryParameters.toMap()
                    handleRequest(
                        call, context, "get single event", notModifiedCacheControl, false,
                        false, queryParametersMap
                    ) {
                        val ids = queryParametersMap["ids"]
                        when {
                            ids.isNullOrEmpty() ->
                                throw InvalidRequestException("Ids set must not be empty: $ids")
                            ids.size > getEventsLimit ->
                                throw InvalidRequestException("Too many id in request: ${ids.size}, max is: $getEventsLimit")
                            else -> eventCache.getOrPutMany(ids.toSet()).map { it.convertToEvent() }
                        }
                    }
                }

                get("/messageStreams") {
                    handleRequest(
                        call, context, "get message streams", rarelyModifiedCacheControl,
                        probe = false, useSse = false
                    ) {
                        cradleService.getMessageStreams()
                    }
                }

                get("/message/{id}") {
                    val probe = call.parameters["probe"]?.toBoolean() ?: false
                    handleRequest(
                        call, context, "get single message",
                        rarelyModifiedCacheControl, probe, false, call.parameters.toMap()
                    ) {
                        val id = MessageIdWithSubsequences.from(call.parameters["id"]!!)
                        val message = messageCache.getOrPut(id.messageId.toString())
                        FilteredMessageWrapper(message, id.subsequences).let {
                            MessageMapper.convertToHttpMessage(it)
                        }
                    }
                }

                get("search/sse/messages") {
                    val queryParametersMap = call.request.queryParameters.toMap()
                    handleRequest(call, context, "search messages sse", null, false, true, queryParametersMap) {
                        suspend fun(streamWriter: StreamWriter) {
                            val filterPredicate = messageFiltersPredicateFactory.build(queryParametersMap)
                            val request = SseMessageSearchRequest(queryParametersMap, filterPredicate)
                            request.checkRequest()
                            searchMessagesHandler.searchMessagesSse(request, streamWriter)
                        }
                    }
                }

                get("search/sse/events") {
                    val queryParametersMap = call.request.queryParameters.toMap()
                    handleRequest(call, context, "search events sse", null, false, true, queryParametersMap) {
                        suspend fun(streamWriter: StreamWriter) {
                            val filterPredicate = eventFiltersPredicateFactory.build(queryParametersMap)
                            val request = SseEventSearchRequest(queryParametersMap, filterPredicate)
                            request.checkRequest()

                            searchEventsHandler.searchEventsSse(request, streamWriter)
                        }
                    }
                }

                get("filters/sse-messages") {
                    val queryParametersMap = call.request.queryParameters.toMap()
                    handleRequest(call, context, "get message filters", null, false, false, queryParametersMap) {
                        messageFiltersPredicateFactory.getFiltersNames()
                    }
                }

                get("filters/sse-events") {
                    val queryParametersMap = call.request.queryParameters.toMap()
                    handleRequest(call, context, "get event filters", null, false, false, queryParametersMap) {
                        eventFiltersPredicateFactory.getFiltersNames()
                    }
                }

                get("filters/sse-messages/{name}") {
                    val queryParametersMap = call.request.queryParameters.toMap()
                    handleRequest(call, context, "get message filters", null, false, false, queryParametersMap) {
                        messageFiltersPredicateFactory.getFilterInfo(call.parameters["name"]!!)
                    }
                }


                get("filters/sse-events/{name}") {
                    val queryParametersMap = call.request.queryParameters.toMap()
                    handleRequest(call, context, "get event filters", null, false, false, queryParametersMap) {
                        eventFiltersPredicateFactory.getFilterInfo(call.parameters["name"]!!)
                    }
                }

                get("match/event/{id}") {
                    val queryParametersMap = call.request.queryParameters.toMap()
                    handleRequest(call, context, "match event", null, false, false, queryParametersMap) {
                        val filterPredicate = eventFiltersPredicateFactory.build(queryParametersMap)
                        filterPredicate.apply(eventCache.getOrPut(call.parameters["id"]!!))
                    }
                }

                get("/match/message/{id}") {
                    val queryParametersMap = call.request.queryParameters.toMap()
                    handleRequest(call, context, "match message", null, false, false, queryParametersMap) {
                        val filterPredicate = messageFiltersPredicateFactory.build(queryParametersMap)
                        val message = messageCache.getOrPut(call.parameters["id"]!!)
                        filterPredicate.apply(FilteredMessageWrapper(message))
                    }
                }

                get("/messageIds") {
                    val queryParametersMap = call.request.queryParameters.toMap()
                    handleRequest(call, context, "message ids", null, false, false, queryParametersMap) {
                        val request = SseMessageSearchRequest(
                            queryParametersMap,
                            messageFiltersPredicateFactory.getEmptyPredicate(),
                            TimeRelation.BEFORE
                        ).also {
                            it.checkIdsRequest()
                        }
                        searchMessagesHandler.getIds(request)
                    }
                }
            }
        }.start(false)

        logger.info { "serving on: http://${configuration.hostname.value}:${configuration.port.value}" }
    }
}
<|MERGE_RESOLUTION|>--- conflicted
+++ resolved
@@ -1,467 +1,456 @@
-/*******************************************************************************
- * Copyright 2020-2021 Exactpro (Exactpro Systems Limited)
- *
- * Licensed under the Apache License, Version 2.0 (the "License");
- * you may not use this file except in compliance with the License.
- * You may obtain a copy of the License at
- *
- *     http://www.apache.org/licenses/LICENSE-2.0
- *
- * Unless required by applicable law or agreed to in writing, software
- * distributed under the License is distributed on an "AS IS" BASIS,
- * WITHOUT WARRANTIES OR CONDITIONS OF ANY KIND, either express or implied.
- * See the License for the specific language governing permissions and
- * limitations under the License.
- ******************************************************************************/
-
-package com.exactpro.th2.rptdataprovider.server
-
-<<<<<<< HEAD
-=======
-import com.exactpro.cradle.TimeRelation
->>>>>>> bd761949
-import com.exactpro.cradle.utils.CradleIdException
-import com.exactpro.th2.rptdataprovider.*
-import com.exactpro.th2.rptdataprovider.entities.exceptions.ChannelClosedException
-import com.exactpro.th2.rptdataprovider.entities.exceptions.CodecResponseException
-import com.exactpro.th2.rptdataprovider.entities.exceptions.InvalidRequestException
-<<<<<<< HEAD
-import com.exactpro.th2.rptdataprovider.entities.internal.FilteredMessageWrapper
-import com.exactpro.th2.rptdataprovider.entities.internal.MessageIdWithSubsequences
-import com.exactpro.th2.rptdataprovider.entities.mappers.MessageMapper
-import com.exactpro.th2.rptdataprovider.entities.requests.SseEventSearchRequest
-import com.exactpro.th2.rptdataprovider.entities.requests.SseMessageSearchRequest
-import com.exactpro.th2.rptdataprovider.entities.sse.*
-=======
-import com.exactpro.th2.rptdataprovider.entities.internal.MessageWithMetadata
-import com.exactpro.th2.rptdataprovider.entities.mappers.MessageMapper
-import com.exactpro.th2.rptdataprovider.entities.requests.SseEventSearchRequest
-import com.exactpro.th2.rptdataprovider.entities.requests.SseMessageSearchRequest
-import com.exactpro.th2.rptdataprovider.entities.sse.EventType
-import com.exactpro.th2.rptdataprovider.entities.sse.HttpWriter
-import com.exactpro.th2.rptdataprovider.entities.sse.SseEvent
-import com.exactpro.th2.rptdataprovider.entities.sse.StreamWriter
->>>>>>> bd761949
-import com.exactpro.th2.rptdataprovider.services.cradle.CradleObjectNotFoundException
-import io.ktor.application.*
-import io.ktor.features.*
-import io.ktor.http.*
-import io.ktor.request.*
-import io.ktor.response.*
-import io.ktor.routing.*
-import io.ktor.server.engine.*
-import io.ktor.server.netty.*
-import io.ktor.util.*
-import io.prometheus.client.Counter
-import kotlinx.coroutines.*
-import mu.KotlinLogging
-import java.nio.channels.ClosedChannelException
-import kotlin.coroutines.coroutineContext
-import kotlin.system.measureTimeMillis
-
-private typealias Streaming = suspend (StreamWriter) -> Unit
-
-
-class HttpServer(private val applicationContext: Context) {
-
-    private val sseRequestsProcessedInParallelQuantity: Metrics =
-        Metrics("th2_sse_requests_processed_in_parallel_quantity", "SSE requests processed in parallel")
-
-    private val restRequestsProcessedInParallelQuantity: Metrics =
-        Metrics("th2_rest_requests_processed_in_parallel_quantity", "REST requests processed in parallel")
-
-    private val restRequestGet: Counter =
-        Counter.build("th2_rest_requests_get", "REST requests get")
-            .register()
-
-    private val restRequestProcessed: Counter =
-        Counter.build("th2_rest_requests_processed", "REST requests processed")
-            .register()
-
-
-    private val sseRequestGet: Counter =
-        Counter.build("th2_sse_requests_get", "SSE requests get")
-            .register()
-
-    private val sseRequestProcessed: Counter =
-        Counter.build("th2_sse_requests_processed", "SSE requests processed")
-            .register()
-
-
-    companion object {
-        private val logger = KotlinLogging.logger {}
-    }
-
-    private val jacksonMapper = applicationContext.jacksonMapper
-    private val checkRequestAliveDelay = applicationContext.configuration.checkRequestsAliveDelay.value.toLong()
-    private val configuration = applicationContext.configuration
-
-    private class Timeouts {
-        class Config(var requestTimeout: Long = 5000L, var excludes: List<String> = listOf("sse"))
-
-        companion object : ApplicationFeature<ApplicationCallPipeline, Config, Unit> {
-            override val key: AttributeKey<Unit> = AttributeKey("Timeouts")
-
-            override fun install(pipeline: ApplicationCallPipeline, configure: Config.() -> Unit) {
-                val config = Config().apply(configure)
-                val timeout = config.requestTimeout
-                val excludes = config.excludes
-
-                if (timeout <= 0) return
-
-                pipeline.intercept(ApplicationCallPipeline.Features) {
-                    if (excludes.any { call.request.uri.contains(it) }) return@intercept
-                    withTimeout(timeout) {
-                        proceed()
-                    }
-                }
-            }
-        }
-    }
-
-    @EngineAPI
-    @InternalAPI
-    suspend fun checkContext(context: ApplicationCall) {
-        context.javaClass.getDeclaredField("call").also {
-            it.trySetAccessible()
-            val nettyApplicationRequest = it.get(context) as NettyApplicationCall
-
-            while (coroutineContext.isActive) {
-                if (nettyApplicationRequest.context.isRemoved)
-                    throw ClosedChannelException()
-
-                delay(checkRequestAliveDelay)
-            }
-        }
-    }
-
-
-    @InternalAPI
-    private suspend fun sendErrorCode(call: ApplicationCall, e: Exception, code: HttpStatusCode) {
-        withContext(NonCancellable) {
-            call.respondText(e.rootCause?.message ?: e.toString(), ContentType.Text.Plain, code)
-        }
-    }
-
-    @InternalAPI
-    private suspend fun sendErrorCodeOrEmptyJson(
-        probe: Boolean,
-        call: ApplicationCall,
-        e: Exception,
-        code: HttpStatusCode
-    ) {
-        withContext(NonCancellable) {
-            if (probe) {
-                call.respondText(
-                    jacksonMapper.writeValueAsString(null), ContentType.Application.Json
-                )
-            } else {
-                sendErrorCode(call, e, code)
-            }
-        }
-    }
-
-    @ExperimentalCoroutinesApi
-    @EngineAPI
-    @InternalAPI
-    private suspend fun handleRequest(
-        call: ApplicationCall,
-        context: ApplicationCall,
-        requestName: String,
-        cacheControl: CacheControl?,
-        probe: Boolean,
-        useSse: Boolean,
-        vararg parameters: Any?,
-        calledFun: suspend () -> Any
-    ) {
-        val stringParameters = lazy { parameters.contentDeepToString() }
-        logMetrics(if (useSse) sseRequestsProcessedInParallelQuantity else restRequestsProcessedInParallelQuantity) {
-            coroutineScope {
-                measureTimeMillis {
-                    logger.debug { "handling '$requestName' request with parameters '${stringParameters.value}'" }
-                    try {
-                        if (useSse) sseRequestGet.inc() else restRequestGet.inc()
-                        try {
-                            if (useSse) {
-                                val function = calledFun.invoke()
-                                @Suppress("UNCHECKED_CAST")
-                                handleSseRequest(call, context, function as Streaming)
-                            } else {
-                                handleRestApiRequest(call, context, cacheControl, probe, calledFun)
-                            }
-                        } catch (e: Exception) {
-                            throw e.rootCause ?: e
-                        } finally {
-                            if (useSse) sseRequestProcessed.inc() else restRequestProcessed.inc()
-                        }
-                    } catch (e: CancellationException) {
-                        logger.debug(e) { "request processing was cancelled with CancellationException" }
-                    } catch (e: InvalidRequestException) {
-                        logger.error(e) { "unable to handle request '$requestName' with parameters '${stringParameters.value}' - invalid request" }
-                    } catch (e: CradleObjectNotFoundException) {
-                        logger.error(e) { "unable to handle request '$requestName' with parameters '${stringParameters.value}' - missing cradle data" }
-                    } catch (e: CodecResponseException) {
-                        logger.error(e) { "unable to handle request '$requestName' with parameters '${stringParameters.value}' - codec parses messages incorrectly" }
-                    } catch (e: ClosedChannelException) {
-                        logger.info { "request '$requestName' with parameters '${stringParameters.value}' has been cancelled by a client" }
-                    } catch (e: CradleIdException) {
-                        logger.error(e) { "unable to handle request '$requestName' with parameters '${stringParameters.value}' - unexpected cradle id exception" }
-                    } catch (e: Exception) {
-                        logger.error(e) { "unable to handle request '$requestName' with parameters '${stringParameters.value}' - unexpected exception" }
-                    }
-                }.let { logger.debug { "request '$requestName' with parameters '${stringParameters.value}' handled - time=${it}ms" } }
-            }
-        }
-    }
-
-
-    @ExperimentalCoroutinesApi
-    @EngineAPI
-    @InternalAPI
-    private suspend fun handleSseRequest(
-        call: ApplicationCall,
-        context: ApplicationCall,
-        calledFun: Streaming
-    ) {
-        coroutineScope {
-            launch {
-                val job = launch {
-                    checkContext(context)
-                }
-                call.response.headers.append(HttpHeaders.CacheControl, "no-cache, no-store, no-transform")
-                call.respondTextWriter(contentType = ContentType.Text.EventStream) {
-                    val httpWriter = HttpWriter(this, jacksonMapper)
-
-                    try {
-                        calledFun.invoke(httpWriter)
-                    } catch (e: CancellationException) {
-                        throw e
-                    } catch (e: Exception) {
-                        httpWriter.eventWrite(SseEvent.build(jacksonMapper, e))
-                        throw e
-                    } finally {
-                        kotlin.runCatching {
-                            httpWriter.eventWrite(SseEvent(event = EventType.CLOSE))
-                            httpWriter.closeWriter()
-                            job.cancel()
-                        }.onFailure { e ->
-                            logger.error(e) { "unexpected exception while trying to close http writer" }
-                        }
-                    }
-                }
-            }.join()
-        }
-    }
-
-    @ExperimentalCoroutinesApi
-    @EngineAPI
-    @InternalAPI
-    private suspend fun handleRestApiRequest(
-        call: ApplicationCall,
-        context: ApplicationCall,
-        cacheControl: CacheControl?,
-        probe: Boolean,
-        calledFun: suspend () -> Any
-    ) {
-        coroutineScope {
-            try {
-                launch {
-                    launch {
-                        checkContext(context)
-                    }
-                    cacheControl?.let { call.response.cacheControl(it) }
-                    call.respondText(
-                        jacksonMapper.asStringSuspend(calledFun.invoke()),
-                        ContentType.Application.Json
-                    )
-                    coroutineContext.cancelChildren()
-                }.join()
-            } catch (e: Exception) {
-                when (val exception = e.rootCause ?: e) {
-                    is InvalidRequestException -> sendErrorCode(call, exception, HttpStatusCode.BadRequest)
-                    is CradleObjectNotFoundException -> sendErrorCodeOrEmptyJson(
-                        probe, call, exception, HttpStatusCode.NotFound
-                    )
-                    is ChannelClosedException -> sendErrorCode(call, exception, HttpStatusCode.RequestTimeout)
-                    is CradleIdException -> sendErrorCodeOrEmptyJson(probe, call, e, HttpStatusCode.InternalServerError)
-                    is CodecResponseException -> sendErrorCode(call, exception, HttpStatusCode.InternalServerError)
-                    is CancellationException -> Unit
-                    else -> sendErrorCode(call, exception as Exception, HttpStatusCode.InternalServerError)
-                }
-                throw e
-            }
-        }
-    }
-
-    @InternalCoroutinesApi
-    @FlowPreview
-    @ExperimentalCoroutinesApi
-    @EngineAPI
-    @InternalAPI
-    fun run() {
-
-        val notModifiedCacheControl = this.applicationContext.cacheControlNotModified
-        val rarelyModifiedCacheControl = this.applicationContext.cacheControlRarelyModified
-
-        val cradleService = this.applicationContext.cradleService
-
-        val eventCache = this.applicationContext.eventCache
-        val messageCache = this.applicationContext.messageCache
-
-        val searchEventsHandler = this.applicationContext.searchEventsHandler
-        val searchMessagesHandler = this.applicationContext.searchMessagesHandler
-
-        val eventFiltersPredicateFactory = this.applicationContext.eventFiltersPredicateFactory
-        val messageFiltersPredicateFactory = this.applicationContext.filteredMessageFiltersPredicateFactory
-
-        val getEventsLimit = this.applicationContext.configuration.eventSearchChunkSize.value.toInt()
-
-        embeddedServer(Netty, configuration.port.value.toInt(), configure = { responseWriteTimeoutSeconds = -1 }) {
-
-            install(Compression)
-            install(Timeouts) {
-                requestTimeout = applicationContext.timeout
-            }
-
-            routing {
-
-                get("/event/{id}") {
-                    val probe = call.parameters["probe"]?.toBoolean() ?: false
-                    handleRequest(
-                        call, context, "get single event", notModifiedCacheControl, probe,
-                        false, call.parameters.toMap()
-                    ) {
-                        eventCache.getOrPut(call.parameters["id"]!!).convertToEvent()
-                    }
-                }
-
-                get("/events") {
-                    val queryParametersMap = call.request.queryParameters.toMap()
-                    handleRequest(
-                        call, context, "get single event", notModifiedCacheControl, false,
-                        false, queryParametersMap
-                    ) {
-                        val ids = queryParametersMap["ids"]
-                        when {
-                            ids.isNullOrEmpty() ->
-                                throw InvalidRequestException("Ids set must not be empty: $ids")
-                            ids.size > getEventsLimit ->
-                                throw InvalidRequestException("Too many id in request: ${ids.size}, max is: $getEventsLimit")
-                            else -> eventCache.getOrPutMany(ids.toSet()).map { it.convertToEvent() }
-                        }
-                    }
-                }
-
-                get("/messageStreams") {
-                    handleRequest(
-                        call, context, "get message streams", rarelyModifiedCacheControl,
-                        probe = false, useSse = false
-                    ) {
-                        cradleService.getMessageStreams()
-                    }
-                }
-
-                get("/message/{id}") {
-                    val probe = call.parameters["probe"]?.toBoolean() ?: false
-                    handleRequest(
-                        call, context, "get single message",
-                        rarelyModifiedCacheControl, probe, false, call.parameters.toMap()
-                    ) {
-                        val id = MessageIdWithSubsequences.from(call.parameters["id"]!!)
-                        val message = messageCache.getOrPut(id.messageId.toString())
-                        FilteredMessageWrapper(message, id.subsequences).let {
-                            MessageMapper.convertToHttpMessage(it)
-                        }
-                    }
-                }
-
-                get("search/sse/messages") {
-                    val queryParametersMap = call.request.queryParameters.toMap()
-                    handleRequest(call, context, "search messages sse", null, false, true, queryParametersMap) {
-                        suspend fun(streamWriter: StreamWriter) {
-                            val filterPredicate = messageFiltersPredicateFactory.build(queryParametersMap)
-                            val request = SseMessageSearchRequest(queryParametersMap, filterPredicate)
-                            request.checkRequest()
-                            searchMessagesHandler.searchMessagesSse(request, streamWriter)
-                        }
-                    }
-                }
-
-                get("search/sse/events") {
-                    val queryParametersMap = call.request.queryParameters.toMap()
-                    handleRequest(call, context, "search events sse", null, false, true, queryParametersMap) {
-                        suspend fun(streamWriter: StreamWriter) {
-                            val filterPredicate = eventFiltersPredicateFactory.build(queryParametersMap)
-                            val request = SseEventSearchRequest(queryParametersMap, filterPredicate)
-                            request.checkRequest()
-
-                            searchEventsHandler.searchEventsSse(request, streamWriter)
-                        }
-                    }
-                }
-
-                get("filters/sse-messages") {
-                    val queryParametersMap = call.request.queryParameters.toMap()
-                    handleRequest(call, context, "get message filters", null, false, false, queryParametersMap) {
-                        messageFiltersPredicateFactory.getFiltersNames()
-                    }
-                }
-
-                get("filters/sse-events") {
-                    val queryParametersMap = call.request.queryParameters.toMap()
-                    handleRequest(call, context, "get event filters", null, false, false, queryParametersMap) {
-                        eventFiltersPredicateFactory.getFiltersNames()
-                    }
-                }
-
-                get("filters/sse-messages/{name}") {
-                    val queryParametersMap = call.request.queryParameters.toMap()
-                    handleRequest(call, context, "get message filters", null, false, false, queryParametersMap) {
-                        messageFiltersPredicateFactory.getFilterInfo(call.parameters["name"]!!)
-                    }
-                }
-
-
-                get("filters/sse-events/{name}") {
-                    val queryParametersMap = call.request.queryParameters.toMap()
-                    handleRequest(call, context, "get event filters", null, false, false, queryParametersMap) {
-                        eventFiltersPredicateFactory.getFilterInfo(call.parameters["name"]!!)
-                    }
-                }
-
-                get("match/event/{id}") {
-                    val queryParametersMap = call.request.queryParameters.toMap()
-                    handleRequest(call, context, "match event", null, false, false, queryParametersMap) {
-                        val filterPredicate = eventFiltersPredicateFactory.build(queryParametersMap)
-                        filterPredicate.apply(eventCache.getOrPut(call.parameters["id"]!!))
-                    }
-                }
-
-                get("/match/message/{id}") {
-                    val queryParametersMap = call.request.queryParameters.toMap()
-                    handleRequest(call, context, "match message", null, false, false, queryParametersMap) {
-                        val filterPredicate = messageFiltersPredicateFactory.build(queryParametersMap)
-                        val message = messageCache.getOrPut(call.parameters["id"]!!)
-                        filterPredicate.apply(FilteredMessageWrapper(message))
-                    }
-                }
-
-                get("/messageIds") {
-                    val queryParametersMap = call.request.queryParameters.toMap()
-                    handleRequest(call, context, "message ids", null, false, false, queryParametersMap) {
-                        val request = SseMessageSearchRequest(
-                            queryParametersMap,
-                            messageFiltersPredicateFactory.getEmptyPredicate(),
-                            TimeRelation.BEFORE
-                        ).also {
-                            it.checkIdsRequest()
-                        }
-                        searchMessagesHandler.getIds(request)
-                    }
-                }
-            }
-        }.start(false)
-
-        logger.info { "serving on: http://${configuration.hostname.value}:${configuration.port.value}" }
-    }
-}
+/*******************************************************************************
+ * Copyright 2020-2021 Exactpro (Exactpro Systems Limited)
+ *
+ * Licensed under the Apache License, Version 2.0 (the "License");
+ * you may not use this file except in compliance with the License.
+ * You may obtain a copy of the License at
+ *
+ *     http://www.apache.org/licenses/LICENSE-2.0
+ *
+ * Unless required by applicable law or agreed to in writing, software
+ * distributed under the License is distributed on an "AS IS" BASIS,
+ * WITHOUT WARRANTIES OR CONDITIONS OF ANY KIND, either express or implied.
+ * See the License for the specific language governing permissions and
+ * limitations under the License.
+ ******************************************************************************/
+
+package com.exactpro.th2.rptdataprovider.server
+
+import com.exactpro.cradle.TimeRelation
+import com.exactpro.cradle.utils.CradleIdException
+import com.exactpro.th2.rptdataprovider.*
+import com.exactpro.th2.rptdataprovider.entities.exceptions.ChannelClosedException
+import com.exactpro.th2.rptdataprovider.entities.exceptions.CodecResponseException
+import com.exactpro.th2.rptdataprovider.entities.exceptions.InvalidRequestException
+import com.exactpro.th2.rptdataprovider.entities.internal.FilteredMessageWrapper
+import com.exactpro.th2.rptdataprovider.entities.internal.MessageIdWithSubsequences
+import com.exactpro.th2.rptdataprovider.entities.mappers.MessageMapper
+import com.exactpro.th2.rptdataprovider.entities.requests.SseEventSearchRequest
+import com.exactpro.th2.rptdataprovider.entities.requests.SseMessageSearchRequest
+import com.exactpro.th2.rptdataprovider.entities.sse.EventType
+import com.exactpro.th2.rptdataprovider.entities.sse.HttpWriter
+import com.exactpro.th2.rptdataprovider.entities.sse.SseEvent
+import com.exactpro.th2.rptdataprovider.entities.sse.StreamWriter
+import com.exactpro.th2.rptdataprovider.services.cradle.CradleObjectNotFoundException
+import io.ktor.application.*
+import io.ktor.features.*
+import io.ktor.http.*
+import io.ktor.request.*
+import io.ktor.response.*
+import io.ktor.routing.*
+import io.ktor.server.engine.*
+import io.ktor.server.netty.*
+import io.ktor.util.*
+import io.prometheus.client.Counter
+import kotlinx.coroutines.*
+import mu.KotlinLogging
+import java.nio.channels.ClosedChannelException
+import kotlin.coroutines.coroutineContext
+import kotlin.system.measureTimeMillis
+
+private typealias Streaming = suspend (StreamWriter) -> Unit
+
+
+class HttpServer(private val applicationContext: Context) {
+
+    private val sseRequestsProcessedInParallelQuantity: Metrics =
+        Metrics("th2_sse_requests_processed_in_parallel_quantity", "SSE requests processed in parallel")
+
+    private val restRequestsProcessedInParallelQuantity: Metrics =
+        Metrics("th2_rest_requests_processed_in_parallel_quantity", "REST requests processed in parallel")
+
+    private val restRequestGet: Counter =
+        Counter.build("th2_rest_requests_get", "REST requests get")
+            .register()
+
+    private val restRequestProcessed: Counter =
+        Counter.build("th2_rest_requests_processed", "REST requests processed")
+            .register()
+
+
+    private val sseRequestGet: Counter =
+        Counter.build("th2_sse_requests_get", "SSE requests get")
+            .register()
+
+    private val sseRequestProcessed: Counter =
+        Counter.build("th2_sse_requests_processed", "SSE requests processed")
+            .register()
+
+
+    companion object {
+        private val logger = KotlinLogging.logger {}
+    }
+
+    private val jacksonMapper = applicationContext.jacksonMapper
+    private val checkRequestAliveDelay = applicationContext.configuration.checkRequestsAliveDelay.value.toLong()
+    private val configuration = applicationContext.configuration
+
+    private class Timeouts {
+        class Config(var requestTimeout: Long = 5000L, var excludes: List<String> = listOf("sse"))
+
+        companion object : ApplicationFeature<ApplicationCallPipeline, Config, Unit> {
+            override val key: AttributeKey<Unit> = AttributeKey("Timeouts")
+
+            override fun install(pipeline: ApplicationCallPipeline, configure: Config.() -> Unit) {
+                val config = Config().apply(configure)
+                val timeout = config.requestTimeout
+                val excludes = config.excludes
+
+                if (timeout <= 0) return
+
+                pipeline.intercept(ApplicationCallPipeline.Features) {
+                    if (excludes.any { call.request.uri.contains(it) }) return@intercept
+                    withTimeout(timeout) {
+                        proceed()
+                    }
+                }
+            }
+        }
+    }
+
+    @EngineAPI
+    @InternalAPI
+    suspend fun checkContext(context: ApplicationCall) {
+        context.javaClass.getDeclaredField("call").also {
+            it.trySetAccessible()
+            val nettyApplicationRequest = it.get(context) as NettyApplicationCall
+
+            while (coroutineContext.isActive) {
+                if (nettyApplicationRequest.context.isRemoved)
+                    throw ClosedChannelException()
+
+                delay(checkRequestAliveDelay)
+            }
+        }
+    }
+
+
+    @InternalAPI
+    private suspend fun sendErrorCode(call: ApplicationCall, e: Exception, code: HttpStatusCode) {
+        withContext(NonCancellable) {
+            call.respondText(e.rootCause?.message ?: e.toString(), ContentType.Text.Plain, code)
+        }
+    }
+
+    @InternalAPI
+    private suspend fun sendErrorCodeOrEmptyJson(
+        probe: Boolean,
+        call: ApplicationCall,
+        e: Exception,
+        code: HttpStatusCode
+    ) {
+        withContext(NonCancellable) {
+            if (probe) {
+                call.respondText(
+                    jacksonMapper.writeValueAsString(null), ContentType.Application.Json
+                )
+            } else {
+                sendErrorCode(call, e, code)
+            }
+        }
+    }
+
+    @ExperimentalCoroutinesApi
+    @EngineAPI
+    @InternalAPI
+    private suspend fun handleRequest(
+        call: ApplicationCall,
+        context: ApplicationCall,
+        requestName: String,
+        cacheControl: CacheControl?,
+        probe: Boolean,
+        useSse: Boolean,
+        vararg parameters: Any?,
+        calledFun: suspend () -> Any
+    ) {
+        val stringParameters = lazy { parameters.contentDeepToString() }
+        logMetrics(if (useSse) sseRequestsProcessedInParallelQuantity else restRequestsProcessedInParallelQuantity) {
+            coroutineScope {
+                measureTimeMillis {
+                    logger.debug { "handling '$requestName' request with parameters '${stringParameters.value}'" }
+                    try {
+                        if (useSse) sseRequestGet.inc() else restRequestGet.inc()
+                        try {
+                            if (useSse) {
+                                val function = calledFun.invoke()
+                                @Suppress("UNCHECKED_CAST")
+                                handleSseRequest(call, context, function as Streaming)
+                            } else {
+                                handleRestApiRequest(call, context, cacheControl, probe, calledFun)
+                            }
+                        } catch (e: Exception) {
+                            throw e.rootCause ?: e
+                        } finally {
+                            if (useSse) sseRequestProcessed.inc() else restRequestProcessed.inc()
+                        }
+                    } catch (e: CancellationException) {
+                        logger.debug(e) { "request processing was cancelled with CancellationException" }
+                    } catch (e: InvalidRequestException) {
+                        logger.error(e) { "unable to handle request '$requestName' with parameters '${stringParameters.value}' - invalid request" }
+                    } catch (e: CradleObjectNotFoundException) {
+                        logger.error(e) { "unable to handle request '$requestName' with parameters '${stringParameters.value}' - missing cradle data" }
+                    } catch (e: CodecResponseException) {
+                        logger.error(e) { "unable to handle request '$requestName' with parameters '${stringParameters.value}' - codec parses messages incorrectly" }
+                    } catch (e: ClosedChannelException) {
+                        logger.info { "request '$requestName' with parameters '${stringParameters.value}' has been cancelled by a client" }
+                    } catch (e: CradleIdException) {
+                        logger.error(e) { "unable to handle request '$requestName' with parameters '${stringParameters.value}' - unexpected cradle id exception" }
+                    } catch (e: Exception) {
+                        logger.error(e) { "unable to handle request '$requestName' with parameters '${stringParameters.value}' - unexpected exception" }
+                    }
+                }.let { logger.debug { "request '$requestName' with parameters '${stringParameters.value}' handled - time=${it}ms" } }
+            }
+        }
+    }
+
+
+    @ExperimentalCoroutinesApi
+    @EngineAPI
+    @InternalAPI
+    private suspend fun handleSseRequest(
+        call: ApplicationCall,
+        context: ApplicationCall,
+        calledFun: Streaming
+    ) {
+        coroutineScope {
+            launch {
+                val job = launch {
+                    checkContext(context)
+                }
+                call.response.headers.append(HttpHeaders.CacheControl, "no-cache, no-store, no-transform")
+                call.respondTextWriter(contentType = ContentType.Text.EventStream) {
+                    val httpWriter = HttpWriter(this, jacksonMapper)
+
+                    try {
+                        calledFun.invoke(httpWriter)
+                    } catch (e: CancellationException) {
+                        throw e
+                    } catch (e: Exception) {
+                        httpWriter.eventWrite(SseEvent.build(jacksonMapper, e))
+                        throw e
+                    } finally {
+                        kotlin.runCatching {
+                            httpWriter.eventWrite(SseEvent(event = EventType.CLOSE))
+                            httpWriter.closeWriter()
+                            job.cancel()
+                        }.onFailure { e ->
+                            logger.error(e) { "unexpected exception while trying to close http writer" }
+                        }
+                    }
+                }
+            }.join()
+        }
+    }
+
+    @ExperimentalCoroutinesApi
+    @EngineAPI
+    @InternalAPI
+    private suspend fun handleRestApiRequest(
+        call: ApplicationCall,
+        context: ApplicationCall,
+        cacheControl: CacheControl?,
+        probe: Boolean,
+        calledFun: suspend () -> Any
+    ) {
+        coroutineScope {
+            try {
+                launch {
+                    launch {
+                        checkContext(context)
+                    }
+                    cacheControl?.let { call.response.cacheControl(it) }
+                    call.respondText(
+                        jacksonMapper.asStringSuspend(calledFun.invoke()),
+                        ContentType.Application.Json
+                    )
+                    coroutineContext.cancelChildren()
+                }.join()
+            } catch (e: Exception) {
+                when (val exception = e.rootCause ?: e) {
+                    is InvalidRequestException -> sendErrorCode(call, exception, HttpStatusCode.BadRequest)
+                    is CradleObjectNotFoundException -> sendErrorCodeOrEmptyJson(
+                        probe, call, exception, HttpStatusCode.NotFound
+                    )
+                    is ChannelClosedException -> sendErrorCode(call, exception, HttpStatusCode.RequestTimeout)
+                    is CradleIdException -> sendErrorCodeOrEmptyJson(probe, call, e, HttpStatusCode.InternalServerError)
+                    is CodecResponseException -> sendErrorCode(call, exception, HttpStatusCode.InternalServerError)
+                    is CancellationException -> Unit
+                    else -> sendErrorCode(call, exception as Exception, HttpStatusCode.InternalServerError)
+                }
+                throw e
+            }
+        }
+    }
+
+    @InternalCoroutinesApi
+    @FlowPreview
+    @ExperimentalCoroutinesApi
+    @EngineAPI
+    @InternalAPI
+    fun run() {
+
+        val notModifiedCacheControl = this.applicationContext.cacheControlNotModified
+        val rarelyModifiedCacheControl = this.applicationContext.cacheControlRarelyModified
+
+        val cradleService = this.applicationContext.cradleService
+
+        val eventCache = this.applicationContext.eventCache
+        val messageCache = this.applicationContext.messageCache
+
+        val searchEventsHandler = this.applicationContext.searchEventsHandler
+        val searchMessagesHandler = this.applicationContext.searchMessagesHandler
+
+        val eventFiltersPredicateFactory = this.applicationContext.eventFiltersPredicateFactory
+        val messageFiltersPredicateFactory = this.applicationContext.filteredMessageFiltersPredicateFactory
+
+        val getEventsLimit = this.applicationContext.configuration.eventSearchChunkSize.value.toInt()
+
+        embeddedServer(Netty, configuration.port.value.toInt(), configure = { responseWriteTimeoutSeconds = -1 }) {
+
+            install(Compression)
+            install(Timeouts) {
+                requestTimeout = applicationContext.timeout
+            }
+
+            routing {
+
+                get("/event/{id}") {
+                    val probe = call.parameters["probe"]?.toBoolean() ?: false
+                    handleRequest(
+                        call, context, "get single event", notModifiedCacheControl, probe,
+                        false, call.parameters.toMap()
+                    ) {
+                        eventCache.getOrPut(call.parameters["id"]!!).convertToEvent()
+                    }
+                }
+
+                get("/events") {
+                    val queryParametersMap = call.request.queryParameters.toMap()
+                    handleRequest(
+                        call, context, "get single event", notModifiedCacheControl, false,
+                        false, queryParametersMap
+                    ) {
+                        val ids = queryParametersMap["ids"]
+                        when {
+                            ids.isNullOrEmpty() ->
+                                throw InvalidRequestException("Ids set must not be empty: $ids")
+                            ids.size > getEventsLimit ->
+                                throw InvalidRequestException("Too many id in request: ${ids.size}, max is: $getEventsLimit")
+                            else -> eventCache.getOrPutMany(ids.toSet()).map { it.convertToEvent() }
+                        }
+                    }
+                }
+
+                get("/messageStreams") {
+                    handleRequest(
+                        call, context, "get message streams", rarelyModifiedCacheControl,
+                        probe = false, useSse = false
+                    ) {
+                        cradleService.getMessageStreams()
+                    }
+                }
+
+                get("/message/{id}") {
+                    val probe = call.parameters["probe"]?.toBoolean() ?: false
+                    handleRequest(
+                        call, context, "get single message",
+                        rarelyModifiedCacheControl, probe, false, call.parameters.toMap()
+                    ) {
+                        val id = MessageIdWithSubsequences.from(call.parameters["id"]!!)
+                        val message = messageCache.getOrPut(id.messageId.toString())
+                        FilteredMessageWrapper(message, id.subsequences).let {
+                            MessageMapper.convertToHttpMessage(it)
+                        }
+                    }
+                }
+
+                get("search/sse/messages") {
+                    val queryParametersMap = call.request.queryParameters.toMap()
+                    handleRequest(call, context, "search messages sse", null, false, true, queryParametersMap) {
+                        suspend fun(streamWriter: StreamWriter) {
+                            val filterPredicate = messageFiltersPredicateFactory.build(queryParametersMap)
+                            val request = SseMessageSearchRequest(queryParametersMap, filterPredicate)
+                            request.checkRequest()
+                            searchMessagesHandler.searchMessagesSse(request, streamWriter)
+                        }
+                    }
+                }
+
+                get("search/sse/events") {
+                    val queryParametersMap = call.request.queryParameters.toMap()
+                    handleRequest(call, context, "search events sse", null, false, true, queryParametersMap) {
+                        suspend fun(streamWriter: StreamWriter) {
+                            val filterPredicate = eventFiltersPredicateFactory.build(queryParametersMap)
+                            val request = SseEventSearchRequest(queryParametersMap, filterPredicate)
+                            request.checkRequest()
+
+                            searchEventsHandler.searchEventsSse(request, streamWriter)
+                        }
+                    }
+                }
+
+                get("filters/sse-messages") {
+                    val queryParametersMap = call.request.queryParameters.toMap()
+                    handleRequest(call, context, "get message filters", null, false, false, queryParametersMap) {
+                        messageFiltersPredicateFactory.getFiltersNames()
+                    }
+                }
+
+                get("filters/sse-events") {
+                    val queryParametersMap = call.request.queryParameters.toMap()
+                    handleRequest(call, context, "get event filters", null, false, false, queryParametersMap) {
+                        eventFiltersPredicateFactory.getFiltersNames()
+                    }
+                }
+
+                get("filters/sse-messages/{name}") {
+                    val queryParametersMap = call.request.queryParameters.toMap()
+                    handleRequest(call, context, "get message filters", null, false, false, queryParametersMap) {
+                        messageFiltersPredicateFactory.getFilterInfo(call.parameters["name"]!!)
+                    }
+                }
+
+
+                get("filters/sse-events/{name}") {
+                    val queryParametersMap = call.request.queryParameters.toMap()
+                    handleRequest(call, context, "get event filters", null, false, false, queryParametersMap) {
+                        eventFiltersPredicateFactory.getFilterInfo(call.parameters["name"]!!)
+                    }
+                }
+
+                get("match/event/{id}") {
+                    val queryParametersMap = call.request.queryParameters.toMap()
+                    handleRequest(call, context, "match event", null, false, false, queryParametersMap) {
+                        val filterPredicate = eventFiltersPredicateFactory.build(queryParametersMap)
+                        filterPredicate.apply(eventCache.getOrPut(call.parameters["id"]!!))
+                    }
+                }
+
+                get("/match/message/{id}") {
+                    val queryParametersMap = call.request.queryParameters.toMap()
+                    handleRequest(call, context, "match message", null, false, false, queryParametersMap) {
+                        val filterPredicate = messageFiltersPredicateFactory.build(queryParametersMap)
+                        val message = messageCache.getOrPut(call.parameters["id"]!!)
+                        filterPredicate.apply(FilteredMessageWrapper(message))
+                    }
+                }
+
+                get("/messageIds") {
+                    val queryParametersMap = call.request.queryParameters.toMap()
+                    handleRequest(call, context, "message ids", null, false, false, queryParametersMap) {
+                        val request = SseMessageSearchRequest(
+                            queryParametersMap,
+                            messageFiltersPredicateFactory.getEmptyPredicate(),
+                            TimeRelation.BEFORE
+                        ).also {
+                            it.checkIdsRequest()
+                        }
+                        searchMessagesHandler.getIds(request)
+                    }
+                }
+            }
+        }.start(false)
+
+        logger.info { "serving on: http://${configuration.hostname.value}:${configuration.port.value}" }
+    }
+}