--- conflicted
+++ resolved
@@ -1,93 +1,79 @@
-################################################################################
-# Copyright 2021-2023 Exactpro (Exactpro Systems Limited)
-#
-# Licensed under the Apache License, Version 2.0 (the "License");
-# you may not use this file except in compliance with the License.
-# You may obtain a copy of the License at
-#
-# http://www.apache.org/licenses/LICENSE-2.0
-#
-# Unless required by applicable law or agreed to in writing, software
-# distributed under the License is distributed on an "AS IS" BASIS,
-# WITHOUT WARRANTIES OR CONDITIONS OF ANY KIND, either express or implied.
-# See the License for the specific language governing permissions and
-# limitations under the License.
-################################################################################
-
-datastax-java-driver {
-  advanced {
-    protocol.compression = lz4
-    metrics {
-      factory.class = DropwizardMetricsFactory
-
-      session {
-        enabled = [
-          bytes-sent,
-          bytes-received,
-          connected-nodes,
-          cql-requests,
-          cql-client-timeouts,
-          cql-prepared-cache-size,
-<<<<<<< HEAD
-=======
-          throttling.delay,
-          throttling.queue-size,
-          throttling.errors
->>>>>>> 3222ec42
-        ]
-        cql-requests {
-          highest-latency = 3 seconds
-          significant-digits = 3
-          refresh-interval = 5 minutes
-        }
-<<<<<<< HEAD
-=======
-        throttling.delay {
-          highest-latency = 3 seconds
-          significant-digits = 3
-          refresh-interval = 5 minutes
-        }
->>>>>>> 3222ec42
-      }
-
-      node {
-        enabled = [
-          pool.open-connections,
-          pool.available-streams,
-          pool.in-flight,
-          pool.orphaned-streams,
-          bytes-sent,
-          bytes-received,
-          cql-messages,
-          errors.request.unsent,
-          errors.request.aborted,
-          errors.request.write-timeouts,
-          errors.request.read-timeouts,
-          errors.request.unavailables,
-          errors.request.others,
-          retries.total,
-          retries.aborted,
-          retries.read-timeout,
-          retries.write-timeout,
-          retries.unavailable,
-          retries.other,
-          ignores.total,
-          ignores.aborted,
-          ignores.read-timeout,
-          ignores.write-timeout,
-          ignores.unavailable,
-          ignores.other,
-          speculative-executions,
-          errors.connection.init,
-          errors.connection.auth
-        ]
-
-        cql-messages {
-          highest-latency = 3 seconds
-          significant-digits = 3
-          refresh-interval = 5 minutes
-        }
-      }
-    }
-  }
+################################################################################
+# Copyright 2021-2024 Exactpro (Exactpro Systems Limited)
+#
+# Licensed under the Apache License, Version 2.0 (the "License");
+# you may not use this file except in compliance with the License.
+# You may obtain a copy of the License at
+#
+# http://www.apache.org/licenses/LICENSE-2.0
+#
+# Unless required by applicable law or agreed to in writing, software
+# distributed under the License is distributed on an "AS IS" BASIS,
+# WITHOUT WARRANTIES OR CONDITIONS OF ANY KIND, either express or implied.
+# See the License for the specific language governing permissions and
+# limitations under the License.
+################################################################################
+
+datastax-java-driver {
+  advanced {
+    protocol.compression = lz4
+    metrics {
+      factory.class = DropwizardMetricsFactory
+
+      session {
+        enabled = [
+          bytes-sent,
+          bytes-received,
+          connected-nodes,
+          cql-requests,
+          cql-client-timeouts,
+          cql-prepared-cache-size,
+        ]
+        cql-requests {
+          highest-latency = 3 seconds
+          significant-digits = 3
+          refresh-interval = 5 minutes
+        }
+      }
+
+      node {
+        enabled = [
+          pool.open-connections,
+          pool.available-streams,
+          pool.in-flight,
+          pool.orphaned-streams,
+          bytes-sent,
+          bytes-received,
+          cql-messages,
+          errors.request.unsent,
+          errors.request.aborted,
+          errors.request.write-timeouts,
+          errors.request.read-timeouts,
+          errors.request.unavailables,
+          errors.request.others,
+          retries.total,
+          retries.aborted,
+          retries.read-timeout,
+          retries.write-timeout,
+          retries.unavailable,
+          retries.other,
+          ignores.total,
+          ignores.aborted,
+          ignores.read-timeout,
+          ignores.write-timeout,
+          ignores.unavailable,
+          ignores.other,
+          speculative-executions,
+          errors.connection.init,
+          errors.connection.auth
+        ]
+
+        cql-messages {
+          highest-latency = 3 seconds
+          significant-digits = 3
+          refresh-interval = 5 minutes
+        }
+      }
+    }
+  }
 }