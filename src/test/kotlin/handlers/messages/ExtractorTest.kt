/*
 * Copyright 2022-2024 Exactpro (Exactpro Systems Limited)
 *
 * Licensed under the Apache License, Version 2.0 (the "License");
 * you may not use this file except in compliance with the License.
 * You may obtain a copy of the License at
 *
 *     http://www.apache.org/licenses/LICENSE-2.0
 *
 * Unless required by applicable law or agreed to in writing, software
 * distributed under the License is distributed on an "AS IS" BASIS,
 * WITHOUT WARRANTIES OR CONDITIONS OF ANY KIND, either express or implied.
 * See the License for the specific language governing permissions and
 * limitations under the License.
 */

package handlers.messages

import com.exactpro.cradle.BookId
import com.exactpro.cradle.Direction
import com.exactpro.cradle.PageId
import com.exactpro.cradle.messages.StoredGroupedMessageBatch
import com.exactpro.cradle.messages.StoredMessage
import com.exactpro.cradle.messages.StoredMessageId
import com.exactpro.th2.common.grpc.Message
import com.exactpro.th2.rptdataprovider.ProtoContext
import com.exactpro.th2.rptdataprovider.ProtoRawMessage
import com.exactpro.th2.rptdataprovider.entities.filters.FilterPredicate
import com.exactpro.th2.rptdataprovider.entities.internal.CommonStreamName
import com.exactpro.th2.rptdataprovider.entities.internal.PipelineRawBatch
import com.exactpro.th2.rptdataprovider.entities.requests.SseMessageSearchRequest
import com.exactpro.th2.rptdataprovider.handlers.PipelineStatus
import com.exactpro.th2.rptdataprovider.handlers.messages.MessageExtractor
import com.exactpro.th2.rptdataprovider.isAfterOrEqual
import com.exactpro.th2.rptdataprovider.services.cradle.CradleService
import io.mockk.coEvery
import io.mockk.every
import io.mockk.mockk
import kotlinx.coroutines.DelicateCoroutinesApi
import kotlinx.coroutines.GlobalScope
import kotlinx.coroutines.cancelChildren
import kotlinx.coroutines.channels.Channel
import kotlinx.coroutines.launch
import kotlinx.coroutines.runBlocking
import org.junit.jupiter.api.Assertions.assertArrayEquals
import org.junit.jupiter.api.Assertions.assertEquals
import org.junit.jupiter.api.Test
import org.junit.jupiter.api.TestInstance
import org.junit.jupiter.params.ParameterizedTest
import org.junit.jupiter.params.provider.Arguments
import org.junit.jupiter.params.provider.MethodSource
import java.time.Instant
import java.time.temporal.ChronoUnit
import java.util.concurrent.atomic.AtomicLong
import kotlin.random.Random

@TestInstance(TestInstance.Lifecycle.PER_CLASS)
class ExtractorTest {
    inner class BorderTestParameters(
        val startTimestamp: Instant,
        val endTimestamp: Instant,
        val batchStartTimestamp: Instant,
        val batchEndTimestamp: Instant,
        val resultSize: Int,
        val resultIndexes: List<Long>,
        id: Long? = null
    ) {
        val resumeId = id?.let { StoredMessageId(BOOK_ID, STREAM_NAME_OBJECT.name, Direction.FIRST, Instant.now(), it) }
    }

    private fun getSearchRequest(
        startTimestamp: Instant,
        endTimestamp: Instant,
        resumeId: StoredMessageId? = null
    ): SseMessageSearchRequest<ProtoRawMessage, Message> {
        val parameters = mutableMapOf(
            "stream" to listOf(STREAM_NAME),
            "startTimestamp" to listOf(startTimestamp.toEpochMilli().toString()),
            "endTimestamp" to listOf(endTimestamp.toEpochMilli().toString()),
            "bookId" to listOf(BOOK_ID.name)
        )
        if (resumeId != null) {
            parameters["messageId"] = listOf(resumeId.toString())
        }
        return SseMessageSearchRequest(parameters, FilterPredicate(emptyList()))
    }

    private fun getMessage(timestamp: Instant, globalIndex: AtomicLong? = null): StoredMessage {
        val msg = mockk<StoredMessage>()

        every { msg.timestamp } answers { timestamp }
        var index = 0L
        if (globalIndex != null) {
            index = globalIndex.getAndIncrement()
            every { msg.sequence } answers { index }
        }
        every { msg.sessionAlias } answers { STREAM_NAME }
        every { msg.pageId } answers { PageId(BOOK_ID, Instant.MIN, "page_1") }
        every { msg.protocol } answers { "protocol" }
        every { msg.direction } answers { Direction.FIRST }
        every { msg.content } answers { byteArrayOf(1, 1, 1) }
        every { msg.id } answers {
            StoredMessageId(
                BOOK_ID,
                STREAM_NAME,
                Direction.FIRST,
                timestamp,
                index
            )
        }
        every { msg.metadata } answers { null }
<<<<<<< HEAD
        every { msg.serializedSize } answers { 0 }
=======
        every { msg.serializedSize } answers { 1 }
>>>>>>> 1429f91a

        return msg
    }

    @OptIn(DelicateCoroutinesApi::class)
    private fun mockContextWithCradleService(batch: StoredGroupedMessageBatch): ProtoContext {
        val context: ProtoContext = mockk()

        every { context.configuration.sendEmptyDelay.value } answers { "10" }

        val cradle = mockk<CradleService>()
        coEvery {
            cradle.getSessionGroup(any(), any(), any(), any())
        } answers { SESSION_GROUP }

        coEvery { cradle.getGroupedMessages(any(), any()) } answers {
            runBlocking {
                Channel<StoredGroupedMessageBatch>(1).also {
                    GlobalScope.launch {
                        it.send(batch)
                        it.close()
                    }
                }
            }
        }

        every { context.cradleService } answers { cradle }

        return context
    }

    private fun getTimestampBetween(startTimestamp: Instant, endTimestamp: Instant): Instant {
        val diff = Random.nextLong(startTimestamp.toEpochMilli() + 10, endTimestamp.toEpochMilli() - 10)
        return Instant.ofEpochMilli(diff)
    }

    private fun getMessages(startTimestamp: Instant, endTimestamp: Instant): List<StoredMessage> {
        return mutableListOf<StoredMessage>().apply {
            add(getMessage(startTimestamp))

            repeat(MESSAGES_IN_CHUNK - 2) {
                add(getMessage(getTimestampBetween(startTimestamp, endTimestamp)))
            }

            add(getMessage(endTimestamp))
        }.let { list ->
            list.sortedBy { it.timestamp }
        }
    }

    private fun chunkedGroupedBatch(start: Instant): StoredGroupedMessageBatch {
        var index = 1L
        var startTimestamp = start

        val allMessages = mutableListOf<StoredMessage>()
        repeat(CHUNK_COUNT) {
            val endTimestamp = startTimestamp.plus(1, ChronoUnit.HOURS)

            val messages = getMessages(startTimestamp, endTimestamp)

            messages.forEach { msg ->
                every { msg.sequence } answers { index++ }
                allMessages.add(msg)
            }
            startTimestamp = endTimestamp.plusNanos(1)
        }

        return StoredGroupedMessageBatch(SESSION_GROUP, allMessages, PageId(BookId("1"), start,"1"), Instant.now())
    }

    @Test
    fun extractByIntervals() {
        var startTimestamp = Instant.parse("2022-04-21T10:00:00Z")
        val batch = chunkedGroupedBatch(startTimestamp)
        val context = mockContextWithCradleService(batch)
        var count = 0

        runBlocking {
            repeat(CHUNK_COUNT + 1) {
                val endTimestamp = startTimestamp.plus(1, ChronoUnit.HOURS)
                val request = getSearchRequest(startTimestamp, endTimestamp)

                val extractor = MessageExtractor(context, request, STREAM_NAME_OBJECT, this, 1, PipelineStatus())

                var messages: Collection<StoredMessage> = emptyList()
                do {
                    val message = extractor.pollMessage()
                    if (message is PipelineRawBatch)
                        messages = message.storedBatchWrapper.trimmedMessages
                } while (!message.streamEmpty)

                count += messages.size

                val messagesInTimeRange = batch.messages.filter {
                    it.timestamp.isAfterOrEqual(startTimestamp) && it.timestamp.isBefore(endTimestamp)
                }

                assertArrayEquals(
                    messagesInTimeRange.map { it.timestamp }.toTypedArray(),
                    messages.map { it.timestamp }.toTypedArray()
                )

                if (messages.isEmpty())
                    return@repeat

                startTimestamp = endTimestamp
            }
            coroutineContext.cancelChildren()
            assertEquals(BATCH_SIZE, count)
        }
    }

    private fun getOutOfStartBatch(startTimestamp: Instant, endTimestamp: Instant): StoredGroupedMessageBatch {
        val allMessages = mutableListOf<StoredMessage>()
        val index = AtomicLong(1L)

        allMessages.add(getMessage(startTimestamp, index))

        val pivot = getTimestampBetween(startTimestamp, endTimestamp)
        allMessages.add(getMessage(pivot, index))

        allMessages.add(getMessage(endTimestamp, index))

        return StoredGroupedMessageBatch(SESSION_GROUP, allMessages, PageId(BookId("1"), startTimestamp, "1"), Instant.now())
    }

    private fun testBorders(
        startTimestamp: Instant,
        endTimestamp: Instant,
        batchStartTimestamp: Instant,
        batchEndTimestamp: Instant,
        resumeId: StoredMessageId? = null
    ): List<StoredMessage> {
        val batch = getOutOfStartBatch(batchStartTimestamp, batchEndTimestamp)
        val context = mockContextWithCradleService(batch)

        val resultMessages = mutableListOf<StoredMessage>()

        runBlocking {
            val request = getSearchRequest(startTimestamp, endTimestamp, resumeId)

            val extractor = MessageExtractor(context, request, STREAM_NAME_OBJECT, this, 1, PipelineStatus())

            do {
                val message = extractor.pollMessage()
                if (message is PipelineRawBatch) {
                    resultMessages.addAll(message.storedBatchWrapper.trimmedMessages)
                }
            } while (!message.streamEmpty)

            coroutineContext.cancelChildren()
        }

        return resultMessages
    }

    private fun provideExtractorCase(): Iterable<Arguments> {
        val start = Instant.parse("2022-04-21T00:00:00Z")
        val end = Instant.parse("2022-04-21T01:00:00Z")
        return listOf(
            BorderTestParameters(start, end, start, end, 2, listOf(1L, 2L)),
            BorderTestParameters(start, end.plusMillis(1), start, end, 3, listOf(1L, 2L, 3L)),
            BorderTestParameters(start.plusMillis(1), end, start, end, 1, listOf(2L)),
            BorderTestParameters(start, end, start, end, 2, listOf(1L, 2L), id = 1),
            BorderTestParameters(start, end, start, end, 1, listOf(2L), id = 2),
            BorderTestParameters(start, end.plusMillis(1), start, end, 2, listOf(2L, 3L), id = 2)
        ).map { Arguments { listOf(it).toTypedArray() } }
    }

    @ParameterizedTest
    @MethodSource("provideExtractorCase")
    fun bordersTest(testParameters: BorderTestParameters) {
        val resultMessages = testBorders(
            testParameters.startTimestamp,
            testParameters.endTimestamp,
            testParameters.batchStartTimestamp,
            testParameters.batchEndTimestamp,
            testParameters.resumeId
        )

        assertEquals(testParameters.resultSize, resultMessages.size)
        assertArrayEquals(
            testParameters.resultIndexes.toTypedArray(),
            resultMessages.map { it.sequence }.toTypedArray()
        )
    }

    companion object {
        private const val MESSAGES_IN_CHUNK = 10
        private const val CHUNK_COUNT = 3
        private const val BATCH_SIZE = MESSAGES_IN_CHUNK * CHUNK_COUNT
        private const val STREAM_NAME = "test_stream"
        private val BOOK_ID = BookId("test_book_01")
        private const val SESSION_GROUP = "session_group_1"
        private val STREAM_NAME_OBJECT = CommonStreamName(BOOK_ID, STREAM_NAME)
    }
}<|MERGE_RESOLUTION|>--- conflicted
+++ resolved
@@ -1,313 +1,309 @@
-/*
- * Copyright 2022-2024 Exactpro (Exactpro Systems Limited)
- *
- * Licensed under the Apache License, Version 2.0 (the "License");
- * you may not use this file except in compliance with the License.
- * You may obtain a copy of the License at
- *
- *     http://www.apache.org/licenses/LICENSE-2.0
- *
- * Unless required by applicable law or agreed to in writing, software
- * distributed under the License is distributed on an "AS IS" BASIS,
- * WITHOUT WARRANTIES OR CONDITIONS OF ANY KIND, either express or implied.
- * See the License for the specific language governing permissions and
- * limitations under the License.
- */
-
-package handlers.messages
-
-import com.exactpro.cradle.BookId
-import com.exactpro.cradle.Direction
-import com.exactpro.cradle.PageId
-import com.exactpro.cradle.messages.StoredGroupedMessageBatch
-import com.exactpro.cradle.messages.StoredMessage
-import com.exactpro.cradle.messages.StoredMessageId
-import com.exactpro.th2.common.grpc.Message
-import com.exactpro.th2.rptdataprovider.ProtoContext
-import com.exactpro.th2.rptdataprovider.ProtoRawMessage
-import com.exactpro.th2.rptdataprovider.entities.filters.FilterPredicate
-import com.exactpro.th2.rptdataprovider.entities.internal.CommonStreamName
-import com.exactpro.th2.rptdataprovider.entities.internal.PipelineRawBatch
-import com.exactpro.th2.rptdataprovider.entities.requests.SseMessageSearchRequest
-import com.exactpro.th2.rptdataprovider.handlers.PipelineStatus
-import com.exactpro.th2.rptdataprovider.handlers.messages.MessageExtractor
-import com.exactpro.th2.rptdataprovider.isAfterOrEqual
-import com.exactpro.th2.rptdataprovider.services.cradle.CradleService
-import io.mockk.coEvery
-import io.mockk.every
-import io.mockk.mockk
-import kotlinx.coroutines.DelicateCoroutinesApi
-import kotlinx.coroutines.GlobalScope
-import kotlinx.coroutines.cancelChildren
-import kotlinx.coroutines.channels.Channel
-import kotlinx.coroutines.launch
-import kotlinx.coroutines.runBlocking
-import org.junit.jupiter.api.Assertions.assertArrayEquals
-import org.junit.jupiter.api.Assertions.assertEquals
-import org.junit.jupiter.api.Test
-import org.junit.jupiter.api.TestInstance
-import org.junit.jupiter.params.ParameterizedTest
-import org.junit.jupiter.params.provider.Arguments
-import org.junit.jupiter.params.provider.MethodSource
-import java.time.Instant
-import java.time.temporal.ChronoUnit
-import java.util.concurrent.atomic.AtomicLong
-import kotlin.random.Random
-
-@TestInstance(TestInstance.Lifecycle.PER_CLASS)
-class ExtractorTest {
-    inner class BorderTestParameters(
-        val startTimestamp: Instant,
-        val endTimestamp: Instant,
-        val batchStartTimestamp: Instant,
-        val batchEndTimestamp: Instant,
-        val resultSize: Int,
-        val resultIndexes: List<Long>,
-        id: Long? = null
-    ) {
-        val resumeId = id?.let { StoredMessageId(BOOK_ID, STREAM_NAME_OBJECT.name, Direction.FIRST, Instant.now(), it) }
-    }
-
-    private fun getSearchRequest(
-        startTimestamp: Instant,
-        endTimestamp: Instant,
-        resumeId: StoredMessageId? = null
-    ): SseMessageSearchRequest<ProtoRawMessage, Message> {
-        val parameters = mutableMapOf(
-            "stream" to listOf(STREAM_NAME),
-            "startTimestamp" to listOf(startTimestamp.toEpochMilli().toString()),
-            "endTimestamp" to listOf(endTimestamp.toEpochMilli().toString()),
-            "bookId" to listOf(BOOK_ID.name)
-        )
-        if (resumeId != null) {
-            parameters["messageId"] = listOf(resumeId.toString())
-        }
-        return SseMessageSearchRequest(parameters, FilterPredicate(emptyList()))
-    }
-
-    private fun getMessage(timestamp: Instant, globalIndex: AtomicLong? = null): StoredMessage {
-        val msg = mockk<StoredMessage>()
-
-        every { msg.timestamp } answers { timestamp }
-        var index = 0L
-        if (globalIndex != null) {
-            index = globalIndex.getAndIncrement()
-            every { msg.sequence } answers { index }
-        }
-        every { msg.sessionAlias } answers { STREAM_NAME }
-        every { msg.pageId } answers { PageId(BOOK_ID, Instant.MIN, "page_1") }
-        every { msg.protocol } answers { "protocol" }
-        every { msg.direction } answers { Direction.FIRST }
-        every { msg.content } answers { byteArrayOf(1, 1, 1) }
-        every { msg.id } answers {
-            StoredMessageId(
-                BOOK_ID,
-                STREAM_NAME,
-                Direction.FIRST,
-                timestamp,
-                index
-            )
-        }
-        every { msg.metadata } answers { null }
-<<<<<<< HEAD
-        every { msg.serializedSize } answers { 0 }
-=======
-        every { msg.serializedSize } answers { 1 }
->>>>>>> 1429f91a
-
-        return msg
-    }
-
-    @OptIn(DelicateCoroutinesApi::class)
-    private fun mockContextWithCradleService(batch: StoredGroupedMessageBatch): ProtoContext {
-        val context: ProtoContext = mockk()
-
-        every { context.configuration.sendEmptyDelay.value } answers { "10" }
-
-        val cradle = mockk<CradleService>()
-        coEvery {
-            cradle.getSessionGroup(any(), any(), any(), any())
-        } answers { SESSION_GROUP }
-
-        coEvery { cradle.getGroupedMessages(any(), any()) } answers {
-            runBlocking {
-                Channel<StoredGroupedMessageBatch>(1).also {
-                    GlobalScope.launch {
-                        it.send(batch)
-                        it.close()
-                    }
-                }
-            }
-        }
-
-        every { context.cradleService } answers { cradle }
-
-        return context
-    }
-
-    private fun getTimestampBetween(startTimestamp: Instant, endTimestamp: Instant): Instant {
-        val diff = Random.nextLong(startTimestamp.toEpochMilli() + 10, endTimestamp.toEpochMilli() - 10)
-        return Instant.ofEpochMilli(diff)
-    }
-
-    private fun getMessages(startTimestamp: Instant, endTimestamp: Instant): List<StoredMessage> {
-        return mutableListOf<StoredMessage>().apply {
-            add(getMessage(startTimestamp))
-
-            repeat(MESSAGES_IN_CHUNK - 2) {
-                add(getMessage(getTimestampBetween(startTimestamp, endTimestamp)))
-            }
-
-            add(getMessage(endTimestamp))
-        }.let { list ->
-            list.sortedBy { it.timestamp }
-        }
-    }
-
-    private fun chunkedGroupedBatch(start: Instant): StoredGroupedMessageBatch {
-        var index = 1L
-        var startTimestamp = start
-
-        val allMessages = mutableListOf<StoredMessage>()
-        repeat(CHUNK_COUNT) {
-            val endTimestamp = startTimestamp.plus(1, ChronoUnit.HOURS)
-
-            val messages = getMessages(startTimestamp, endTimestamp)
-
-            messages.forEach { msg ->
-                every { msg.sequence } answers { index++ }
-                allMessages.add(msg)
-            }
-            startTimestamp = endTimestamp.plusNanos(1)
-        }
-
-        return StoredGroupedMessageBatch(SESSION_GROUP, allMessages, PageId(BookId("1"), start,"1"), Instant.now())
-    }
-
-    @Test
-    fun extractByIntervals() {
-        var startTimestamp = Instant.parse("2022-04-21T10:00:00Z")
-        val batch = chunkedGroupedBatch(startTimestamp)
-        val context = mockContextWithCradleService(batch)
-        var count = 0
-
-        runBlocking {
-            repeat(CHUNK_COUNT + 1) {
-                val endTimestamp = startTimestamp.plus(1, ChronoUnit.HOURS)
-                val request = getSearchRequest(startTimestamp, endTimestamp)
-
-                val extractor = MessageExtractor(context, request, STREAM_NAME_OBJECT, this, 1, PipelineStatus())
-
-                var messages: Collection<StoredMessage> = emptyList()
-                do {
-                    val message = extractor.pollMessage()
-                    if (message is PipelineRawBatch)
-                        messages = message.storedBatchWrapper.trimmedMessages
-                } while (!message.streamEmpty)
-
-                count += messages.size
-
-                val messagesInTimeRange = batch.messages.filter {
-                    it.timestamp.isAfterOrEqual(startTimestamp) && it.timestamp.isBefore(endTimestamp)
-                }
-
-                assertArrayEquals(
-                    messagesInTimeRange.map { it.timestamp }.toTypedArray(),
-                    messages.map { it.timestamp }.toTypedArray()
-                )
-
-                if (messages.isEmpty())
-                    return@repeat
-
-                startTimestamp = endTimestamp
-            }
-            coroutineContext.cancelChildren()
-            assertEquals(BATCH_SIZE, count)
-        }
-    }
-
-    private fun getOutOfStartBatch(startTimestamp: Instant, endTimestamp: Instant): StoredGroupedMessageBatch {
-        val allMessages = mutableListOf<StoredMessage>()
-        val index = AtomicLong(1L)
-
-        allMessages.add(getMessage(startTimestamp, index))
-
-        val pivot = getTimestampBetween(startTimestamp, endTimestamp)
-        allMessages.add(getMessage(pivot, index))
-
-        allMessages.add(getMessage(endTimestamp, index))
-
-        return StoredGroupedMessageBatch(SESSION_GROUP, allMessages, PageId(BookId("1"), startTimestamp, "1"), Instant.now())
-    }
-
-    private fun testBorders(
-        startTimestamp: Instant,
-        endTimestamp: Instant,
-        batchStartTimestamp: Instant,
-        batchEndTimestamp: Instant,
-        resumeId: StoredMessageId? = null
-    ): List<StoredMessage> {
-        val batch = getOutOfStartBatch(batchStartTimestamp, batchEndTimestamp)
-        val context = mockContextWithCradleService(batch)
-
-        val resultMessages = mutableListOf<StoredMessage>()
-
-        runBlocking {
-            val request = getSearchRequest(startTimestamp, endTimestamp, resumeId)
-
-            val extractor = MessageExtractor(context, request, STREAM_NAME_OBJECT, this, 1, PipelineStatus())
-
-            do {
-                val message = extractor.pollMessage()
-                if (message is PipelineRawBatch) {
-                    resultMessages.addAll(message.storedBatchWrapper.trimmedMessages)
-                }
-            } while (!message.streamEmpty)
-
-            coroutineContext.cancelChildren()
-        }
-
-        return resultMessages
-    }
-
-    private fun provideExtractorCase(): Iterable<Arguments> {
-        val start = Instant.parse("2022-04-21T00:00:00Z")
-        val end = Instant.parse("2022-04-21T01:00:00Z")
-        return listOf(
-            BorderTestParameters(start, end, start, end, 2, listOf(1L, 2L)),
-            BorderTestParameters(start, end.plusMillis(1), start, end, 3, listOf(1L, 2L, 3L)),
-            BorderTestParameters(start.plusMillis(1), end, start, end, 1, listOf(2L)),
-            BorderTestParameters(start, end, start, end, 2, listOf(1L, 2L), id = 1),
-            BorderTestParameters(start, end, start, end, 1, listOf(2L), id = 2),
-            BorderTestParameters(start, end.plusMillis(1), start, end, 2, listOf(2L, 3L), id = 2)
-        ).map { Arguments { listOf(it).toTypedArray() } }
-    }
-
-    @ParameterizedTest
-    @MethodSource("provideExtractorCase")
-    fun bordersTest(testParameters: BorderTestParameters) {
-        val resultMessages = testBorders(
-            testParameters.startTimestamp,
-            testParameters.endTimestamp,
-            testParameters.batchStartTimestamp,
-            testParameters.batchEndTimestamp,
-            testParameters.resumeId
-        )
-
-        assertEquals(testParameters.resultSize, resultMessages.size)
-        assertArrayEquals(
-            testParameters.resultIndexes.toTypedArray(),
-            resultMessages.map { it.sequence }.toTypedArray()
-        )
-    }
-
-    companion object {
-        private const val MESSAGES_IN_CHUNK = 10
-        private const val CHUNK_COUNT = 3
-        private const val BATCH_SIZE = MESSAGES_IN_CHUNK * CHUNK_COUNT
-        private const val STREAM_NAME = "test_stream"
-        private val BOOK_ID = BookId("test_book_01")
-        private const val SESSION_GROUP = "session_group_1"
-        private val STREAM_NAME_OBJECT = CommonStreamName(BOOK_ID, STREAM_NAME)
-    }
+/*
+ * Copyright 2022-2024 Exactpro (Exactpro Systems Limited)
+ *
+ * Licensed under the Apache License, Version 2.0 (the "License");
+ * you may not use this file except in compliance with the License.
+ * You may obtain a copy of the License at
+ *
+ *     http://www.apache.org/licenses/LICENSE-2.0
+ *
+ * Unless required by applicable law or agreed to in writing, software
+ * distributed under the License is distributed on an "AS IS" BASIS,
+ * WITHOUT WARRANTIES OR CONDITIONS OF ANY KIND, either express or implied.
+ * See the License for the specific language governing permissions and
+ * limitations under the License.
+ */
+
+package handlers.messages
+
+import com.exactpro.cradle.BookId
+import com.exactpro.cradle.Direction
+import com.exactpro.cradle.PageId
+import com.exactpro.cradle.messages.StoredGroupedMessageBatch
+import com.exactpro.cradle.messages.StoredMessage
+import com.exactpro.cradle.messages.StoredMessageId
+import com.exactpro.th2.common.grpc.Message
+import com.exactpro.th2.rptdataprovider.ProtoContext
+import com.exactpro.th2.rptdataprovider.ProtoRawMessage
+import com.exactpro.th2.rptdataprovider.entities.filters.FilterPredicate
+import com.exactpro.th2.rptdataprovider.entities.internal.CommonStreamName
+import com.exactpro.th2.rptdataprovider.entities.internal.PipelineRawBatch
+import com.exactpro.th2.rptdataprovider.entities.requests.SseMessageSearchRequest
+import com.exactpro.th2.rptdataprovider.handlers.PipelineStatus
+import com.exactpro.th2.rptdataprovider.handlers.messages.MessageExtractor
+import com.exactpro.th2.rptdataprovider.isAfterOrEqual
+import com.exactpro.th2.rptdataprovider.services.cradle.CradleService
+import io.mockk.coEvery
+import io.mockk.every
+import io.mockk.mockk
+import kotlinx.coroutines.DelicateCoroutinesApi
+import kotlinx.coroutines.GlobalScope
+import kotlinx.coroutines.cancelChildren
+import kotlinx.coroutines.channels.Channel
+import kotlinx.coroutines.launch
+import kotlinx.coroutines.runBlocking
+import org.junit.jupiter.api.Assertions.assertArrayEquals
+import org.junit.jupiter.api.Assertions.assertEquals
+import org.junit.jupiter.api.Test
+import org.junit.jupiter.api.TestInstance
+import org.junit.jupiter.params.ParameterizedTest
+import org.junit.jupiter.params.provider.Arguments
+import org.junit.jupiter.params.provider.MethodSource
+import java.time.Instant
+import java.time.temporal.ChronoUnit
+import java.util.concurrent.atomic.AtomicLong
+import kotlin.random.Random
+
+@TestInstance(TestInstance.Lifecycle.PER_CLASS)
+class ExtractorTest {
+    inner class BorderTestParameters(
+        val startTimestamp: Instant,
+        val endTimestamp: Instant,
+        val batchStartTimestamp: Instant,
+        val batchEndTimestamp: Instant,
+        val resultSize: Int,
+        val resultIndexes: List<Long>,
+        id: Long? = null
+    ) {
+        val resumeId = id?.let { StoredMessageId(BOOK_ID, STREAM_NAME_OBJECT.name, Direction.FIRST, Instant.now(), it) }
+    }
+
+    private fun getSearchRequest(
+        startTimestamp: Instant,
+        endTimestamp: Instant,
+        resumeId: StoredMessageId? = null
+    ): SseMessageSearchRequest<ProtoRawMessage, Message> {
+        val parameters = mutableMapOf(
+            "stream" to listOf(STREAM_NAME),
+            "startTimestamp" to listOf(startTimestamp.toEpochMilli().toString()),
+            "endTimestamp" to listOf(endTimestamp.toEpochMilli().toString()),
+            "bookId" to listOf(BOOK_ID.name)
+        )
+        if (resumeId != null) {
+            parameters["messageId"] = listOf(resumeId.toString())
+        }
+        return SseMessageSearchRequest(parameters, FilterPredicate(emptyList()))
+    }
+
+    private fun getMessage(timestamp: Instant, globalIndex: AtomicLong? = null): StoredMessage {
+        val msg = mockk<StoredMessage>()
+
+        every { msg.timestamp } answers { timestamp }
+        var index = 0L
+        if (globalIndex != null) {
+            index = globalIndex.getAndIncrement()
+            every { msg.sequence } answers { index }
+        }
+        every { msg.sessionAlias } answers { STREAM_NAME }
+        every { msg.pageId } answers { PageId(BOOK_ID, Instant.MIN, "page_1") }
+        every { msg.protocol } answers { "protocol" }
+        every { msg.direction } answers { Direction.FIRST }
+        every { msg.content } answers { byteArrayOf(1, 1, 1) }
+        every { msg.id } answers {
+            StoredMessageId(
+                BOOK_ID,
+                STREAM_NAME,
+                Direction.FIRST,
+                timestamp,
+                index
+            )
+        }
+        every { msg.metadata } answers { null }
+        every { msg.serializedSize } answers { 1 }
+
+        return msg
+    }
+
+    @OptIn(DelicateCoroutinesApi::class)
+    private fun mockContextWithCradleService(batch: StoredGroupedMessageBatch): ProtoContext {
+        val context: ProtoContext = mockk()
+
+        every { context.configuration.sendEmptyDelay.value } answers { "10" }
+
+        val cradle = mockk<CradleService>()
+        coEvery {
+            cradle.getSessionGroup(any(), any(), any(), any())
+        } answers { SESSION_GROUP }
+
+        coEvery { cradle.getGroupedMessages(any(), any()) } answers {
+            runBlocking {
+                Channel<StoredGroupedMessageBatch>(1).also {
+                    GlobalScope.launch {
+                        it.send(batch)
+                        it.close()
+                    }
+                }
+            }
+        }
+
+        every { context.cradleService } answers { cradle }
+
+        return context
+    }
+
+    private fun getTimestampBetween(startTimestamp: Instant, endTimestamp: Instant): Instant {
+        val diff = Random.nextLong(startTimestamp.toEpochMilli() + 10, endTimestamp.toEpochMilli() - 10)
+        return Instant.ofEpochMilli(diff)
+    }
+
+    private fun getMessages(startTimestamp: Instant, endTimestamp: Instant): List<StoredMessage> {
+        return mutableListOf<StoredMessage>().apply {
+            add(getMessage(startTimestamp))
+
+            repeat(MESSAGES_IN_CHUNK - 2) {
+                add(getMessage(getTimestampBetween(startTimestamp, endTimestamp)))
+            }
+
+            add(getMessage(endTimestamp))
+        }.let { list ->
+            list.sortedBy { it.timestamp }
+        }
+    }
+
+    private fun chunkedGroupedBatch(start: Instant): StoredGroupedMessageBatch {
+        var index = 1L
+        var startTimestamp = start
+
+        val allMessages = mutableListOf<StoredMessage>()
+        repeat(CHUNK_COUNT) {
+            val endTimestamp = startTimestamp.plus(1, ChronoUnit.HOURS)
+
+            val messages = getMessages(startTimestamp, endTimestamp)
+
+            messages.forEach { msg ->
+                every { msg.sequence } answers { index++ }
+                allMessages.add(msg)
+            }
+            startTimestamp = endTimestamp.plusNanos(1)
+        }
+
+        return StoredGroupedMessageBatch(SESSION_GROUP, allMessages, PageId(BookId("1"), start,"1"), Instant.now())
+    }
+
+    @Test
+    fun extractByIntervals() {
+        var startTimestamp = Instant.parse("2022-04-21T10:00:00Z")
+        val batch = chunkedGroupedBatch(startTimestamp)
+        val context = mockContextWithCradleService(batch)
+        var count = 0
+
+        runBlocking {
+            repeat(CHUNK_COUNT + 1) {
+                val endTimestamp = startTimestamp.plus(1, ChronoUnit.HOURS)
+                val request = getSearchRequest(startTimestamp, endTimestamp)
+
+                val extractor = MessageExtractor(context, request, STREAM_NAME_OBJECT, this, 1, PipelineStatus())
+
+                var messages: Collection<StoredMessage> = emptyList()
+                do {
+                    val message = extractor.pollMessage()
+                    if (message is PipelineRawBatch)
+                        messages = message.storedBatchWrapper.trimmedMessages
+                } while (!message.streamEmpty)
+
+                count += messages.size
+
+                val messagesInTimeRange = batch.messages.filter {
+                    it.timestamp.isAfterOrEqual(startTimestamp) && it.timestamp.isBefore(endTimestamp)
+                }
+
+                assertArrayEquals(
+                    messagesInTimeRange.map { it.timestamp }.toTypedArray(),
+                    messages.map { it.timestamp }.toTypedArray()
+                )
+
+                if (messages.isEmpty())
+                    return@repeat
+
+                startTimestamp = endTimestamp
+            }
+            coroutineContext.cancelChildren()
+            assertEquals(BATCH_SIZE, count)
+        }
+    }
+
+    private fun getOutOfStartBatch(startTimestamp: Instant, endTimestamp: Instant): StoredGroupedMessageBatch {
+        val allMessages = mutableListOf<StoredMessage>()
+        val index = AtomicLong(1L)
+
+        allMessages.add(getMessage(startTimestamp, index))
+
+        val pivot = getTimestampBetween(startTimestamp, endTimestamp)
+        allMessages.add(getMessage(pivot, index))
+
+        allMessages.add(getMessage(endTimestamp, index))
+
+        return StoredGroupedMessageBatch(SESSION_GROUP, allMessages, PageId(BookId("1"), startTimestamp, "1"), Instant.now())
+    }
+
+    private fun testBorders(
+        startTimestamp: Instant,
+        endTimestamp: Instant,
+        batchStartTimestamp: Instant,
+        batchEndTimestamp: Instant,
+        resumeId: StoredMessageId? = null
+    ): List<StoredMessage> {
+        val batch = getOutOfStartBatch(batchStartTimestamp, batchEndTimestamp)
+        val context = mockContextWithCradleService(batch)
+
+        val resultMessages = mutableListOf<StoredMessage>()
+
+        runBlocking {
+            val request = getSearchRequest(startTimestamp, endTimestamp, resumeId)
+
+            val extractor = MessageExtractor(context, request, STREAM_NAME_OBJECT, this, 1, PipelineStatus())
+
+            do {
+                val message = extractor.pollMessage()
+                if (message is PipelineRawBatch) {
+                    resultMessages.addAll(message.storedBatchWrapper.trimmedMessages)
+                }
+            } while (!message.streamEmpty)
+
+            coroutineContext.cancelChildren()
+        }
+
+        return resultMessages
+    }
+
+    private fun provideExtractorCase(): Iterable<Arguments> {
+        val start = Instant.parse("2022-04-21T00:00:00Z")
+        val end = Instant.parse("2022-04-21T01:00:00Z")
+        return listOf(
+            BorderTestParameters(start, end, start, end, 2, listOf(1L, 2L)),
+            BorderTestParameters(start, end.plusMillis(1), start, end, 3, listOf(1L, 2L, 3L)),
+            BorderTestParameters(start.plusMillis(1), end, start, end, 1, listOf(2L)),
+            BorderTestParameters(start, end, start, end, 2, listOf(1L, 2L), id = 1),
+            BorderTestParameters(start, end, start, end, 1, listOf(2L), id = 2),
+            BorderTestParameters(start, end.plusMillis(1), start, end, 2, listOf(2L, 3L), id = 2)
+        ).map { Arguments { listOf(it).toTypedArray() } }
+    }
+
+    @ParameterizedTest
+    @MethodSource("provideExtractorCase")
+    fun bordersTest(testParameters: BorderTestParameters) {
+        val resultMessages = testBorders(
+            testParameters.startTimestamp,
+            testParameters.endTimestamp,
+            testParameters.batchStartTimestamp,
+            testParameters.batchEndTimestamp,
+            testParameters.resumeId
+        )
+
+        assertEquals(testParameters.resultSize, resultMessages.size)
+        assertArrayEquals(
+            testParameters.resultIndexes.toTypedArray(),
+            resultMessages.map { it.sequence }.toTypedArray()
+        )
+    }
+
+    companion object {
+        private const val MESSAGES_IN_CHUNK = 10
+        private const val CHUNK_COUNT = 3
+        private const val BATCH_SIZE = MESSAGES_IN_CHUNK * CHUNK_COUNT
+        private const val STREAM_NAME = "test_stream"
+        private val BOOK_ID = BookId("test_book_01")
+        private const val SESSION_GROUP = "session_group_1"
+        private val STREAM_NAME_OBJECT = CommonStreamName(BOOK_ID, STREAM_NAME)
+    }
 }