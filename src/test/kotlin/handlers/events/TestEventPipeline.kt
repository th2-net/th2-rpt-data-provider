/*******************************************************************************
 * Copyright 2022-2022 Exactpro (Exactpro Systems Limited)
 *
 * Licensed under the Apache License, Version 2.0 (the "License");
 * you may not use this file except in compliance with the License.
 * You may obtain a copy of the License at
 *
 *     http://www.apache.org/licenses/LICENSE-2.0
 *
 * Unless required by applicable law or agreed to in writing, software
 * distributed under the License is distributed on an "AS IS" BASIS,
 * WITHOUT WARRANTIES OR CONDITIONS OF ANY KIND, either express or implied.
 * See the License for the specific language governing permissions and
 * limitations under the License.
 ******************************************************************************/

package handlers.events

import com.exactpro.cradle.BookId
import com.exactpro.cradle.CradleEntitiesFactory
import com.exactpro.cradle.Order
import com.exactpro.cradle.PageId
import com.exactpro.cradle.TimeRelation
import com.exactpro.cradle.testevents.*
import com.exactpro.th2.rptdataprovider.*
import com.exactpro.th2.rptdataprovider.entities.filters.FilterPredicate
import com.exactpro.th2.rptdataprovider.entities.internal.PipelineFilteredMessage
import com.exactpro.th2.rptdataprovider.entities.internal.ProviderEventId
import com.exactpro.th2.rptdataprovider.entities.requests.SseEventSearchRequest
import com.exactpro.th2.rptdataprovider.entities.responses.Event
import com.exactpro.th2.rptdataprovider.entities.responses.EventTreeNode
import com.exactpro.th2.rptdataprovider.entities.responses.StreamInfo
import com.exactpro.th2.rptdataprovider.entities.sse.LastScannedObjectInfo
import com.exactpro.th2.rptdataprovider.entities.sse.StreamWriter
import com.exactpro.th2.rptdataprovider.handlers.SearchEventsHandler
import com.exactpro.th2.rptdataprovider.producers.EventProducer
import com.exactpro.th2.rptdataprovider.services.cradle.CradleService
import com.fasterxml.jackson.databind.ObjectMapper
import io.mockk.coEvery
import io.mockk.every
import io.mockk.mockk
import kotlinx.coroutines.ExperimentalCoroutinesApi
import kotlinx.coroutines.FlowPreview
import kotlinx.coroutines.cancelChildren
import kotlinx.coroutines.runBlocking
import org.junit.jupiter.api.Assertions.assertArrayEquals
import org.junit.jupiter.api.Assertions.assertEquals
import org.junit.jupiter.api.Test
import org.junit.jupiter.api.TestInstance
import java.time.Instant
import java.time.temporal.ChronoUnit
import java.util.concurrent.atomic.AtomicLong
import kotlin.math.abs


@TestInstance(TestInstance.Lifecycle.PER_CLASS)
class TestEventPipeline {
    private val STORE_ACTION_REJECTION_THRESHOLD = 30000L

    private val startTimestamp = Instant.parse("2022-04-21T01:05:00Z")
    private val endTimestamp = Instant.parse("2022-04-21T01:15:00Z")

    private val batchSize = 4096
    private val pageId = PageId(BookId("testBook"), "testPage")
    private val scope = "testScope"

    private val eventsFromStartToEnd11 = createEvents("1", startTimestamp, endTimestamp)

    data class EventData(val id: StoredTestEventId, val startTimestamp: Instant, val endTimestamp: Instant)

    data class EventsParameters(
        val startTimestamp: Instant,
        val endTimestamp: Instant?,
        val resumeId: ProviderEventId?,
        val events: List<List<EventData>>,
        val expectedResult: List<String>
    )


    private fun changeTimestamp(timestamp: Instant, minutes: Long): Instant {
        return if (minutes > 0) {
            timestamp.plus(minutes, ChronoUnit.MINUTES)
        } else {
            timestamp.minus(abs(minutes), ChronoUnit.MINUTES)
        }
    }


    private fun getSearchRequest(
        startTimestamp: Instant,
        endTimestamp: Instant?,
        searchDirection: TimeRelation = TimeRelation.AFTER,
        resumeId: ProviderEventId? = null
    ): SseEventSearchRequest {
        val parameters = mutableMapOf(
            "bookId" to listOf(pageId.bookId.name),
            "scope" to listOf(scope),
            "startTimestamp" to listOf(startTimestamp.toEpochMilli().toString())
        )

        if (endTimestamp != null) {
            parameters["endTimestamp"] = listOf(endTimestamp.toEpochMilli().toString())
        }

        if (resumeId != null) {
            parameters["resumeFromId"] = listOf(resumeId.toString())
        }

        return SseEventSearchRequest(parameters, FilterPredicate(emptyList()))
            .copy(searchDirection = searchDirection)
    }

    private fun mockContextWithCradleService(
        batches: List<StoredTestEvent>,
        resumeId: ProviderEventId?
    ): Context {
        val context: Context = mockk()

        every { context.configuration.sendEmptyDelay.value } answers { "10" }
        every { context.configuration.sseEventSearchStep.value } answers { "10" }
        every { context.configuration.eventSearchChunkSize.value } answers { "1" }
        every { context.configuration.keepAliveTimeout.value } answers { "1" }
        every { context.configuration.eventSearchTimeOffset.value } answers { "0" }
        every { context.configuration.eventSearchGap.value } answers { "60" }

        val cradle = mockk<CradleService>()

        coEvery { cradle.getEventsSuspend(any()) } answers {
            val filter = firstArg<TestEventFilter>()
            batches.filter {
                maxInstant(it.startTimestamp, filter.startTimestampFrom.value)
                    .isBeforeOrEqual(minInstant(it.endTimestamp, filter.startTimestampTo.value))
            }.let {
                if (filter.order == Order.DIRECT) it else it.reversed()
            }
        }

        if (resumeId != null) {
            val batch = batches.find { event -> event.asBatch().testEvents.map { it.id }.contains(resumeId.eventId) }
            coEvery { cradle.getEventSuspend(any()) } answers { batch }
        }

        every { context.cradleService } answers { cradle }
        every { context.eventProducer } answers { EventProducer(cradle, ObjectMapper()) }
        return context
    }

    private fun createBatch(batches: List<List<EventData>>): List<StoredTestEvent> {
        return batches.map { events ->
            val storedId = events.first().id
            StoredTestEventBatch(
                TestEventBatchToStore
<<<<<<< HEAD
                    .builder(batchSize, 60_000)
=======
                    .builder(batchSize, STORE_ACTION_REJECTION_THRESHOLD)
>>>>>>> 7c4f5fab
                    .id(StoredTestEventId(pageId.bookId, scope, changeTimestamp(startTimestamp, -1), storedId.toString().split("-").first()))
                    .parentId(StoredTestEventId(pageId.bookId, scope, startTimestamp, "parent"))
                    .build().also {
                        for (event in events) {
                            it.addTestEvent(
                                TestEventSingleToStoreBuilder(STORE_ACTION_REJECTION_THRESHOLD)
                                    .id(event.id)
                                    .name("name")
                                    .parentId(it.parentId)
                                    .content(ByteArray(1))
                                    .endTimestamp(event.endTimestamp)
                                    .build()
                            )
                        }
                    },
                pageId
            )
        }
    }

    private fun mockWriter(events: MutableList<EventTreeNode>): StreamWriter {
        return object : StreamWriter {

            override suspend fun write(event: EventTreeNode, counter: AtomicLong) {
                events.add(event)
            }

            override suspend fun write(message: PipelineFilteredMessage, counter: AtomicLong) {
            }

            override suspend fun write(event: Event, lastEventId: AtomicLong) {
            }

            override suspend fun write(streamInfo: List<StreamInfo>) {
            }

            override suspend fun write(lastScannedObjectInfo: LastScannedObjectInfo, counter: AtomicLong) {
            }

            override suspend fun closeWriter() {
            }
        }
    }

    private fun createEvents(batchId: String, startTimestamp: Instant, endTimestamp: Instant): List<EventData> {
        var start = startTimestamp
        var index = 1
        return mutableListOf<EventData>().apply {
            while (start.isBeforeOrEqual(endTimestamp)) {
                val end = start.plus(1, ChronoUnit.MINUTES)
                add(
                    EventData(StoredTestEventId(pageId.bookId, scope, startTimestamp, "$batchId-$index"), start, end)
                )
                start = end
                index++
            }
        }
    }


    private fun getIdRange(batchId: String, start: Int, end: Int): List<String> {
        return (start..end).map { "$batchId-$it" }
    }


    @OptIn(ExperimentalCoroutinesApi::class, FlowPreview::class)
    private fun baseTestCase(
        testCase: EventsParameters,
        searchDirection: TimeRelation = TimeRelation.AFTER,
        intersects: Boolean = false
    ) {
        val startTimestamp = testCase.startTimestamp
        val endTimestamp = testCase.endTimestamp
        val resumeId = testCase.resumeId

        val request = getSearchRequest(startTimestamp, endTimestamp, searchDirection, resumeId)
        request.checkRequest()

        val batch = createBatch(testCase.events)
        val context = mockContextWithCradleService(batch, resumeId)
        val searchEvent = SearchEventsHandler(context)

        val resultEvents = mutableListOf<EventTreeNode>()
        val writer = mockWriter(resultEvents)

        runBlocking {
            searchEvent.searchEventsSse(request, writer)
            coroutineContext.cancelChildren()
        }

        val expectedResult = if (searchDirection == TimeRelation.AFTER) {
            testCase.expectedResult
        } else {
            testCase.expectedResult.reversed()
        }

        if (!intersects) {
            assertArrayEquals(
                expectedResult.toTypedArray(),
                resultEvents.map { it.id.eventId.toString() }.toTypedArray()
            )
        } else {
            assertEquals(
                expectedResult.toSet(),
                resultEvents.map { it.id.eventId.toString() }.toSet()
            )
        }
    }


    @Test
    fun testAllInterval() {
        val testData = EventsParameters(
            changeTimestamp(startTimestamp, -1),
            changeTimestamp(endTimestamp, 1),
            null,
            events = listOf(eventsFromStartToEnd11),
            expectedResult = getIdRange("1", 1, 11)
        )

        baseTestCase(testData)
    }


    @Test
    fun testStartInterval() {
        val testData = EventsParameters(
            changeTimestamp(startTimestamp, -1),
            changeTimestamp(startTimestamp, 1),
            null,
            events = listOf(eventsFromStartToEnd11),
            expectedResult = getIdRange("1", 1, 1)
        )

        baseTestCase(testData)
    }


    @Test
    fun baseTestBatches() {
        val testData = EventsParameters(
            changeTimestamp(startTimestamp, -100),
            changeTimestamp(startTimestamp, 100),
            null,
            events = listOf(
                createEvents("1", startTimestamp, startTimestamp.plus(5, ChronoUnit.MINUTES)),
                createEvents(
                    "2",
                    changeTimestamp(startTimestamp, 5),
                    changeTimestamp(startTimestamp, 10)
                )
            ),
            expectedResult = getIdRange("1", 1, 6) + getIdRange("2", 1, 6)
        )

        baseTestCase(testData)
    }

    @Test
    fun testIntersectedBatches() {
        val testData = EventsParameters(
            changeTimestamp(startTimestamp, -100),
            changeTimestamp(startTimestamp, 100),
            null,
            events = listOf(
                createEvents(
                    "1",
                    startTimestamp,
                    changeTimestamp(startTimestamp, 5)
                ),
                createEvents(
                    "2",
                    changeTimestamp(startTimestamp, 3),
                    changeTimestamp(startTimestamp, 8)
                )
            ),
            expectedResult = getIdRange("1", 1, 6) + getIdRange("2", 1, 6)
        )

        baseTestCase(testData, intersects = true)
    }

    @Test
    fun baseResumeTest() {
        val testData = EventsParameters(
            changeTimestamp(startTimestamp, -100),
            changeTimestamp(startTimestamp, 100),
            ProviderEventId(
                StoredTestEventId(pageId.bookId, scope, startTimestamp, "1"),
                StoredTestEventId(pageId.bookId, scope, startTimestamp, "1-4")
            ),
            events = listOf(
                createEvents("1", startTimestamp, startTimestamp.plus(5, ChronoUnit.MINUTES)),
                createEvents(
                    "2",
                    changeTimestamp(startTimestamp, 5),
                    changeTimestamp(startTimestamp, 10)
                )
            ),
            expectedResult = getIdRange("1", 5, 6) + getIdRange("2", 1, 6)
        )

        baseTestCase(testData)
    }


    @Test
    fun baseResumeTestSecondBatch() {
        val testData = EventsParameters(
            changeTimestamp(startTimestamp, -100),
            changeTimestamp(startTimestamp, 100),

            ProviderEventId(
                StoredTestEventId(pageId.bookId, scope, startTimestamp, "2"),
                StoredTestEventId(pageId.bookId, scope, startTimestamp, "2-1")
            ),

            events = listOf(
                createEvents("1", startTimestamp, startTimestamp.plus(5, ChronoUnit.MINUTES)),
                createEvents(
                    "2",
                    changeTimestamp(startTimestamp, 5),
                    changeTimestamp(startTimestamp, 10)
                )
            ),
            expectedResult = getIdRange("2", 2, 6)
        )

        baseTestCase(testData)
    }


    @Test
    fun testIntersectedBatchesResume() {
        val testData = EventsParameters(
            changeTimestamp(startTimestamp, -100),
            changeTimestamp(startTimestamp, 100),
            ProviderEventId(
                StoredTestEventId(pageId.bookId, scope, startTimestamp, "1"),
                StoredTestEventId(pageId.bookId, scope, startTimestamp, "1-4")
            ),
            events = listOf(
                createEvents("1", startTimestamp, startTimestamp.plus(5, ChronoUnit.MINUTES)),
                createEvents(
                    "2",
                    changeTimestamp(startTimestamp, 3),
                    changeTimestamp(startTimestamp, 8)
                )
            ),
            expectedResult = getIdRange("1", 5, 6) + getIdRange("2", 1, 6)
        )

        baseTestCase(testData, intersects = true)
    }

    @Test
    fun testReverseInterval() {
        val testData = EventsParameters(
            endTimestamp,
            startTimestamp,
            null,
            events = listOf(eventsFromStartToEnd11),
            expectedResult = getIdRange("1", 2, 11)
        )

        baseTestCase(testData, TimeRelation.BEFORE)
    }


    @Test
    fun testReverseAllInterval() {
        val testData = EventsParameters(
            endTimestamp,
            changeTimestamp(startTimestamp, -1),
            null,
            events = listOf(eventsFromStartToEnd11),
            expectedResult = getIdRange("1", 1, 11)
        )

        baseTestCase(testData, TimeRelation.BEFORE)
    }


    @Test
    fun testReverseResume() {
        val testData = EventsParameters(
            endTimestamp,
            startTimestamp,
            ProviderEventId(
                StoredTestEventId(pageId.bookId, scope, startTimestamp, "1"),
                StoredTestEventId(pageId.bookId, scope, startTimestamp, "1-10")
            ),
            events = listOf(eventsFromStartToEnd11),
            expectedResult = getIdRange("1", 2, 9)
        )

        baseTestCase(testData, TimeRelation.BEFORE)
    }

    @Test
    fun testIntersectedBatchesResumeReverse() {
        val testData = EventsParameters(
            startTimestamp = changeTimestamp(startTimestamp, 100),
            endTimestamp = changeTimestamp(startTimestamp, -100),
            resumeId = ProviderEventId(
                StoredTestEventId(pageId.bookId, scope, startTimestamp, "2"),
                StoredTestEventId(pageId.bookId, scope, startTimestamp, "2-3")
            ),
            events = listOf(
                createEvents("1", startTimestamp, changeTimestamp(startTimestamp, 5)),
                createEvents(
                    "2",
                    changeTimestamp(startTimestamp, 3),
                    changeTimestamp(startTimestamp, 8)
                )
            ),
            expectedResult = getIdRange("1", 1, 6)
                    + getIdRange("2", 1, 2)
        )

        baseTestCase(testData, TimeRelation.BEFORE, intersects = true)
    }


    @Test
    fun testTimestamp() {
        val testData = EventsParameters(
            startTimestamp = startTimestamp,
            endTimestamp = changeTimestamp(startTimestamp, 10),
            resumeId = null,
            events = listOf(
                createEvents(
                    "1",
                    changeTimestamp(startTimestamp, -2),
                    changeTimestamp(startTimestamp, 2)
                ),
                createEvents(
                    "2",
                    changeTimestamp(startTimestamp, 2),
                    changeTimestamp(startTimestamp, 8)
                ),
                createEvents(
                    "3",
                    changeTimestamp(startTimestamp, 8),
                    changeTimestamp(startTimestamp, 11)
                )
            ),
            expectedResult = getIdRange("1", 3, 5)
                    + getIdRange("2", 1, 7)
                    + getIdRange("3", 1, 2)
        )

        baseTestCase(testData)
    }

    @Test
    fun testTimestampReverse() {
        val testData = EventsParameters(
            changeTimestamp(startTimestamp, 10),
            startTimestamp,
            null,
            events = listOf(
                createEvents(
                    "1",
                    changeTimestamp(startTimestamp, -2),
                    changeTimestamp(startTimestamp, 2)
                ),
                createEvents(
                    "2",
                    changeTimestamp(startTimestamp, 2),
                    changeTimestamp(startTimestamp, 8)
                ),
                createEvents(
                    "3",
                    changeTimestamp(startTimestamp, 8),
                    changeTimestamp(startTimestamp, 11)
                )
            ),
            expectedResult = getIdRange("1", 4, 5)
                    + getIdRange("2", 1, 7)
                    + getIdRange("3", 1, 3)
        )

        baseTestCase(testData, TimeRelation.BEFORE)
    }


    @Test
    fun testTrimming() {
        val testData = EventsParameters(
            startTimestamp,
            changeTimestamp(startTimestamp, 10),
            null,
            events = listOf(
                createEvents(
                    "1",
                    changeTimestamp(startTimestamp, -2),
                    changeTimestamp(startTimestamp, 2)
                ),
                createEvents(
                    "2",
                    changeTimestamp(startTimestamp, -2),
                    changeTimestamp(startTimestamp, 12)
                ),
                createEvents(
                    "3",
                    changeTimestamp(startTimestamp, 8),
                    changeTimestamp(startTimestamp, 12)
                )
            ),
            expectedResult = getIdRange("1", 3, 5)
                    + getIdRange("2", 3, 12)
                    + getIdRange("3", 1, 2)
        )

        baseTestCase(testData, TimeRelation.AFTER)
    }
}<|MERGE_RESOLUTION|>--- conflicted
+++ resolved
@@ -150,11 +150,7 @@
             val storedId = events.first().id
             StoredTestEventBatch(
                 TestEventBatchToStore
-<<<<<<< HEAD
-                    .builder(batchSize, 60_000)
-=======
                     .builder(batchSize, STORE_ACTION_REJECTION_THRESHOLD)
->>>>>>> 7c4f5fab
                     .id(StoredTestEventId(pageId.bookId, scope, changeTimestamp(startTimestamp, -1), storedId.toString().split("-").first()))
                     .parentId(StoredTestEventId(pageId.bookId, scope, startTimestamp, "parent"))
                     .build().also {
