--- conflicted
+++ resolved
@@ -226,11 +226,7 @@
 
     eventSearchChunkSize: 64 // the size of event chunks during sse search and the maximum size of the batch of messages upon request getEvents
 
-<<<<<<< HEAD
-    serverType: http // provider server type. Allows 'http' and 'grpc'. 
-=======
     serverType: HTTP // provider server type. Allows 'HTTP' and 'GRPC' (case sensetive). 
->>>>>>> cf208c65
 
   pins: // pins are used to communicate with codec components to parse message data
     - name: to_codec
