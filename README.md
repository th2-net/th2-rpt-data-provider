# Report data provider

# Overview
This component serves as a backend for rpt-viewer. It will connect to the cassandra database via cradle api and expose the data stored in there as REST resources.

# API

### REST

`http://localhost:8080/messageStreams` - returns a list of message stream names

`http://localhost:8080/event/{id}` - returns a single event with the specified id

Event object example: 
```
{
  "type": "event",
  "eventId": "e21de910-fd30-11ea-8896-d7538a286e60",
  "batchId": null,
  "isBatched": false,
  "eventName": "Send 'OrderMassCancelRequest' message",
  "eventType": "sendMessage",
  "endTimestamp": "2021-10-14T15:00:02.244158000Z",
  "startTimestamp": "2021-10-14T15:00:02.238700000Z",
  "parentEventId": "e196df51-fd30-11ea-9da8-ffa990115db7",
  "successful": true,
  "attachedMessageIds": [],
  "body": {} // contains a custom json object
}
```

`http://localhost:8080/events` - returns list of events with the specified ids (at a time you can request no more
 `eventSearchChunkSize`)
- `ids` - text, one or more event ids **Required**

```
Example:
    http://localhost:8082/events/?ids=first_id&ids=second_id
``` 


`http://localhost:8080/message/{id}` - returns a single message with the specified id

Message object example: 
```
{
  "type": "message",
  "id": "fix01:first:1600854429908302153",
  "timestamp": "2021-10-14T13:31:35.477000000Z",
  "sessionId": "fix01",
  "direction": "FIRST",
  "sequence": "1600854429908302153",
  "attachedEventIds": [],
  "rawMessageBase64": "", // base64-encoded binary data
  "parsedMessages": [
    {
      "match": true, // If true, then this sambessage was matched by a filter or, when requested by id with subsequence, it means that this subsequence was in the request
      "id": "fix01:first:1600854429908302153.1", // sub message id (including subsequence after '.')
      "message": {} // parsed sub message data
    }
   ] // parsed messages
  
}
```

### SSE

#### Filters API

Filters are formed as follows:
- `filters={filter name}` - you must register the filter by specifying its name.  
- `{filter name}-{parameter}={parameter value}` - each filter parameter

****Types of filter `parameter`****:
- `value / values` - text, number, boolean, etc. - one / many values to match against a filter.
- `negative` - boolean. - Negates the result of the filter. To retrieve data that does NOT match the specified filter. Defaults to `false`.
- `conjunct` - boolean. - Used if the filter takes several values. If `true` then the element must match ALL given `values`. If `false` then element must match ANY of `values`. *Not used in filters with one possible value*. Defaults to `false`.

```
As example:
/search/sse/events/?startTimestamp=2021-10-14T15:00:02.238700000Z&filters=name&filters=type&name-values=Checkpoint&type-values=session&type-negative=true
```

`http://localhost:8080/filters/sse-messages` - get all names of sse message filters

`http://localhost:8080/filters/sse-events` - get all names of sse event filters

`http://localhost:8080/filters/sse-messages/{filter name}` - get filter info

`http://localhost:8080/filters/sse-events/{filter name}` - get filter info

`http://localhost:8080/match/event/{id}` - return boolean value. Check that event with the specified id is matched by filter

`http://localhost:8080/match/message/{id}` - return boolean value. Check that message with the specified id is matched by filter
   

```Filter info example
  {
    name: "type", // non-nullable
    hint: "matches messages by one of the specified types" // nullable
    parameters: [
      {
        name: "negative", // non-nullable string
        type: "boolean", // possible values are "number", "boolean", "string", "string[]"
        defaultValue: false, // nullable, should match the type
        hint: null // nullable string
      },
      {
        name: "values",
        type: "string[]",
        defaultValue: null,
        hint: "NewOrderSingle, ..."
      },
    ]
  } 
```


##### SSE requests API
`http://localhost:8080/search/sse/events` - create a sse channel of event metadata that matches the filter. Accepts following query parameters:
- `startTimestamp` - string, unix timestamp in a format ('2021-10-14T15:00:02.238700000Z') - Sets the search starting point. **One of the 'startTimestamp' or 'resumeFromId' must not be null** 
- `resumeFromId` - text, last event id. In order to continue the execution of an interrupted sse request, you need to send exactly the same request with an indication of the element ID, from which to resume data transfer. Defaults to `null`. **One of the 'startTimestamp' or 'resumeFromId' must not be null**

- `parentEvent` - text - Will match events with the specified parent element.
- `searchDirection` - `next`/`previous` - Sets the lookup direction. Can be used for pagination. Defaults to `next`.
- `resultCountLimit` - number - Sets the maximum amount of events to return. Defaults to `null (unlimited)`.
- `endTimestamp` - string, unix timestamp in a format ('2021-10-14T15:00:02.238700000Z') - Sets the timestamp to which the search will be performed, starting with `startTimestamp`. When `searchDirection` is `previous`, `endTimestamp` must be less then `startTimestamp`. Defaults to `null` (the search is carried out endlessly into the past or the future).
- `limitForParent` - number - How many children for each parent do we want to request. Default `not limited`.
- `metadataOnly` - boolean - Receive only metadata (`true`) or entire event (`false`) (without `attachedMessageIds`). Default `true`.
- `attachedMessages`- boolean - If the `metadataOnly` is `false` additionally load `attachedMessageIds`. Default `false`.


Event metadata object example (in sse):
```
{
    "type": "eventTreeNode",
    "eventId": "e21de910-fd30-11ea-8896-d7538a286e60",
    "parentId": "e21de910-gc89-11ea-8345-d7538a286e60", 
    "eventName": "Send 'OrderMassCancelRequest' message",
    "eventType": "sendMessage",
    "successful": true,
    "startTimestamp": "2021-10-14T15:00:02.238700000Z",
}
```

[FILTERS](#filters-api):
- `attachedMessageId` - Filters the events that are linked to the specified message id. Parameters: `values` - text, `negative` - boolean, `conjunct` - boolean.  
- `name` - Will match the events which name contains one of the given substrings. Parameters: `values` - text, accepts multiple values, case-insensitive, `negative` - boolean, `conjunct` - boolean.  
- `type` - Will match the events which type contains one of the given substrings. Parameters: `values` - text, accepts multiple values, case-insensitive, `negative` - boolean, `conjunct` - boolean.  
- `body` - Will match the events which body contains one of the given substrings. Parameters: `values` - text, accepts multiple values, case-insensitive, `negative` - boolean, `conjunct` - boolean.  
- `status` - Will match the events which status equals that specified. Parameters: `value` - string, one of `failed` or `passed`. `negative` - boolean.


`http://localhost:8080/search/sse/messages` - create a sse channel of messages that matches the filter. Accepts following query parameters:
- `startTimestamp` - string, unix timestamp in a format ('2021-10-14T15:00:02.238700000Z') - Sets the search starting point. **`startTimestamp` must not be null or `resumeFromIds` must not be empty**

- `stream` - text, accepts multiple values - Sets the stream ids to search in. Case-sensitive. **Required**. 
- `searchDirection` - `next`/`previous` - Sets the lookup direction. Can be used for pagination. Defaults to `next`.
- `resultCountLimit` - number - Sets the maximum amount of messages to return. Defaults to `null (unlimited)`.
<<<<<<< HEAD
- `endTimestamp` - string, unix timestamp in a format ('2021-10-14T15:00:02.238700000Z') - Sets the timestamp to which the search will be performed, starting with `startTimestamp`. When `searchDirection` is `previous`, `endTimestamp` must be less then `startTimestamp`. Defaults to `null` (the search is carried out endlessly into the past or the future).
- `keepOpen` - boolean - If the search has reached the current moment, is it necessary to wait further for the appearance of new data. Default `false`.
- `resumeFromIds` - text, accepts multiple values - List of message IDs to restore search. If given, streams whose id were specified start with this id (not inclusive). Other streams start with `startTimestamp` (if specified) or calculate `startTimestamp` based on the passed id. Defaults to `null`
=======
- `endTimestamp` - number, unix timestamp in milliseconds - Sets the timestamp to which the search will be performed, starting with `startTimestamp`. When `searchDirection` is `previous`, `endTimestamp` must be less then `startTimestamp`. Defaults to `null` (the search is carried out endlessly into the past or the future).
- `messageId` - text, accepts multiple values - List of message IDs to restore search. If given, it has the highest priority and ignores `stream` (uses streams from ids), `startTimestamp` and `resumeFromId`. Defaults to `null`
>>>>>>> bd761949
- `attachedEvents`- boolean - If `true`, additionally load `attachedEventIds`. Default `false`.
- `lookupLimitDays` - number - The number of days that will be viewed on the first request to get the one closest to the specified timestamp. Default `null` - not limited to the past and up to the present moment to the future.

[FILTERS](#filters-api):

- `attachedEventIds` - Filters the messages that are linked to the specified event id. Parameters: `values` - text, accepts multiple values, `negative` - boolean, `conjunct` - boolean. 
- `type` - Will match the messages by their full type name. Parameters: `values` - text, accepts multiple values, case-insensitive, `negative` - boolean, `conjunct` - boolean.
- `body` - Will match the messages by their parsed body. Parameters: `values` - text, accepts multiple values, case-insensitive, `negative` - boolean, `conjunct` - boolean.
- `bodyBinary` - Will match the messages by their binary body. Parameters: `values` - text, accepts multiple values, case-insensitive, `negative` - boolean, `conjunct` - boolean.

Elements in channel match the format sse: 
```
event: 'event' / 'message' | 'close' | 'error' | 'keep_alive'
data: 'Event metadata object' / 'message' | 'Empty data' | 'HTTP Error code' | 'Empty data'
id: event / message id | null | null | null
```


# Configuration
schema component description example (rpt-data-provider.yml):
```
apiVersion: th2.exactpro.com/v1
kind: Th2CoreBox
metadata:
  name: rpt-data-provider
spec:
  image-name: ghcr.io/th2-net/th2-rpt-data-provider
  image-version: 2.2.5 // change this line if you want to use a newer version
  type: th2-rpt-data-provider
  custom-config:
    hostname: localhost
    port: 8080
    responseTimeout: 60000 // maximum request processing time in milliseconds
    
    eventCacheSize: 1000 // internal event cache size
    messageCacheSize: 1000 // internal message cache size
    serverCacheTimeout: 60000 // cached event lifetime in milliseconds
    
    ioDispatcherThreadPoolSize: 10 // thread pool size for blocking database calls
    codecResponseTimeout: 6000 // if a codec doesn't respond in time, requested message is returned with a 'null' body
    checkRequestsAliveDelay: 2000 // response channel check interval in milliseconds
    
    enableCaching: true // enables proxy and client cache (Cache-control response headers)
    notModifiedObjectsLifetime: 3600 // max-age in seconds
    rarelyModifiedObjects: 500 // max-age in seconds
<<<<<<< HEAD
    
    maxMessagesLimit: 5000 // limits how many messages can be requested from cradle per query (it is recommended to set equal to the page size in the cradle)
    
=======
              
>>>>>>> bd761949
    sseEventSearchStep: 200 // step size in seconds when requesting events 
    keepAliveTimeout: 5000 // timeout in milliseconds. keep_alive sending frequency
    cradleDispatcherPoolSize: 1 // number of threads in the cradle dispatcher
<<<<<<< HEAD
    sseSearchDelay: 5 // the number of seconds by which the search to the future is delayed when keepOpen = true

    rabbitMergedBatchSize: 16 //  the maximum number of messages in a batch glued from several others
    
    rabbitBatchMergeBuffer: 500 // size of the message batch buffer 
    
    decodeMessageConsumerCount: 64 // number of batch handlers running in parallel
=======
      
    messageExtractorOutputBatchBuffer: 1       // buffer size of message search pipeline
    messageConverterOutputBatchBuffer: 1
    messageDecoderOutputBatchBuffer: 1
    messageUnpackerOutputMessageBuffer: 100
    messageFilterOutputMessageBuffer: 100
    messageMergerOutputMessageBuffer: 10
   
    codecPendingBatchLimit: 16              // the total number of messages sent to the codec batches in parallel for all pipelines
    codecCallbackThreadPool: 4              // thread pool for parsing messages received from codecs
    codecRequestThreadPool: 1               // thread pool for sending message to codecs
    grpcWriterMessageBuffer: 10            // buffer before send grpc response
>>>>>>> bd761949

    sendEmptyDelay: 100 // frequency of sending empty messages

    eventSearchChunkSize: 64 // the size of event chunks during sse search and the maximum size of the batch of messages upon request getEvents

    grpcThreadPoolSize: 20 // thread pool size for grpc requests

    useStrictMode: false // if true throw an exception when bad messages are received from the codec otherwise return messages with null body and type

    serverType: HTTP // provider server type. Allows 'HTTP' and 'GRPC' (case sensetive).

    codecUsePinAttributes: true // send raw message to specified codec (true) or send to all codecs (false) 

  pins: // pins are used to communicate with codec components to parse message data
    - name: to_codec
      connection-type: mq
      attributes:
        - to_codec
        - raw
        - publish
    - name: from_codec
      connection-type: mq
      attributes:
        - from_codec
        - parsed
        - subscribe
  extended-settings:
    chart-cfg:
      ref: schema-stable
      path: custom-component
    service:
      enabled: false
      nodePort: '31275'
    envVariables:
      JAVA_TOOL_OPTIONS: "-XX:+ExitOnOutOfMemoryError -Ddatastax-java-driver.advanced.connection.init-query-timeout=\"5000 milliseconds\""
    resources:
      limits:
        memory: 2000Mi
        cpu: 600m
      requests:
        memory: 300Mi
        cpu: 50m

```<|MERGE_RESOLUTION|>--- conflicted
+++ resolved
@@ -157,14 +157,8 @@
 - `stream` - text, accepts multiple values - Sets the stream ids to search in. Case-sensitive. **Required**. 
 - `searchDirection` - `next`/`previous` - Sets the lookup direction. Can be used for pagination. Defaults to `next`.
 - `resultCountLimit` - number - Sets the maximum amount of messages to return. Defaults to `null (unlimited)`.
-<<<<<<< HEAD
 - `endTimestamp` - string, unix timestamp in a format ('2021-10-14T15:00:02.238700000Z') - Sets the timestamp to which the search will be performed, starting with `startTimestamp`. When `searchDirection` is `previous`, `endTimestamp` must be less then `startTimestamp`. Defaults to `null` (the search is carried out endlessly into the past or the future).
-- `keepOpen` - boolean - If the search has reached the current moment, is it necessary to wait further for the appearance of new data. Default `false`.
 - `resumeFromIds` - text, accepts multiple values - List of message IDs to restore search. If given, streams whose id were specified start with this id (not inclusive). Other streams start with `startTimestamp` (if specified) or calculate `startTimestamp` based on the passed id. Defaults to `null`
-=======
-- `endTimestamp` - number, unix timestamp in milliseconds - Sets the timestamp to which the search will be performed, starting with `startTimestamp`. When `searchDirection` is `previous`, `endTimestamp` must be less then `startTimestamp`. Defaults to `null` (the search is carried out endlessly into the past or the future).
-- `messageId` - text, accepts multiple values - List of message IDs to restore search. If given, it has the highest priority and ignores `stream` (uses streams from ids), `startTimestamp` and `resumeFromId`. Defaults to `null`
->>>>>>> bd761949
 - `attachedEvents`- boolean - If `true`, additionally load `attachedEventIds`. Default `false`.
 - `lookupLimitDays` - number - The number of days that will be viewed on the first request to get the one closest to the specified timestamp. Default `null` - not limited to the past and up to the present moment to the future.
 
@@ -210,25 +204,11 @@
     enableCaching: true // enables proxy and client cache (Cache-control response headers)
     notModifiedObjectsLifetime: 3600 // max-age in seconds
     rarelyModifiedObjects: 500 // max-age in seconds
-<<<<<<< HEAD
-    
     maxMessagesLimit: 5000 // limits how many messages can be requested from cradle per query (it is recommended to set equal to the page size in the cradle)
-    
-=======
-              
->>>>>>> bd761949
+
     sseEventSearchStep: 200 // step size in seconds when requesting events 
     keepAliveTimeout: 5000 // timeout in milliseconds. keep_alive sending frequency
     cradleDispatcherPoolSize: 1 // number of threads in the cradle dispatcher
-<<<<<<< HEAD
-    sseSearchDelay: 5 // the number of seconds by which the search to the future is delayed when keepOpen = true
-
-    rabbitMergedBatchSize: 16 //  the maximum number of messages in a batch glued from several others
-    
-    rabbitBatchMergeBuffer: 500 // size of the message batch buffer 
-    
-    decodeMessageConsumerCount: 64 // number of batch handlers running in parallel
-=======
       
     messageExtractorOutputBatchBuffer: 1       // buffer size of message search pipeline
     messageConverterOutputBatchBuffer: 1
@@ -241,7 +221,6 @@
     codecCallbackThreadPool: 4              // thread pool for parsing messages received from codecs
     codecRequestThreadPool: 1               // thread pool for sending message to codecs
     grpcWriterMessageBuffer: 10            // buffer before send grpc response
->>>>>>> bd761949
 
     sendEmptyDelay: 100 // frequency of sending empty messages
 
