--- conflicted
+++ resolved
@@ -1,4 +1,4 @@
-# Report data provider (5.14.0)
+# Report data provider (5.15.0)
 
 # Overview
 This component serves as a backend for rpt-viewer. It will connect to the cassandra database via cradle api and expose the data stored in there as REST resources.
@@ -296,15 +296,10 @@
 
 # Release notes
 
+## 5.15.0
+* Migrate to native grouped message request
+
 ## 5.14.0
-<<<<<<< HEAD
-* Migrate to native grouped message request
-* Updated:
-  * th2 gradle plugin: `0.1.2`
-
-## 5.13.2
-=======
->>>>>>> eaea565a
 * Reduced required memory for executing sse event request with `limitForParent` parameter
 * Updated th2 gradle plugin: `0.1.3`
 * Updated bom: `4.8.0`
