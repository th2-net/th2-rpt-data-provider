<<<<<<< HEAD
# Report data provider (5.9.3)
=======
# Report data provider (5.9.4)
>>>>>>> 3222ec42

# Overview
This component serves as a backend for rpt-viewer. It will connect to the cassandra database via cradle api and expose the data stored in there as REST resources.

# API

### REST

`http://localhost:8080/messageStreams` - returns a list of message stream names

`http://localhost:8080/event/{id}` - returns a single event with the specified id

Event object example: 
```
{
  "type": "event",
  "eventId": "e21de910-fd30-11ea-8896-d7538a286e60",
  "batchId": null,
  "isBatched": false,
  "eventName": "Send 'OrderMassCancelRequest' message",
  "eventType": "sendMessage",
  "endTimestamp": {
    "nano": 209824000,
    "epochSecond": 1600819698
  },
  "startTimestamp": {
    "nano": 209190000,
    "epochSecond": 1600819698
  },
  "parentEventId": "e196df51-fd30-11ea-9da8-ffa990115db7",
  "successful": true,
  "attachedMessageIds": [],
  "body": {} // contains a custom json object
}
```

`http://localhost:8080/events` - returns list of events with the specified ids (at a time you can request no more
 `eventSearchChunkSize`)
- `ids` - text, one or more event ids **Required**

```
Example:
    http://localhost:8082/events/?ids=first_id&ids=second_id
``` 


`http://localhost:8080/message/{id}` - returns a single message with the specified id

Message object example: 
```
{
  "type": "message",
  "messageId": "fix01:first:1600854429908302153",
  "timestamp": {
    "nano": 334000000,
    "epochSecond": 1600894596
  },
  "direction": "IN",
  "sessionId": "fix01",
  "messageType": "OrderMassCancelReport",
  "body": {}, // parsed data
  "bodyBase64": "" // base64-encoded binary data
  "attachedEventIds": []
}
```

### SSE

#### Filters API

Filters are formed as follows:
- `filters={filter name}` - you must register the filter by specifying its name.  
- `{filter name}-{parameter}={parameter value}` - each filter parameter

****Types of filter `parameter`****:
- `value / values` - text, number, boolean, etc. - one / many values to match against a filter.
- `negative` - boolean. - Negates the result of the filter. To retrieve data that does NOT match the specified filter. Defaults to `false`.
- `conjunct` - boolean. - Used if the filter takes several values. If `true` then the element must match ALL given `values`. If `false` then element must match ANY of `values`. *Not used in filters with one possible value*. Defaults to `false`.

```
As example:
/search/sse/events/?startTimestamp=1605872487277&filters=name&filters=type&name-values=Checkpoint&type-values=session&type-negative=true
```

`http://localhost:8080/filters/sse-messages` - get all names of sse message filters

`http://localhost:8080/filters/sse-events` - get all names of sse event filters

`http://localhost:8080/filters/sse-messages/{filter name}` - get filter info

`http://localhost:8080/filters/sse-events/{filter name}` - get filter info

`http://localhost:8080/match/event/{id}` - return boolean value. Check that event with the specified id is matched by filter

`http://localhost:8080/match/message/{id}` - return boolean value. Check that message with the specified id is matched by filter
   

```Filter info example
  {
    name: "type", // non-nullable
    hint: "matches messages by one of the specified types" // nullable
    parameters: [
      {
        name: "negative", // non-nullable string
        type: "boolean", // possible values are "number", "boolean", "string", "string[]"
        defaultValue: false, // nullable, should match the type
        hint: null // nullable string
      },
      {
        name: "values",
        type: "string[]",
        defaultValue: null,
        hint: "NewOrderSingle, ..."
      },
    ]
  } 
```


##### SSE requests API
`http://localhost:8080/search/sse/events` - create a sse channel of event metadata that matches the filter. Accepts following query parameters:
- `startTimestamp` - number, unix timestamp in milliseconds - Sets the search starting point. **One of the 'startTimestamp' or 'resumeFromId' must not be null** 
- `resumeFromId` - text, last event id. In order to continue the execution of an interrupted sse request, you need to send exactly the same request with an indication of the element ID, from which to resume data transfer. Defaults to `null`. **One of the 'startTimestamp' or 'resumeFromId' must not be null**

- `parentEvent` - text - Will match events with the specified parent element.
- `searchDirection` - `next`/`previous` - Sets the lookup direction. Can be used for pagination. Defaults to `next`.
- `resultCountLimit` - number - Sets the maximum amount of events to return. Defaults to `null (unlimited)`.
- `endTimestamp` - number, unix timestamp in milliseconds - Sets the timestamp to which the search will be performed, starting with `startTimestamp`. When `searchDirection` is `previous`, `endTimestamp` must be less then `startTimestamp`. Defaults to `null` (the search is carried out endlessly into the past or the future).
- `limitForParent` - number - How many children for each parent do we want to request. Default `not limited`.
- `metadataOnly` - boolean - Receive only metadata (`true`) or entire event (`false`) (without `attachedMessageIds`). Default `true`.
- `attachedMessages`- boolean - If the `metadataOnly` is `false` additionally load `attachedMessageIds`. Default `false`.


Event metadata object example (in sse):
```
{
    "type": "eventTreeNode",
    "eventId": "e21de910-fd30-11ea-8896-d7538a286e60",
    "parentId": "e21de910-gc89-11ea-8345-d7538a286e60", 
    "eventName": "Send 'OrderMassCancelRequest' message",
    "eventType": "sendMessage",
    "successful": true,
    "startTimestamp": {
        "nano": 209190000,
        "epochSecond": 1600819698
    },
}
```

[FILTERS](#filters-api):
- `attachedMessageId` - Filters the events that are linked to the specified message id. Parameters: `values` - text, `negative` - boolean, `conjunct` - boolean.  
- `name` - Will match the events which name contains one of the given substrings. Parameters: `values` - text, accepts multiple values, case-insensitive, `negative` - boolean, `conjunct` - boolean.  
- `type` - Will match the events which type contains one of the given substrings. Parameters: `values` - text, accepts multiple values, case-insensitive, `negative` - boolean, `conjunct` - boolean.  
- `body` - Will match the events which body contains one of the given substrings. Parameters: `values` - text, accepts multiple values, case-insensitive, `negative` - boolean, `conjunct` - boolean.  
- `status` - Will match the events which status equals that specified. Parameters: `value` - string, one of `failed` or `passed`. `negative` - boolean.


`http://localhost:8080/search/sse/messages` - create a sse channel of messages that matches the filter. Accepts following query parameters:
- `startTimestamp` - number, unix timestamp in milliseconds - Sets the search starting point. **One of the 'startTimestamp' or 'resumeFromId' must not be null**
- `resumeFromId` - text, last message id. In order to continue the execution of an interrupted sse request, you need to send exactly the same request with an indication of the element ID, from which to resume data transfer. Defaults to `null`. **One of the 'startTimestamp' or 'resumeFromId' must not be null**

- `stream` - text, accepts multiple values - Sets the stream ids to search in. Case-sensitive. **Required**. 
- `searchDirection` - `next`/`previous` - Sets the lookup direction. Can be used for pagination. Defaults to `next`.
- `resultCountLimit` - number - Sets the maximum amount of messages to return. Defaults to `null (unlimited)`.
- `endTimestamp` - number, unix timestamp in milliseconds - Sets the timestamp to which the search will be performed, starting with `startTimestamp`. When `searchDirection` is `previous`, `endTimestamp` must be less then `startTimestamp`. Defaults to `null` (the search is carried out endlessly into the past or the future).
- `messageId` - text, accepts multiple values - List of message IDs to restore search. If given, it has the highest priority and ignores `stream` (uses streams from ids), `startTimestamp` and `resumeFromId`. Defaults to `null`
- `attachedEvents`- boolean - If `true`, additionally load `attachedEventIds`. Default `false`.
- `lookupLimitDays` - number - The number of days that will be viewed on the first request to get the one closest to the specified timestamp. Default `null` - not limited to the past and up to the present moment to the future.

[FILTERS](#filters-api):

- `attachedEventIds` - Filters the messages that are linked to the specified event id. Parameters: `values` - text, accepts multiple values, `negative` - boolean, `conjunct` - boolean. 
- `type` - Will match the messages by their full type name. Parameters: `values` - text, accepts multiple values, case-insensitive, `negative` - boolean, `conjunct` - boolean.
- `body` - Will match the messages by their parsed body. Parameters: `values` - text, accepts multiple values, case-insensitive, `negative` - boolean, `conjunct` - boolean.
- `bodyBinary` - Will match the messages by their binary body. Parameters: `values` - text, accepts multiple values, case-insensitive, `negative` - boolean, `conjunct` - boolean.

Elements in channel match the format sse: 
```
event: 'event' / 'message' | 'close' | 'error' | 'keep_alive'
data: 'Event metadata object' / 'message' | 'Empty data' | 'HTTP Error code' | 'Empty data'
id: event / message id | null | null | null
```


# Configuration

schema component description example (rpt-data-provider.yml):
```
apiVersion: th2.exactpro.com/v2
kind: Th2CoreBox
metadata:
  name: rpt-data-provider
spec:
  imageName: ghcr.io/th2-net/th2-rpt-data-provider
  imageVersion: 5.7.0 // change this line if you want to use a newer version
  type: th2-rpt-data-provider
  customConfig:
    hostname: localhost
    port: 8080
    responseTimeout: 60000 // maximum request processing time in milliseconds
    
    eventCacheSize: 1000 // internal event cache size
    messageCacheSize: 1000 // internal message cache size
    serverCacheTimeout: 60000 // cached event lifetime in milliseconds
    
    ioDispatcherThreadPoolSize: 10 // thread pool size for blocking database calls
    codecResponseTimeout: 6000 // if a codec doesn't respond in time, requested message is returned with a 'null' body
    checkRequestsAliveDelay: 2000 // response channel check interval in milliseconds
    
    enableCaching: true // enables proxy and client cache (Cache-control response headers)
    notModifiedObjectsLifetime: 3600 // max-age in seconds
    rarelyModifiedObjects: 500 // max-age in seconds
              
    sseEventSearchStep: 200 // step size in seconds when requesting events 
    keepAliveTimeout: 5000 // timeout in milliseconds. keep_alive sending frequency
    cradleDispatcherPoolSize: 1 // number of threads in the cradle dispatcher
      
    messageExtractorOutputBatchBuffer: 1       // buffer size of message search pipeline
    messageConverterOutputBatchBuffer: 1
    messageDecoderOutputBatchBuffer: 1
    messageUnpackerOutputMessageBuffer: 100
    messageFilterOutputMessageBuffer: 100
    messageMergerOutputMessageBuffer: 10
   
    codecPendingBatchLimit: 16              // the total number of messages sent to the codec batches in parallel for all pipelines
    codecCallbackThreadPool: 4              // thread pool for parsing messages received from codecs
    codecRequestThreadPool: 1               // thread pool for sending message to codecs
    grpcWriterMessageBuffer: 10            // buffer before send grpc response

    sendEmptyDelay: 100 // frequency of sending empty messages

    eventSearchChunkSize: 64 // the size of event chunks during sse search and the maximum size of the batch of messages upon request getEvents

    grpcThreadPoolSize: 20 // thread pool size for grpc requests

    useStrictMode: false // if true throw an exception when bad messages are received from the codec otherwise return messages with null body and type

    serverType: HTTP // provider server type. Allows 'HTTP' and 'GRPC' (case sensetive).

    codecUsePinAttributes: true // send raw message to specified codec (true) or send to all codecs (false)
    
    eventSearchTimeOffset: 5000 // sets the offset in milliseconds on search events. (startTimestamp - eventSearchTimeOffset) and (endTimestamp + eventSearchTimeOffset)     

    searchBySessionGroup: true // if true data-provider uses the session alias to group cache and translates http / gRPC requests by session alias to group th2 storage request 
    aliasToGroupCacheSize: 1000 // the size of cache for the mapping between session alias and group.

    useTransportMode: true // if true data-provider uses th2 transport protocol to interact with thw codecs

  pins: // pins are used to communicate with codec components to parse message data
    mq:
      subscribers:
      - name: from_codec
        attributes:
        - from_codec
        - transport-group
        - subscribe
        linkTo:
          - box: codec-fix
            pin: out_codec_decode
      publishers:
      - name: to_codec_fix
        attributes:
        - to_codec
        - transport-group
        - publish
        filters:
          - metadata:
              - fieldName: "session_group"
                expectedValue: "fix*"
                operation: WILDCARD
        
  extendedSettings:
    chartCfg:
      ref: schema-stable
      path: custom-component
    service:
      enabled: false
      nodePort: '31275'
    envVariables:
      JAVA_TOOL_OPTIONS: > 
        -XX:+ExitOnOutOfMemoryError
        -Ddatastax-java-driver.advanced.connection.init-query-timeout="5000 milliseconds"
        -XX:+UseContainerSupport 
        -XX:MaxRAMPercentage=85
    resources:
      limits:
        memory: 2000Mi
        cpu: 600m
      requests:
        memory: 300Mi
        cpu: 50m

```

# Release notes

<<<<<<< HEAD
=======
## 5.9.4

+ Fix problem with incorrect events order when requesting search in previous direction

>>>>>>> 3222ec42
## 5.9.3
+ Enabled [Cassandra driver metrics](https://docs.datastax.com/en/developer/java-driver/4.10/manual/core/metrics/)

## 5.9.2
+ Fix problem with accumulating all batches in memory when provider loads messages by group

## 5.9.1
+ Migrated to the cradle version with fixed load pages where `removed` field is null problem.
+ Updated cradle: `5.1.4-dev`

## 5.9.0
+ Updated ktor: `2.3.3`

## 5.8.0
+ Updated bom: `4.5.0-dev`
+ Updated common: `5.4.0-dev`
+ Updated common-utils: `2.2.0-dev`
+ Updated kotlin: `1.8.22`

## 5.7.1
+ Fixed request groped message on single page [EPOCH, null] problem 
+ Updated cradle: `5.1.2-dev`

## 5.7.0

### Feature
+ Added optional session alias to group cache to translate cradle queries from `messages` to `grouped_messages` tables.
  User can enable this feature by `searchBySessionGroup` option and set cache size in entries by `aliasToGroupCacheSize` option
+ Added mode to interact with codec by th2 transport protocol 

### Updated
+ gradle
  + owasp `8.3.1`
 
+ th2
  + cradle `5.1.0`
  + bom `4.4.0`
  + common `5.3.0`

### Added
+ gradle
  + gradle-git-properties `2.4.1` (gradle plugin for git metadata genration)<|MERGE_RESOLUTION|>--- conflicted
+++ resolved
@@ -1,8 +1,4 @@
-<<<<<<< HEAD
-# Report data provider (5.9.3)
-=======
-# Report data provider (5.9.4)
->>>>>>> 3222ec42
+# Report data provider (5.9.5)
 
 # Overview
 This component serves as a backend for rpt-viewer. It will connect to the cassandra database via cradle api and expose the data stored in there as REST resources.
@@ -299,13 +295,13 @@
 
 # Release notes
 
-<<<<<<< HEAD
-=======
+## 5.9.5
++ Disabled unsupported [Cassandra driver metrics](https://docs.datastax.com/en/developer/java-driver/4.10/manual/core/metrics/)
+
 ## 5.9.4
 
 + Fix problem with incorrect events order when requesting search in previous direction
 
->>>>>>> 3222ec42
 ## 5.9.3
 + Enabled [Cassandra driver metrics](https://docs.datastax.com/en/developer/java-driver/4.10/manual/core/metrics/)
 
