<<<<<<< HEAD
# Report data provider (5.15.0)
=======
# Report data provider (5.14.1)
>>>>>>> aee42275

# Overview
This component serves as a backend for rpt-viewer. It will connect to the cassandra database via cradle api and expose the data stored in there as REST resources.

# API

### REST

`http://localhost:8080/messageStreams` - returns a list of message stream names

`http://localhost:8080/event/{id}` - returns a single event with the specified id

Event object example: 
```
{
  "type": "event",
  "eventId": "e21de910-fd30-11ea-8896-d7538a286e60",
  "batchId": null,
  "isBatched": false,
  "eventName": "Send 'OrderMassCancelRequest' message",
  "eventType": "sendMessage",
  "endTimestamp": {
    "nano": 209824000,
    "epochSecond": 1600819698
  },
  "startTimestamp": {
    "nano": 209190000,
    "epochSecond": 1600819698
  },
  "parentEventId": "e196df51-fd30-11ea-9da8-ffa990115db7",
  "successful": true,
  "attachedMessageIds": [],
  "body": {} // contains a custom json object
}
```

`http://localhost:8080/events` - returns list of events with the specified ids (at a time you can request no more
 `eventSearchChunkSize`)
- `ids` - text, one or more event ids **Required**

```
Example:
    http://localhost:8082/events/?ids=first_id&ids=second_id
``` 


`http://localhost:8080/message/{id}` - returns a single message with the specified id

Message object example: 
```
{
  "type": "message",
  "messageId": "fix01:first:1600854429908302153",
  "timestamp": {
    "nano": 334000000,
    "epochSecond": 1600894596
  },
  "direction": "IN",
  "sessionId": "fix01",
  "messageType": "OrderMassCancelReport",
  "body": {}, // parsed data
  "bodyBase64": "" // base64-encoded binary data
  "attachedEventIds": []
}
```

### SSE

#### Filters API

Filters are formed as follows:
- `filters={filter name}` - you must register the filter by specifying its name.  
- `{filter name}-{parameter}={parameter value}` - each filter parameter

****Types of filter `parameter`****:
- `value / values` - text, number, boolean, etc. - one / many values to match against a filter.
- `negative` - boolean. - Negates the result of the filter. To retrieve data that does NOT match the specified filter. Defaults to `false`.
- `conjunct` - boolean. - Used if the filter takes several values. If `true` then the element must match ALL given `values`. If `false` then element must match ANY of `values`. *Not used in filters with one possible value*. Defaults to `false`.

```
As example:
/search/sse/events/?startTimestamp=1605872487277&filters=name&filters=type&name-values=Checkpoint&type-values=session&type-negative=true
```

`http://localhost:8080/filters/sse-messages` - get all names of sse message filters

`http://localhost:8080/filters/sse-events` - get all names of sse event filters

`http://localhost:8080/filters/sse-messages/{filter name}` - get filter info

`http://localhost:8080/filters/sse-events/{filter name}` - get filter info

`http://localhost:8080/match/event/{id}` - return boolean value. Check that event with the specified id is matched by filter

`http://localhost:8080/match/message/{id}` - return boolean value. Check that message with the specified id is matched by filter
   

```Filter info example
  {
    name: "type", // non-nullable
    hint: "matches messages by one of the specified types" // nullable
    parameters: [
      {
        name: "negative", // non-nullable string
        type: "boolean", // possible values are "number", "boolean", "string", "string[]"
        defaultValue: false, // nullable, should match the type
        hint: null // nullable string
      },
      {
        name: "values",
        type: "string[]",
        defaultValue: null,
        hint: "NewOrderSingle, ..."
      },
    ]
  } 
```


##### SSE requests API
`http://localhost:8080/search/sse/events` - create a sse channel of event metadata that matches the filter. Accepts following query parameters:
- `startTimestamp` - number, unix timestamp in milliseconds - Sets the search starting point. **One of the 'startTimestamp' or 'resumeFromId' must not be null** 
- `resumeFromId` - text, last event id. In order to continue the execution of an interrupted sse request, you need to send exactly the same request with an indication of the element ID, from which to resume data transfer. Defaults to `null`. **One of the 'startTimestamp' or 'resumeFromId' must not be null**

- `parentEvent` - text - Will match events with the specified parent element.
- `searchDirection` - `next`/`previous` - Sets the lookup direction. Can be used for pagination. Defaults to `next`.
- `resultCountLimit` - number - Sets the maximum amount of events to return. Defaults to `null (unlimited)`.
- `endTimestamp` - number, unix timestamp in milliseconds - Sets the timestamp to which the search will be performed, starting with `startTimestamp`. When `searchDirection` is `previous`, `endTimestamp` must be less then `startTimestamp`. Defaults to `null` (the search is carried out endlessly into the past or the future).
- `limitForParent` - number - How many children for each parent do we want to request. Default `not limited`.
- `metadataOnly` - boolean - Receive only metadata (`true`) or entire event (`false`) (without `attachedMessageIds`). Default `true`.
- `attachedMessages`- boolean - If the `metadataOnly` is `false` additionally load `attachedMessageIds`. Default `false`.


Event metadata object example (in sse):
```
{
    "type": "eventTreeNode",
    "eventId": "e21de910-fd30-11ea-8896-d7538a286e60",
    "parentId": "e21de910-gc89-11ea-8345-d7538a286e60", 
    "eventName": "Send 'OrderMassCancelRequest' message",
    "eventType": "sendMessage",
    "successful": true,
    "startTimestamp": {
        "nano": 209190000,
        "epochSecond": 1600819698
    },
}
```

[FILTERS](#filters-api):
- `attachedMessageId` - Filters the events that are linked to the specified message id. Parameters: `values` - text, `negative` - boolean, `conjunct` - boolean.  
- `name` - Will match the events which name contains one of the given substrings. Parameters: `values` - text, accepts multiple values, case-insensitive, `negative` - boolean, `conjunct` - boolean.  
- `type` - Will match the events which type contains one of the given substrings. Parameters: `values` - text, accepts multiple values, case-insensitive, `negative` - boolean, `conjunct` - boolean.  
- `body` - Will match the events which body contains one of the given substrings. Parameters: `values` - text, accepts multiple values, case-insensitive, `negative` - boolean, `conjunct` - boolean.  
- `status` - Will match the events which status equals that specified. Parameters: `value` - string, one of `failed` or `passed`. `negative` - boolean.


`http://localhost:8080/search/sse/messages` - create a sse channel of messages that matches the filter. Accepts following query parameters:
- `startTimestamp` - number, unix timestamp in milliseconds - Sets the search starting point. **One of the 'startTimestamp' or 'resumeFromId' must not be null**
- `resumeFromId` - text, last message id. In order to continue the execution of an interrupted sse request, you need to send exactly the same request with an indication of the element ID, from which to resume data transfer. Defaults to `null`. **One of the 'startTimestamp' or 'resumeFromId' must not be null**

- `stream` - text, accepts multiple values - Sets the stream ids to search in. Case-sensitive. **Required**. 
- `searchDirection` - `next`/`previous` - Sets the lookup direction. Can be used for pagination. Defaults to `next`.
- `resultCountLimit` - number - Sets the maximum amount of messages to return. Defaults to `null (unlimited)`.
- `endTimestamp` - number, unix timestamp in milliseconds - Sets the timestamp to which the search will be performed, starting with `startTimestamp`. When `searchDirection` is `previous`, `endTimestamp` must be less then `startTimestamp`. Defaults to `null` (the search is carried out endlessly into the past or the future).
- `messageId` - text, accepts multiple values - List of message IDs to restore search. If given, it has the highest priority and ignores `stream` (uses streams from ids), `startTimestamp` and `resumeFromId`. Defaults to `null`
- `attachedEvents`- boolean - If `true`, additionally load `attachedEventIds`. Default `false`.
- `lookupLimitDays` - number - The number of days that will be viewed on the first request to get the one closest to the specified timestamp. Default `null` - not limited to the past and up to the present moment to the future.

[FILTERS](#filters-api):

- `attachedEventIds` - Filters the messages that are linked to the specified event id. Parameters: `values` - text, accepts multiple values, `negative` - boolean, `conjunct` - boolean. 
- `type` - Will match the messages by their full type name. Parameters: `values` - text, accepts multiple values, case-insensitive, `negative` - boolean, `conjunct` - boolean.
- `body` - Will match the messages by their parsed body. Parameters: `values` - text, accepts multiple values, case-insensitive, `negative` - boolean, `conjunct` - boolean.
- `bodyBinary` - Will match the messages by their binary body. Parameters: `values` - text, accepts multiple values, case-insensitive, `negative` - boolean, `conjunct` - boolean.

Elements in channel match the format sse: 
```
event: 'event' / 'message' | 'close' | 'error' | 'keep_alive'
data: 'Event metadata object' / 'message' | 'Empty data' | 'HTTP Error code' | 'Empty data'
id: event / message id | null | null | null
```

# Configuration

schema component description example (rpt-data-provider.yml):
```
apiVersion: th2.exactpro.com/v2
kind: Th2CoreBox
metadata:
  name: rpt-data-provider
spec:
  imageName: ghcr.io/th2-net/th2-rpt-data-provider
  imageVersion: 5.7.0 // change this line if you want to use a newer version
  type: th2-rpt-data-provider
  customConfig:
    hostname: localhost
    port: 8080
    responseTimeout: 60000 // maximum request processing time in milliseconds
    
    eventCacheSize: 1000 // internal event cache size
    messageCacheSize: 1000 // internal message cache size
    serverCacheTimeout: 60000 // cached event lifetime in milliseconds
    
    ioDispatcherThreadPoolSize: 10 // thread pool size for blocking database calls
    codecResponseTimeout: 6000 // if a codec doesn't respond in time, requested message is returned with a 'null' body
    checkRequestsAliveDelay: 2000 // response channel check interval in milliseconds
    
    enableCaching: true // enables proxy and client cache (Cache-control response headers)
    notModifiedObjectsLifetime: 3600 // max-age in seconds
    rarelyModifiedObjects: 500 // max-age in seconds
              
    sseEventSearchStep: 200 // step size in seconds when requesting events 
    keepAliveTimeout: 5000 // timeout in milliseconds. keep_alive sending frequency
    cradleDispatcherPoolSize: 1 // number of threads in the cradle dispatcher
      
    messageExtractorOutputBatchBuffer: 1       // buffer size of message search pipeline
    messageConverterOutputBatchBuffer: 1
    messageDecoderOutputBatchBuffer: 1
    messageUnpackerOutputMessageBuffer: 100
    messageFilterOutputMessageBuffer: 100
    messageMergerOutputMessageBuffer: 10
    
    messageIdsLookupLimitDays: 7            // lookup limit value for seacing next and previous message ids.  
   
    codecPendingBatchLimit: 16              // the total number of messages sent to the codec batches in parallel for all pipelines
    codecCallbackThreadPool: 4              // thread pool for parsing messages received from codecs
    codecRequestThreadPool: 1               // thread pool for sending message to codecs
    grpcWriterMessageBuffer: 10            // buffer before send grpc response

    sendEmptyDelay: 100 // frequency of sending empty messages

    eventSearchChunkSize: 64 // the size of event chunks during sse search and the maximum size of the batch of messages upon request getEvents

    grpcThreadPoolSize: 20 // thread pool size for grpc requests

    useStrictMode: false // if true throw an exception when bad messages are received from the codec otherwise return messages with null body and type

    serverType: HTTP // provider server type. Allows 'HTTP' and 'GRPC' (case sensetive).

    codecUsePinAttributes: true // send raw message to specified codec (true) or send to all codecs (false)
    
    eventSearchTimeOffset: 5000 // sets the offset in milliseconds on search events. (startTimestamp - eventSearchTimeOffset) and (endTimestamp + eventSearchTimeOffset)     

    searchBySessionGroup: true // if true data-provider uses the session alias to group cache and translates http / gRPC requests by session alias to group th2 storage request 
    aliasToGroupCacheSize: 1000 // the size of cache for the mapping between session alias and group.

    useTransportMode: true // if true data-provider uses th2 transport protocol to interact with thw codecs

  pins: // pins are used to communicate with codec components to parse message data
    mq:
      subscribers:
      - name: from_codec
        attributes:
        - from_codec
        - transport-group
        - subscribe
        linkTo:
          - box: codec-fix
            pin: out_codec_decode
      publishers:
      - name: to_codec_fix
        attributes:
        - to_codec
        - transport-group
        - publish
        filters:
          - metadata:
              - fieldName: "session_group"
                expectedValue: "fix*"
                operation: WILDCARD
        
  extendedSettings:
    chartCfg:
      ref: schema-stable
      path: custom-component
    service:
      enabled: false
      nodePort: '31275'
    envVariables:
      JAVA_TOOL_OPTIONS: > 
        -XX:+ExitOnOutOfMemoryError
        -Ddatastax-java-driver.advanced.connection.init-query-timeout="5000 milliseconds"
        -XX:+UseContainerSupport 
        -XX:MaxRAMPercentage=85
    resources:
      limits:
        memory: 2000Mi
        cpu: 600m
      requests:
        memory: 300Mi
        cpu: 50m

```

# Release notes

<<<<<<< HEAD
## 5.15.0
* Migrate to native grouped message request
* Updated cradle: `5.4.3-dev`
=======
## 5.14.1
* Updated cradle api: `5.4.4-dev`
>>>>>>> aee42275

## 5.14.0
* Reduced required memory for executing sse event request with `limitForParent` parameter
* Updated th2 gradle plugin: `0.1.3`
* Updated bom: `4.8.0`

## 5.13.1
* Fixed the problem data provider can't handle `messageIds` request with `messageId` but without `startTimestamp` arguments

## 5.13.0
* Provided ability to limit `messageIds` request by `lookupLimitDays` argument or `messageIdsLookupLimitDays` option
* Updated:
  * th2 gradle plugin: `0.1.1`
  * common: `5.14.0-dev`
  * gradle api: `5.4.2-dev`
  * common-utils: `2.3.0-dev`
  * ktor-bom: `2.3.12`
  * ehcache: `3.10.8`
  * kotlin-logging: `5.1.4`

## 5.12.0
* Migrate to th2 gradle plugin `0.0.8`
* Updated common: `5.12.0-dev`
* Updated jaxb-runtime: `2.3.9`
  * '2.3.9' version has 'EDL 1.0' license instead of 'CDDL GPL 1.1' in the '2.3.1'

## 5.11.0
+ Migrate to th2 gradle plugin `0.0.6`
+ Updated bom: `4.6.1`
+ Updated common: `5.11.0-dev`
+ Updated common-utils: `2.2.3-dev`
+ Updated cradle api: `5.3.0-dev`
+ Updated grpc-data-provider: `0.2.0-dev`

## 5.10.0
+ Updated cradle api: `5.2.0-dev`
+ Updated common: `5.8.0-dev`
+ Updated common-utils: `2.2.2-dev`
+ Disabled unsupported [Cassandra driver metrics](https://docs.datastax.com/en/developer/java-driver/4.10/manual/core/metrics/)

## 5.9.4

+ Fix problem with incorrect events order when requesting search in previous direction

## 5.9.3
+ Enabled [Cassandra driver metrics](https://docs.datastax.com/en/developer/java-driver/4.10/manual/core/metrics/)

## 5.9.2
+ Fix problem with accumulating all batches in memory when provider loads messages by group

## 5.9.1
+ Migrated to the cradle version with fixed load pages where `removed` field is null problem.
+ Updated cradle: `5.1.4-dev`

## 5.9.0
+ Updated ktor: `2.3.3`

## 5.8.0
+ Updated bom: `4.5.0-dev`
+ Updated common: `5.4.0-dev`
+ Updated common-utils: `2.2.0-dev`
+ Updated kotlin: `1.8.22`

## 5.7.1
+ Fixed request groped message on single page [EPOCH, null] problem 
+ Updated cradle: `5.1.2-dev`

## 5.7.0

### Feature
+ Added optional session alias to group cache to translate cradle queries from `messages` to `grouped_messages` tables.
  User can enable this feature by `searchBySessionGroup` option and set cache size in entries by `aliasToGroupCacheSize` option
+ Added mode to interact with codec by th2 transport protocol 

### Updated
+ gradle
  + owasp `8.3.1`
 
+ th2
  + cradle `5.1.0`
  + bom `4.4.0`
  + common `5.3.0`

### Added
+ gradle
  + gradle-git-properties `2.4.1` (gradle plugin for git metadata genration)<|MERGE_RESOLUTION|>--- conflicted
+++ resolved
@@ -1,8 +1,4 @@
-<<<<<<< HEAD
 # Report data provider (5.15.0)
-=======
-# Report data provider (5.14.1)
->>>>>>> aee42275
 
 # Overview
 This component serves as a backend for rpt-viewer. It will connect to the cassandra database via cradle api and expose the data stored in there as REST resources.
@@ -300,14 +296,11 @@
 
 # Release notes
 
-<<<<<<< HEAD
 ## 5.15.0
 * Migrate to native grouped message request
-* Updated cradle: `5.4.3-dev`
-=======
+
 ## 5.14.1
 * Updated cradle api: `5.4.4-dev`
->>>>>>> aee42275
 
 ## 5.14.0
 * Reduced required memory for executing sse event request with `limitForParent` parameter
