--- conflicted
+++ resolved
@@ -4,14 +4,9 @@
 This component serves as a backend for rpt-viewer. It will connect to the cassandra database via cradle api and expose the data stored in there as REST resources.
 
 # API
-<<<<<<< HEAD
+
 ### REST
-`http://localhost:8080/` - a test page showing the configured cassandra keyspace and host
-
-
-
-=======
->>>>>>> aef871d3
+
 `http://localhost:8080/messageStreams` - returns a list of message stream names
 
 `http://localhost:8080/event/{id}` - returns a single event with the specified id
