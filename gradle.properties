################################################################################
# Copyright 2009-2023 Exactpro (Exactpro Systems Limited)
#
# Licensed under the Apache License, Version 2.0 (the "License");
# you may not use this file except in compliance with the License.
# You may obtain a copy of the License at
#
# http://www.apache.org/licenses/LICENSE-2.0
#
# Unless required by applicable law or agreed to in writing, software
# distributed under the License is distributed on an "AS IS" BASIS,
# WITHOUT WARRANTIES OR CONDITIONS OF ANY KIND, either express or implied.
# See the License for the specific language governing permissions and
# limitations under the License.
################################################################################

kotlin.code.style=official

<<<<<<< HEAD
release_version=5.9.3
=======
release_version=5.9.4
>>>>>>> 3222ec42

docker_image_name=<|MERGE_RESOLUTION|>--- conflicted
+++ resolved
@@ -1,5 +1,5 @@
 ################################################################################
-# Copyright 2009-2023 Exactpro (Exactpro Systems Limited)
+# Copyright 2009-2024 Exactpro (Exactpro Systems Limited)
 #
 # Licensed under the Apache License, Version 2.0 (the "License");
 # you may not use this file except in compliance with the License.
@@ -16,10 +16,6 @@
 
 kotlin.code.style=official
 
-<<<<<<< HEAD
-release_version=5.9.3
-=======
-release_version=5.9.4
->>>>>>> 3222ec42
+release_version=5.9.5
 
 docker_image_name=