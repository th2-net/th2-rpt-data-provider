--- conflicted
+++ resolved
@@ -16,11 +16,6 @@
 
 kotlin.code.style=official
 
-<<<<<<< HEAD
-
 release_version = 2.3.2
-=======
-release_version = 2.3.1
->>>>>>> 2b4dfb05
 
 docker_image_name=