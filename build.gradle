--- conflicted
+++ resolved
@@ -27,10 +27,7 @@
     id 'application'
     id 'com.palantir.docker' version '0.25.0'
     id "org.owasp.dependencycheck" version "8.3.1"
-<<<<<<< HEAD
     id "com.gorylenko.gradle-git-properties" version "2.4.1"
-=======
->>>>>>> 2bde02da
     id 'com.github.jk1.dependency-license-report' version '2.5'
     id "de.undercouch.download" version "5.4.0"
 }
