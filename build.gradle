/*******************************************************************************
 * Copyright 2009-2020 Exactpro (Exactpro Systems Limited)
 *
 * Licensed under the Apache License, Version 2.0 (the "License");
 * you may not use this file except in compliance with the License.
 * You may obtain a copy of the License at
 *
 * http://www.apache.org/licenses/LICENSE-2.0
 *
 * Unless required by applicable law or agreed to in writing, software
 * distributed under the License is distributed on an "AS IS" BASIS,
 * WITHOUT WARRANTIES OR CONDITIONS OF ANY KIND, either express or implied.
 * See the License for the specific language governing permissions and
 * limitations under the License.
 ******************************************************************************/

plugins {
    id 'java'
    id 'org.jetbrains.kotlin.jvm' version '1.5.31'
    id 'application'
    id 'com.palantir.docker' version '0.25.0'
}

ext {
    dockerImageVersion = release_version
<<<<<<< HEAD
    cradleVersion       = '5.0.0-dev-version-5-2998311056-SNAPSHOT'
=======

    cradleVersion       = '3.2.3-dev-version-3.2-2998317806-SNAPSHOT'
>>>>>>> 5dbd29d4
}

group 'com.exactpro.th2'
version release_version

repositories {
    mavenCentral()
    maven {
        name 'Sonatype_snapshots'
        url 'https://s01.oss.sonatype.org/content/repositories/snapshots/'
    }
    maven {
        name 'Sonatype_releases'
        url 'https://s01.oss.sonatype.org/content/repositories/releases/'
    }
}

dependencies {
    // TODO: update to 4.0.2
    api platform('com.exactpro.th2:bom:3.1.0-TH2-3093-1766515619-SNAPSHOT')

    implementation 'org.slf4j:slf4j-api'
    implementation 'org.slf4j:slf4j-log4j12'


    implementation 'com.fasterxml.jackson.core:jackson-core'
    implementation 'com.fasterxml.jackson.module:jackson-module-kotlin'
    
    implementation group: 'net.jpountz.lz4', name: 'lz4', version: '1.3.0'

<<<<<<< HEAD
    implementation('com.exactpro.th2:common:5.0.0-dev-version-5-2567706074-SNAPSHOT') {
=======
    // TODO: update to the latest one
    implementation('com.exactpro.th2:common:3.31.0') {
>>>>>>> 5dbd29d4
        exclude group: 'com.fasterxml.jackson.core'
    }

    implementation "com.exactpro.th2:cradle-core:${cradleVersion}"

    implementation("com.exactpro.th2:cradle-cassandra:${cradleVersion}") {
        exclude group: 'com.fasterxml.jackson.core'
    }

    implementation 'com.exactpro.th2:grpc-data-provider:0.1.4'

    implementation 'io.github.microutils:kotlin-logging:1.7.10'

    implementation 'io.prometheus:simpleclient'

    implementation 'io.ktor:ktor-server-netty:1.3.1'
    implementation 'org.ehcache:ehcache:3.8.1'

    implementation 'com.rabbitmq:amqp-client'

    implementation 'io.grpc:grpc-protobuf'
    implementation 'com.google.protobuf:protobuf-java-util'

    testImplementation 'io.mockk:mockk:1.9.3'
    testImplementation 'org.junit.jupiter:junit-jupiter-api:5.7.0'
    testImplementation "org.junit.jupiter:junit-jupiter-params:5.8.1"

    testRuntimeOnly 'org.junit.jupiter:junit-jupiter-engine:5.7.0'
}

jar {
    manifest {
        attributes(
                'Created-By': "${System.getProperty('java.version')} (${System.getProperty('java.vendor')})",
                'Specification-Title': '',
                'Specification-Vendor': 'Exactpro Systems LLC',
                'Implementation-Title': project.archivesBaseName,
                'Implementation-Vendor': 'Exactpro Systems LLC',
                'Implementation-Vendor-Id': 'com.exactpro',
                'Implementation-Version': project.version
        )
    }
}

applicationName = 'service'

distTar {
    archiveName "${applicationName}.tar"
}

test {
// FIXME: the tests were temporary disabled since they're not compatible with new api

//    useJUnitPlatform()
}

dockerPrepare {
    dependsOn distTar
}

docker {
    copySpec.from(tarTree("$buildDir/distributions/${applicationName}.tar"))
}


compileKotlin {
    kotlinOptions.jvmTarget = "11"
}

application {
    mainClassName = "com.exactpro.th2.rptdataprovider.MainKt"
}

configurations.all {
    resolutionStrategy.cacheChangingModulesFor 0, 'seconds'
    resolutionStrategy.cacheDynamicVersionsFor 0, 'seconds'
}<|MERGE_RESOLUTION|>--- conflicted
+++ resolved
@@ -23,12 +23,7 @@
 
 ext {
     dockerImageVersion = release_version
-<<<<<<< HEAD
     cradleVersion       = '5.0.0-dev-version-5-2998311056-SNAPSHOT'
-=======
-
-    cradleVersion       = '3.2.3-dev-version-3.2-2998317806-SNAPSHOT'
->>>>>>> 5dbd29d4
 }
 
 group 'com.exactpro.th2'
@@ -53,24 +48,20 @@
     implementation 'org.slf4j:slf4j-api'
     implementation 'org.slf4j:slf4j-log4j12'
 
+    implementation group: 'net.jpountz.lz4', name: 'lz4', version: '1.3.0'
 
     implementation 'com.fasterxml.jackson.core:jackson-core'
     implementation 'com.fasterxml.jackson.module:jackson-module-kotlin'
-    
-    implementation group: 'net.jpountz.lz4', name: 'lz4', version: '1.3.0'
 
-<<<<<<< HEAD
+    // TODO: update to the latest one
     implementation('com.exactpro.th2:common:5.0.0-dev-version-5-2567706074-SNAPSHOT') {
-=======
-    // TODO: update to the latest one
-    implementation('com.exactpro.th2:common:3.31.0') {
->>>>>>> 5dbd29d4
         exclude group: 'com.fasterxml.jackson.core'
     }
 
-    implementation "com.exactpro.th2:cradle-core:${cradleVersion}"
-
-    implementation("com.exactpro.th2:cradle-cassandra:${cradleVersion}") {
+    implementation("com.exactpro.th2:cradle-core:${cradleVersion}") {
+        exclude group: 'com.fasterxml.jackson.core'
+    }
+    implementation ("com.exactpro.th2:cradle-cassandra:${cradleVersion}") {
         exclude group: 'com.fasterxml.jackson.core'
     }
 
@@ -134,6 +125,10 @@
     kotlinOptions.jvmTarget = "11"
 }
 
+compileTestKotlin {
+    kotlinOptions.jvmTarget = "11"
+}
+
 application {
     mainClassName = "com.exactpro.th2.rptdataprovider.MainKt"
 }
