/*******************************************************************************
 * Copyright 2009-2020 Exactpro (Exactpro Systems Limited)
 *
 * Licensed under the Apache License, Version 2.0 (the "License");
 * you may not use this file except in compliance with the License.
 * You may obtain a copy of the License at
 *
 * http://www.apache.org/licenses/LICENSE-2.0
 *
 * Unless required by applicable law or agreed to in writing, software
 * distributed under the License is distributed on an "AS IS" BASIS,
 * WITHOUT WARRANTIES OR CONDITIONS OF ANY KIND, either express or implied.
 * See the License for the specific language governing permissions and
 * limitations under the License.
 ******************************************************************************/

plugins {
    id 'java'
    id 'org.jetbrains.kotlin.jvm' version '1.3.72'
    id 'application'
    id 'com.palantir.docker' version '0.25.0'
}

ext {
    dockerImageVersion = release_version
}

group 'com.exactpro.th2'
version release_version

repositories {
    mavenCentral()
    jcenter()
<<<<<<< HEAD

=======
>>>>>>> d617e26c
    maven {
        name 'Sonatype_snapshots'
        url 'https://s01.oss.sonatype.org/content/repositories/snapshots/'
    }
    maven {
        name 'Sonatype_releases'
        url 'https://s01.oss.sonatype.org/content/repositories/releases/'
    }
}

dependencies {
    api platform('com.exactpro.th2:bom:3.0.0')

    implementation 'org.slf4j:slf4j-api'
    implementation 'org.slf4j:slf4j-log4j12'

<<<<<<< HEAD

    implementation 'com.exactpro.th2:grpc-common:2.5.2'
    implementation 'com.exactpro.th2:common:2.17.2'
=======
    implementation 'com.exactpro.th2:grpc-common:3.1.2'
    implementation 'com.exactpro.th2:common:3.13.4'
>>>>>>> d617e26c

    implementation group: 'net.jpountz.lz4', name: 'lz4', version: '1.3.0'
    implementation 'com.exactpro.th2:cradle-core:2.13.0-TH2_1791-795623964-SNAPSHOT'
    implementation 'com.exactpro.th2:cradle-cassandra:2.13.0-TH2_1791-795623964-SNAPSHOT'
    implementation "com.exactpro.th2:grpc-data-provider:0.0.3"

    implementation 'io.github.microutils:kotlin-logging:1.7.10'

    implementation 'io.prometheus:simpleclient'

    implementation 'com.fasterxml.jackson.core:jackson-core'
    implementation 'com.fasterxml.jackson.module:jackson-module-kotlin'

    implementation 'io.prometheus:simpleclient'

    implementation 'org.jetbrains.kotlin:kotlin-stdlib-jdk8'

    implementation 'io.ktor:ktor-server-netty:1.3.1'
    implementation 'org.ehcache:ehcache:3.8.1'

    implementation 'com.rabbitmq:amqp-client'

    implementation "io.grpc:grpc-protobuf"
    implementation "com.google.protobuf:protobuf-java-util"
}

jar {
    manifest {
        attributes(
            'Created-By': "${System.getProperty('java.version')} (${System.getProperty('java.vendor')})",
            'Specification-Title': '',
            'Specification-Vendor': 'Exactpro Systems LLC',
            'Implementation-Title': project.archivesBaseName,
            'Implementation-Vendor': 'Exactpro Systems LLC',
            'Implementation-Vendor-Id': 'com.exactpro',
            'Implementation-Version': project.version
        )
    }
}

applicationName = 'service'

distTar {
    archiveName "${applicationName}.tar"
}

dockerPrepare {
    dependsOn distTar
}

docker {
    copySpec.from(tarTree("$buildDir/distributions/${applicationName}.tar"))
}


compileKotlin {
    kotlinOptions.jvmTarget = "11"
}

application {
    mainClassName = "com.exactpro.th2.rptdataprovider.MainKt"
}

configurations.all {
    resolutionStrategy.cacheChangingModulesFor 0, 'seconds'
    resolutionStrategy.cacheDynamicVersionsFor 0, 'seconds'
}<|MERGE_RESOLUTION|>--- conflicted
+++ resolved
@@ -31,10 +31,6 @@
 repositories {
     mavenCentral()
     jcenter()
-<<<<<<< HEAD
-
-=======
->>>>>>> d617e26c
     maven {
         name 'Sonatype_snapshots'
         url 'https://s01.oss.sonatype.org/content/repositories/snapshots/'
@@ -51,14 +47,8 @@
     implementation 'org.slf4j:slf4j-api'
     implementation 'org.slf4j:slf4j-log4j12'
 
-<<<<<<< HEAD
-
     implementation 'com.exactpro.th2:grpc-common:2.5.2'
     implementation 'com.exactpro.th2:common:2.17.2'
-=======
-    implementation 'com.exactpro.th2:grpc-common:3.1.2'
-    implementation 'com.exactpro.th2:common:3.13.4'
->>>>>>> d617e26c
 
     implementation group: 'net.jpountz.lz4', name: 'lz4', version: '1.3.0'
     implementation 'com.exactpro.th2:cradle-core:2.13.0-TH2_1791-795623964-SNAPSHOT'
