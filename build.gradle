/*******************************************************************************
 * Copyright 2009-2020 Exactpro (Exactpro Systems Limited)
 *
 * Licensed under the Apache License, Version 2.0 (the "License");
 * you may not use this file except in compliance with the License.
 * You may obtain a copy of the License at
 *
 * http://www.apache.org/licenses/LICENSE-2.0
 *
 * Unless required by applicable law or agreed to in writing, software
 * distributed under the License is distributed on an "AS IS" BASIS,
 * WITHOUT WARRANTIES OR CONDITIONS OF ANY KIND, either express or implied.
 * See the License for the specific language governing permissions and
 * limitations under the License.
 ******************************************************************************/

plugins {
    id 'java'
    id 'org.jetbrains.kotlin.jvm' version '1.3.72'
    id 'application'
    id 'com.palantir.docker' version '0.25.0'
}

ext {
    dockerImageVersion = release_version
}

group 'com.exactpro.th2'
version release_version

repositories {
    mavenCentral()
    maven {
        name 'Sonatype_snapshots'
        url 'https://s01.oss.sonatype.org/content/repositories/snapshots/'
    }
    maven {
        name 'Sonatype_releases'
        url 'https://s01.oss.sonatype.org/content/repositories/releases/'
    }
}

dependencies {
    api platform('com.exactpro.th2:bom:3.0.0')

    implementation 'org.slf4j:slf4j-api'
    implementation 'org.slf4j:slf4j-log4j12'

    implementation 'com.exactpro.th2:common:3.24.0'

    implementation group: 'net.jpountz.lz4', name: 'lz4', version: '1.3.0'

    implementation 'com.exactpro.th2:cradle-core:2.20.0'
    implementation 'com.exactpro.th2:cradle-cassandra:2.20.0'
<<<<<<< HEAD

    implementation "com.exactpro.th2:grpc-data-provider:0.0.4"
=======
    implementation "com.exactpro.th2:grpc-data-provider:0.1.5"
>>>>>>> af10b8ab

    implementation 'io.github.microutils:kotlin-logging:1.7.10'

    implementation 'io.prometheus:simpleclient'

    implementation 'com.fasterxml.jackson.core:jackson-core'
    implementation 'com.fasterxml.jackson.module:jackson-module-kotlin'

    implementation 'io.prometheus:simpleclient'

    implementation 'org.jetbrains.kotlin:kotlin-stdlib-jdk8'

    implementation 'io.ktor:ktor-server-netty:1.3.1'
    implementation 'org.ehcache:ehcache:3.8.1'

    implementation 'com.rabbitmq:amqp-client'

    implementation "io.grpc:grpc-protobuf"
    implementation "com.google.protobuf:protobuf-java-util"
}

jar {
    manifest {
        attributes(
            'Created-By': "${System.getProperty('java.version')} (${System.getProperty('java.vendor')})",
            'Specification-Title': '',
            'Specification-Vendor': 'Exactpro Systems LLC',
            'Implementation-Title': project.archivesBaseName,
            'Implementation-Vendor': 'Exactpro Systems LLC',
            'Implementation-Vendor-Id': 'com.exactpro',
            'Implementation-Version': project.version
        )
    }
}

applicationName = 'service'

distTar {
    archiveName "${applicationName}.tar"
}

dockerPrepare {
    dependsOn distTar
}

docker {
    copySpec.from(tarTree("$buildDir/distributions/${applicationName}.tar"))
}


compileKotlin {
    kotlinOptions.jvmTarget = "11"
}

application {
    mainClassName = "com.exactpro.th2.rptdataprovider.MainKt"
}

configurations.all {
    resolutionStrategy.cacheChangingModulesFor 0, 'seconds'
    resolutionStrategy.cacheDynamicVersionsFor 0, 'seconds'
}<|MERGE_RESOLUTION|>--- conflicted
+++ resolved
@@ -52,12 +52,8 @@
 
     implementation 'com.exactpro.th2:cradle-core:2.20.0'
     implementation 'com.exactpro.th2:cradle-cassandra:2.20.0'
-<<<<<<< HEAD
-
-    implementation "com.exactpro.th2:grpc-data-provider:0.0.4"
-=======
-    implementation "com.exactpro.th2:grpc-data-provider:0.1.5"
->>>>>>> af10b8ab
+    
+    implementation 'com.exactpro.th2:grpc-data-provider:0.0.4'
 
     implementation 'io.github.microutils:kotlin-logging:1.7.10'
 
@@ -75,8 +71,8 @@
 
     implementation 'com.rabbitmq:amqp-client'
 
-    implementation "io.grpc:grpc-protobuf"
-    implementation "com.google.protobuf:protobuf-java-util"
+    implementation 'io.grpc:grpc-protobuf'
+    implementation 'com.google.protobuf:protobuf-java-util'
 }
 
 jar {
