/*******************************************************************************
 * Copyright 2009-2020 Exactpro (Exactpro Systems Limited)
 *
 * Licensed under the Apache License, Version 2.0 (the "License");
 * you may not use this file except in compliance with the License.
 * You may obtain a copy of the License at
 *
 * http://www.apache.org/licenses/LICENSE-2.0
 *
 * Unless required by applicable law or agreed to in writing, software
 * distributed under the License is distributed on an "AS IS" BASIS,
 * WITHOUT WARRANTIES OR CONDITIONS OF ANY KIND, either express or implied.
 * See the License for the specific language governing permissions and
 * limitations under the License.
 ******************************************************************************/

plugins {
    id 'java'
    id 'org.jetbrains.kotlin.jvm' version '1.3.72'
    id 'application'
    id 'com.palantir.docker' version '0.25.0'
}

ext {
    dockerImageVersion = release_version
}

group 'com.exactpro.th2'
version release_version

repositories {
    mavenCentral()
    maven {
        name 'Sonatype_snapshots'
        url 'https://s01.oss.sonatype.org/content/repositories/snapshots/'
    }
    maven {
        name 'Sonatype_releases'
        url 'https://s01.oss.sonatype.org/content/repositories/releases/'
    }
}

dependencies {
    api platform('com.exactpro.th2:bom:3.1.0-TH2-3093-1766515619-SNAPSHOT')

    implementation 'org.slf4j:slf4j-api'
    implementation 'org.slf4j:slf4j-log4j12'

    implementation 'com.exactpro.th2:common:3.31.0'

    implementation group: 'net.jpountz.lz4', name: 'lz4', version: '1.3.0'

<<<<<<< HEAD
    implementation 'com.exactpro.th2:cradle-core:3.0.0'
    implementation 'com.exactpro.th2:cradle-cassandra:3.0.0'
=======
    implementation 'com.exactpro.th2:cradle-core:2.21.0'
    implementation 'com.exactpro.th2:cradle-cassandra:2.21.0'
>>>>>>> 022e7970

    implementation 'com.exactpro.th2:grpc-data-provider:0.1.4'

    implementation 'io.github.microutils:kotlin-logging:1.7.10'

    implementation 'io.prometheus:simpleclient'

    implementation 'com.fasterxml.jackson.core:jackson-core'
    implementation 'com.fasterxml.jackson.module:jackson-module-kotlin'

    implementation 'io.prometheus:simpleclient'

    implementation 'org.jetbrains.kotlin:kotlin-stdlib-jdk8'

    implementation 'io.ktor:ktor-server-netty:1.3.1'
    implementation 'org.ehcache:ehcache:3.8.1'

    implementation 'com.rabbitmq:amqp-client'

    implementation 'io.grpc:grpc-protobuf'
    implementation 'com.google.protobuf:protobuf-java-util'
}

jar {
    manifest {
        attributes(
            'Created-By': "${System.getProperty('java.version')} (${System.getProperty('java.vendor')})",
            'Specification-Title': '',
            'Specification-Vendor': 'Exactpro Systems LLC',
            'Implementation-Title': project.archivesBaseName,
            'Implementation-Vendor': 'Exactpro Systems LLC',
            'Implementation-Vendor-Id': 'com.exactpro',
            'Implementation-Version': project.version
        )
    }
}

applicationName = 'service'

distTar {
    archiveName "${applicationName}.tar"
}

dockerPrepare {
    dependsOn distTar
}

docker {
    copySpec.from(tarTree("$buildDir/distributions/${applicationName}.tar"))
}


compileKotlin {
    kotlinOptions.jvmTarget = "11"
}

application {
    mainClassName = "com.exactpro.th2.rptdataprovider.MainKt"
}

configurations.all {
    resolutionStrategy.cacheChangingModulesFor 0, 'seconds'
    resolutionStrategy.cacheDynamicVersionsFor 0, 'seconds'
}<|MERGE_RESOLUTION|>--- conflicted
+++ resolved
@@ -50,13 +50,9 @@
 
     implementation group: 'net.jpountz.lz4', name: 'lz4', version: '1.3.0'
 
-<<<<<<< HEAD
-    implementation 'com.exactpro.th2:cradle-core:3.0.0'
-    implementation 'com.exactpro.th2:cradle-cassandra:3.0.0'
-=======
-    implementation 'com.exactpro.th2:cradle-core:2.21.0'
-    implementation 'com.exactpro.th2:cradle-cassandra:2.21.0'
->>>>>>> 022e7970
+    implementation 'com.exactpro.th2:cradle-core:3.1.1'
+    implementation 'com.exactpro.th2:cradle-cassandra:3.1.1'
+
 
     implementation 'com.exactpro.th2:grpc-data-provider:0.1.4'
 
