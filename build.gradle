/*******************************************************************************
 * Copyright 2009-2020 Exactpro (Exactpro Systems Limited)
 *
 * Licensed under the Apache License, Version 2.0 (the "License");
 * you may not use this file except in compliance with the License.
 * You may obtain a copy of the License at
 *
 * http://www.apache.org/licenses/LICENSE-2.0
 *
 * Unless required by applicable law or agreed to in writing, software
 * distributed under the License is distributed on an "AS IS" BASIS,
 * WITHOUT WARRANTIES OR CONDITIONS OF ANY KIND, either express or implied.
 * See the License for the specific language governing permissions and
 * limitations under the License.
 ******************************************************************************/

plugins {
    id 'java'
    id 'org.jetbrains.kotlin.jvm' version '1.3.71'
    id 'application'
    id 'com.palantir.docker' version '0.25.0'
}

ext {
    dockerImageVersion = release_version
}

group 'com.exactpro.th2'
version release_version

repositories {
    mavenCentral()

    maven {
        name 'Artifactory'
        url 'http://artifactory5.exp.exactpro.com/artifactory/libs-snapshot'
    }

    maven {
        name 'Artifactory release'
        url 'http://artifactory5.exp.exactpro.com/artifactory/libs-release'
    }
}

dependencies {
<<<<<<< HEAD
    api platform('com.exactpro.th2:th2-bom:1.0.0-schema-ci.+')
    implementation 'com.exactpro.th2:th2-grpc-infra'
    implementation 'com.exactpro.th2:th2-common'

    implementation 'io.github.microutils:kotlin-logging:1.7.+'
=======
    api platform('com.exactpro.th2:th2-bom:1.0.8')
    implementation 'org.slf4j:slf4j-api'
    implementation 'org.slf4j:slf4j-log4j12'
    implementation 'com.exactpro.th2:th2-grpc-infra'
    implementation 'com.exactpro.th2:th2-common'

    implementation 'com.exactpro.cradle:cradle-core'
    implementation 'com.exactpro.cradle:cradle-cassandra'
>>>>>>> 4e9f3f18

    implementation 'io.github.microutils:kotlin-logging:1.7.+'

    implementation 'com.fasterxml.jackson.core:jackson-core:2.9.+'
    implementation 'com.fasterxml.jackson.module:jackson-module-kotlin:2.9.+'

    implementation 'org.jetbrains.kotlin:kotlin-stdlib-jdk8'

<<<<<<< HEAD
    implementation 'com.exactpro.cradle:cradle-core:1.5-SNAPSHOT'
    implementation 'com.exactpro.cradle:cradle-cassandra:1.5-SNAPSHOT'

=======
>>>>>>> 4e9f3f18
    implementation 'io.ktor:ktor-server-netty:1.3.2'

    implementation 'org.ehcache:ehcache:3.8.1'
}

jar {
    manifest {
        attributes(
                'Created-By':               "${System.getProperty('java.version')} (${System.getProperty('java.vendor')})",
                'Specification-Title':      '',
                'Specification-Vendor':     'Exactpro Systems LLC',
                'Implementation-Title':     project.archivesBaseName,
                'Implementation-Vendor':    'Exactpro Systems LLC',
                'Implementation-Vendor-Id': 'com.exactpro',
                'Implementation-Version':   project.version
        )
    }
}

applicationName = 'service'

distTar {
    archiveName "${applicationName}.tar"
}

dockerPrepare {
    dependsOn distTar
}

docker {
    copySpec.from(tarTree("$buildDir/distributions/${applicationName}.tar"))
}


compileKotlin {
    kotlinOptions.jvmTarget = "11"
}

application {
    mainClassName = "com.exactpro.th2.reportdataprovider.MainKt"
}

configurations.all {
    resolutionStrategy.cacheChangingModulesFor 0, 'seconds'
    resolutionStrategy.cacheDynamicVersionsFor 0, 'seconds'
}<|MERGE_RESOLUTION|>--- conflicted
+++ resolved
@@ -43,14 +43,7 @@
 }
 
 dependencies {
-<<<<<<< HEAD
     api platform('com.exactpro.th2:th2-bom:1.0.0-schema-ci.+')
-    implementation 'com.exactpro.th2:th2-grpc-infra'
-    implementation 'com.exactpro.th2:th2-common'
-
-    implementation 'io.github.microutils:kotlin-logging:1.7.+'
-=======
-    api platform('com.exactpro.th2:th2-bom:1.0.8')
     implementation 'org.slf4j:slf4j-api'
     implementation 'org.slf4j:slf4j-log4j12'
     implementation 'com.exactpro.th2:th2-grpc-infra'
@@ -58,7 +51,6 @@
 
     implementation 'com.exactpro.cradle:cradle-core'
     implementation 'com.exactpro.cradle:cradle-cassandra'
->>>>>>> 4e9f3f18
 
     implementation 'io.github.microutils:kotlin-logging:1.7.+'
 
@@ -67,12 +59,6 @@
 
     implementation 'org.jetbrains.kotlin:kotlin-stdlib-jdk8'
 
-<<<<<<< HEAD
-    implementation 'com.exactpro.cradle:cradle-core:1.5-SNAPSHOT'
-    implementation 'com.exactpro.cradle:cradle-cassandra:1.5-SNAPSHOT'
-
-=======
->>>>>>> 4e9f3f18
     implementation 'io.ktor:ktor-server-netty:1.3.2'
 
     implementation 'org.ehcache:ehcache:3.8.1'
