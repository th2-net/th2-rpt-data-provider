--- conflicted
+++ resolved
@@ -46,15 +46,6 @@
     implementation 'org.slf4j:slf4j-api'
     implementation 'org.slf4j:slf4j-log4j12'
 
-<<<<<<< HEAD
-    implementation 'com.exactpro.th2:common:3.31.0'
-
-    implementation group: 'net.jpountz.lz4', name: 'lz4', version: '1.3.0'
-
-    implementation 'com.exactpro.th2:cradle-core:2.20.0'
-    implementation 'com.exactpro.th2:cradle-cassandra:2.20.0'
-
-=======
     implementation group: 'org.jetbrains.kotlin', name: 'kotlin-gradle-plugin', version: '1.5.31'
 
 //    classpath "org.jetbrains.kotlin:kotlin-gradle-plugin:1.5.1"
@@ -66,8 +57,7 @@
 
     implementation 'com.exactpro.th2:cradle-core:4.0.0-TH2-2150-1405440487-SNAPSHOT'
     implementation 'com.exactpro.th2:cradle-cassandra:4.0.0-TH2-2150-1405440487-SNAPSHOT'
-    
->>>>>>> cb1f530d
+
     implementation 'com.exactpro.th2:grpc-data-provider:0.0.4'
 
     implementation 'io.github.microutils:kotlin-logging:1.7.10'
