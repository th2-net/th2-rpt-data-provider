/*******************************************************************************
 * Copyright 2009-2020 Exactpro (Exactpro Systems Limited)
 *
 * Licensed under the Apache License, Version 2.0 (the "License");
 * you may not use this file except in compliance with the License.
 * You may obtain a copy of the License at
 *
 * http://www.apache.org/licenses/LICENSE-2.0
 *
 * Unless required by applicable law or agreed to in writing, software
 * distributed under the License is distributed on an "AS IS" BASIS,
 * WITHOUT WARRANTIES OR CONDITIONS OF ANY KIND, either express or implied.
 * See the License for the specific language governing permissions and
 * limitations under the License.
 ******************************************************************************/

plugins {
    id 'java'
    id 'org.jetbrains.kotlin.jvm' version '1.3.72'
    id 'application'
    id 'com.palantir.docker' version '0.25.0'
}

ext {
    dockerImageVersion = release_version
}

group 'com.exactpro.th2'
version release_version

repositories {
    mavenLocal()
    mavenCentral()
    maven {
        name 'Sonatype_snapshots'
        url 'https://s01.oss.sonatype.org/content/repositories/snapshots/'
    }
    maven {
        name 'Sonatype_releases'
        url 'https://s01.oss.sonatype.org/content/repositories/releases/'
    }
}

dependencies {
    api platform('com.exactpro.th2:bom:3.1.0-TH2-3093-1766515619-SNAPSHOT')

    implementation 'org.slf4j:slf4j-api'
    implementation 'org.slf4j:slf4j-log4j12'

    implementation 'com.exactpro.th2:common:3.31.0'

    implementation group: 'net.jpountz.lz4', name: 'lz4', version: '1.3.0'

    implementation 'com.exactpro.th2:cradle-core:3.1.1'
    implementation 'com.exactpro.th2:cradle-cassandra:3.1.1'

<<<<<<< HEAD
    implementation "com.exactpro.th2:grpc-data-provider:1.0.2"
=======
    implementation 'com.exactpro.th2:grpc-data-provider:1.1.0'
>>>>>>> bd761949

    implementation 'io.github.microutils:kotlin-logging:1.7.10'

    implementation 'io.prometheus:simpleclient'

    implementation 'com.fasterxml.jackson.core:jackson-core'
    implementation 'com.fasterxml.jackson.module:jackson-module-kotlin'

    implementation 'io.prometheus:simpleclient'

    implementation 'org.jetbrains.kotlin:kotlin-stdlib-jdk8'

    implementation 'io.ktor:ktor-server-netty:1.3.1'
    implementation "com.fasterxml.jackson.datatype:jackson-datatype-jsr310:2.9.4"


    implementation 'org.ehcache:ehcache:3.8.1'

    implementation 'com.rabbitmq:amqp-client'

    implementation 'io.grpc:grpc-protobuf'
    implementation 'com.google.protobuf:protobuf-java-util'
}

jar {
    manifest {
        attributes(
            'Created-By': "${System.getProperty('java.version')} (${System.getProperty('java.vendor')})",
            'Specification-Title': '',
            'Specification-Vendor': 'Exactpro Systems LLC',
            'Implementation-Title': project.archivesBaseName,
            'Implementation-Vendor': 'Exactpro Systems LLC',
            'Implementation-Vendor-Id': 'com.exactpro',
            'Implementation-Version': project.version
        )
    }
}

applicationName = 'service'

distTar {
    archiveName "${applicationName}.tar"
}

dockerPrepare {
    dependsOn distTar
}

docker {
    copySpec.from(tarTree("$buildDir/distributions/${applicationName}.tar"))
}


compileKotlin {
    kotlinOptions.jvmTarget = "11"
}

application {
    mainClassName = "com.exactpro.th2.rptdataprovider.MainKt"
}

configurations.all {
    resolutionStrategy.cacheChangingModulesFor 0, 'seconds'
    resolutionStrategy.cacheDynamicVersionsFor 0, 'seconds'
}<|MERGE_RESOLUTION|>--- conflicted
+++ resolved
@@ -54,11 +54,7 @@
     implementation 'com.exactpro.th2:cradle-core:3.1.1'
     implementation 'com.exactpro.th2:cradle-cassandra:3.1.1'
 
-<<<<<<< HEAD
-    implementation "com.exactpro.th2:grpc-data-provider:1.0.2"
-=======
     implementation 'com.exactpro.th2:grpc-data-provider:1.1.0'
->>>>>>> bd761949
 
     implementation 'io.github.microutils:kotlin-logging:1.7.10'
 
