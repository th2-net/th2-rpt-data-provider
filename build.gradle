/*******************************************************************************
 * Copyright 2009-2020 Exactpro (Exactpro Systems Limited)
 *
 * Licensed under the Apache License, Version 2.0 (the "License");
 * you may not use this file except in compliance with the License.
 * You may obtain a copy of the License at
 *
 * http://www.apache.org/licenses/LICENSE-2.0
 *
 * Unless required by applicable law or agreed to in writing, software
 * distributed under the License is distributed on an "AS IS" BASIS,
 * WITHOUT WARRANTIES OR CONDITIONS OF ANY KIND, either express or implied.
 * See the License for the specific language governing permissions and
 * limitations under the License.
 ******************************************************************************/

plugins {
    id 'java'
    id 'org.jetbrains.kotlin.jvm' version '1.3.72'
    id 'application'
    id 'com.palantir.docker' version '0.25.0'
}

ext {
    dockerImageVersion = release_version
}

group 'com.exactpro.th2'
version release_version

repositories {
    mavenCentral()
    maven {
        name 'Sonatype_snapshots'
        url 'https://s01.oss.sonatype.org/content/repositories/snapshots/'
    }
    maven {
        name 'Sonatype_releases'
        url 'https://s01.oss.sonatype.org/content/repositories/releases/'
    }
}

dependencies {
    api platform('com.exactpro.th2:bom:3.1.0-TH2-3093-1766515619-SNAPSHOT')

    implementation 'org.slf4j:slf4j-api'
    implementation 'org.slf4j:slf4j-log4j12'

    implementation 'com.exactpro.th2:common:3.31.0'

    implementation group: 'net.jpountz.lz4', name: 'lz4', version: '1.3.0'

    implementation 'com.exactpro.th2:cradle-core:2.21.0'
    implementation 'com.exactpro.th2:cradle-cassandra:2.21.0'

<<<<<<< HEAD
    implementation "com.exactpro.th2:grpc-data-provider:1.0.2"
=======
    implementation 'com.exactpro.th2:grpc-data-provider:0.1.4'
>>>>>>> 7f2379d9

    implementation 'io.github.microutils:kotlin-logging:1.7.10'

    implementation 'io.prometheus:simpleclient'

    implementation 'com.fasterxml.jackson.core:jackson-core'
    implementation 'com.fasterxml.jackson.module:jackson-module-kotlin'

    implementation 'io.prometheus:simpleclient'

    implementation 'org.jetbrains.kotlin:kotlin-stdlib-jdk8'

    implementation 'io.ktor:ktor-server-netty:1.3.1'
    implementation "com.fasterxml.jackson.datatype:jackson-datatype-jsr310:2.9.4"


    implementation 'org.ehcache:ehcache:3.8.1'

    implementation 'com.rabbitmq:amqp-client'

    implementation 'io.grpc:grpc-protobuf'
    implementation 'com.google.protobuf:protobuf-java-util'
}

jar {
    manifest {
        attributes(
            'Created-By': "${System.getProperty('java.version')} (${System.getProperty('java.vendor')})",
            'Specification-Title': '',
            'Specification-Vendor': 'Exactpro Systems LLC',
            'Implementation-Title': project.archivesBaseName,
            'Implementation-Vendor': 'Exactpro Systems LLC',
            'Implementation-Vendor-Id': 'com.exactpro',
            'Implementation-Version': project.version
        )
    }
}

applicationName = 'service'

distTar {
    archiveName "${applicationName}.tar"
}

dockerPrepare {
    dependsOn distTar
}

docker {
    copySpec.from(tarTree("$buildDir/distributions/${applicationName}.tar"))
}


compileKotlin {
    kotlinOptions.jvmTarget = "11"
}

application {
    mainClassName = "com.exactpro.th2.rptdataprovider.MainKt"
}

configurations.all {
    resolutionStrategy.cacheChangingModulesFor 0, 'seconds'
    resolutionStrategy.cacheDynamicVersionsFor 0, 'seconds'
}<|MERGE_RESOLUTION|>--- conflicted
+++ resolved
@@ -53,11 +53,7 @@
     implementation 'com.exactpro.th2:cradle-core:2.21.0'
     implementation 'com.exactpro.th2:cradle-cassandra:2.21.0'
 
-<<<<<<< HEAD
-    implementation "com.exactpro.th2:grpc-data-provider:1.0.2"
-=======
-    implementation 'com.exactpro.th2:grpc-data-provider:0.1.4'
->>>>>>> 7f2379d9
+    implementation "com.exactpro.th2:grpc-data-provider:1.1.0"
 
     implementation 'io.github.microutils:kotlin-logging:1.7.10'
 
