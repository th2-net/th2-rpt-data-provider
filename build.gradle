--- conflicted
+++ resolved
@@ -37,12 +37,8 @@
 }
 
 dependencies {
-<<<<<<< HEAD
-    api platform('com.exactpro.th2:bom:2.0.+')
+    api platform('com.exactpro.th2:bom:2.1.+')
 
-=======
-    api platform('com.exactpro.th2:th2-bom:1.0.0-schema-ci.+')
->>>>>>> ab6b4db5
     implementation 'org.slf4j:slf4j-api'
     implementation 'org.slf4j:slf4j-log4j12'
 
