/*******************************************************************************
 * Copyright 2009-2020 Exactpro (Exactpro Systems Limited)
 *
 * Licensed under the Apache License, Version 2.0 (the "License");
 * you may not use this file except in compliance with the License.
 * You may obtain a copy of the License at
 *
 * http://www.apache.org/licenses/LICENSE-2.0
 *
 * Unless required by applicable law or agreed to in writing, software
 * distributed under the License is distributed on an "AS IS" BASIS,
 * WITHOUT WARRANTIES OR CONDITIONS OF ANY KIND, either express or implied.
 * See the License for the specific language governing permissions and
 * limitations under the License.
 ******************************************************************************/

plugins {
    id 'java'
    id 'org.jetbrains.kotlin.jvm' version '1.3.72'
    id 'application'
    id 'com.palantir.docker' version '0.25.0'
}

ext {
    dockerImageVersion = release_version
}

group 'com.exactpro.th2'
version release_version

repositories {
    mavenCentral()
    mavenLocal()
    maven {
        name 'Sonatype_snapshots'
        url 'https://s01.oss.sonatype.org/content/repositories/snapshots/'
    }
    maven {
        name 'Sonatype_releases'
        url 'https://s01.oss.sonatype.org/content/repositories/releases/'
    }
}

dependencies {
    api platform('com.exactpro.th2:bom:3.0.0')

    implementation 'org.slf4j:slf4j-api'
    implementation 'org.slf4j:slf4j-log4j12'

    implementation 'com.exactpro.th2:common:2.19.2'

    implementation group: 'net.jpountz.lz4', name: 'lz4', version: '1.3.0'
<<<<<<< HEAD
    implementation 'com.exactpro.th2:cradle-core:2.13.0-TH2_1791-795623964-SNAPSHOT'
    implementation 'com.exactpro.th2:cradle-cassandra:2.13.0-TH2_1791-795623964-SNAPSHOT'
    implementation "com.exactpro.th2:grpc-data-provider:0.1.4rc2"
=======
    implementation 'com.exactpro.th2:cradle-core:2.15.0'
    implementation 'com.exactpro.th2:cradle-cassandra:2.15.0'
    implementation "com.exactpro.th2:grpc-data-provider:0.1.5"
>>>>>>> dcb2c838

    implementation 'io.github.microutils:kotlin-logging:1.7.10'

    implementation 'io.prometheus:simpleclient'

    implementation 'com.fasterxml.jackson.core:jackson-core'
    implementation 'com.fasterxml.jackson.module:jackson-module-kotlin'

    implementation 'io.prometheus:simpleclient'

    implementation 'org.jetbrains.kotlin:kotlin-stdlib-jdk8'

    implementation 'io.ktor:ktor-server-netty:1.3.1'
    implementation 'org.ehcache:ehcache:3.8.1'

    implementation 'com.rabbitmq:amqp-client'

    implementation "io.grpc:grpc-protobuf"
    implementation "com.google.protobuf:protobuf-java-util"
}

jar {
    manifest {
        attributes(
            'Created-By': "${System.getProperty('java.version')} (${System.getProperty('java.vendor')})",
            'Specification-Title': '',
            'Specification-Vendor': 'Exactpro Systems LLC',
            'Implementation-Title': project.archivesBaseName,
            'Implementation-Vendor': 'Exactpro Systems LLC',
            'Implementation-Vendor-Id': 'com.exactpro',
            'Implementation-Version': project.version
        )
    }
}

applicationName = 'service'

distTar {
    archiveName "${applicationName}.tar"
}

dockerPrepare {
    dependsOn distTar
}

docker {
    copySpec.from(tarTree("$buildDir/distributions/${applicationName}.tar"))
}


compileKotlin {
    kotlinOptions.jvmTarget = "11"
}

application {
    mainClassName = "com.exactpro.th2.rptdataprovider.MainKt"
}

configurations.all {
    resolutionStrategy.cacheChangingModulesFor 0, 'seconds'
    resolutionStrategy.cacheDynamicVersionsFor 0, 'seconds'
}<|MERGE_RESOLUTION|>--- conflicted
+++ resolved
@@ -50,15 +50,10 @@
     implementation 'com.exactpro.th2:common:2.19.2'
 
     implementation group: 'net.jpountz.lz4', name: 'lz4', version: '1.3.0'
-<<<<<<< HEAD
-    implementation 'com.exactpro.th2:cradle-core:2.13.0-TH2_1791-795623964-SNAPSHOT'
-    implementation 'com.exactpro.th2:cradle-cassandra:2.13.0-TH2_1791-795623964-SNAPSHOT'
-    implementation "com.exactpro.th2:grpc-data-provider:0.1.4rc2"
-=======
+
     implementation 'com.exactpro.th2:cradle-core:2.15.0'
     implementation 'com.exactpro.th2:cradle-cassandra:2.15.0'
-    implementation "com.exactpro.th2:grpc-data-provider:0.1.5"
->>>>>>> dcb2c838
+    implementation "com.exactpro.th2:grpc-data-provider:0.1.5rc2"
 
     implementation 'io.github.microutils:kotlin-logging:1.7.10'
 
