/*******************************************************************************
 * Copyright 2009-2020 Exactpro (Exactpro Systems Limited)
 *
 * Licensed under the Apache License, Version 2.0 (the "License");
 * you may not use this file except in compliance with the License.
 * You may obtain a copy of the License at
 *
 * http://www.apache.org/licenses/LICENSE-2.0
 *
 * Unless required by applicable law or agreed to in writing, software
 * distributed under the License is distributed on an "AS IS" BASIS,
 * WITHOUT WARRANTIES OR CONDITIONS OF ANY KIND, either express or implied.
 * See the License for the specific language governing permissions and
 * limitations under the License.
 ******************************************************************************/

plugins {
    id 'java'
    id 'org.jetbrains.kotlin.jvm' version '1.5.31'
    id 'application'
    id 'com.palantir.docker' version '0.25.0'
}

ext {
    dockerImageVersion = release_version
<<<<<<< HEAD

    cradleVersion       = '3.2.3-dev-version-3.2-2998317806-SNAPSHOT'
=======
    cradleVersion = '3.1.3'
>>>>>>> 263fcc9e
}

group 'com.exactpro.th2'
version release_version

repositories {
    mavenCentral()
    maven {
        name 'Sonatype_snapshots'
        url 'https://s01.oss.sonatype.org/content/repositories/snapshots/'
    }
    maven {
        name 'Sonatype_releases'
        url 'https://s01.oss.sonatype.org/content/repositories/releases/'
    }
}

dependencies {
    api platform('com.exactpro.th2:bom:3.1.0-TH2-3093-1766515619-SNAPSHOT')

    implementation 'org.slf4j:slf4j-api'
    implementation 'org.slf4j:slf4j-log4j12'

    implementation group: 'net.jpountz.lz4', name: 'lz4', version: '1.3.0'

<<<<<<< HEAD
    implementation "com.exactpro.th2:cradle-core:${cradleVersion}"
    implementation "com.exactpro.th2:cradle-cassandra:${cradleVersion}"
    
=======
    implementation 'com.fasterxml.jackson.core:jackson-core'
    implementation 'com.fasterxml.jackson.module:jackson-module-kotlin'

    implementation('com.exactpro.th2:common:3.31.0') {
        exclude group: 'com.fasterxml.jackson.core'
    }

    implementation("com.exactpro.th2:cradle-core:${cradleVersion}") {
        exclude group: 'com.fasterxml.jackson.core'
    }
    implementation ("com.exactpro.th2:cradle-cassandra:${cradleVersion}") {
        exclude group: 'com.fasterxml.jackson.core'
    }

>>>>>>> 263fcc9e
    implementation 'com.exactpro.th2:grpc-data-provider:0.1.4'

    implementation 'io.github.microutils:kotlin-logging:1.7.10'

    implementation 'io.prometheus:simpleclient'

    implementation 'io.prometheus:simpleclient'

    implementation 'org.jetbrains.kotlin:kotlin-stdlib-jdk8'

    implementation 'io.ktor:ktor-server-netty:1.3.1'
    implementation 'org.ehcache:ehcache:3.8.1'

    implementation 'com.rabbitmq:amqp-client'

    implementation 'io.grpc:grpc-protobuf'
    implementation 'com.google.protobuf:protobuf-java-util'

    testImplementation 'io.mockk:mockk:1.9.3'
    testImplementation 'org.junit.jupiter:junit-jupiter-api:5.7.0'
    testImplementation "org.junit.jupiter:junit-jupiter-params:5.8.1"

    testRuntimeOnly 'org.junit.jupiter:junit-jupiter-engine:5.7.0'
}

jar {
    manifest {
        attributes(
                'Created-By': "${System.getProperty('java.version')} (${System.getProperty('java.vendor')})",
                'Specification-Title': '',
                'Specification-Vendor': 'Exactpro Systems LLC',
                'Implementation-Title': project.archivesBaseName,
                'Implementation-Vendor': 'Exactpro Systems LLC',
                'Implementation-Vendor-Id': 'com.exactpro',
                'Implementation-Version': project.version
        )
    }
}

applicationName = 'service'

distTar {
    archiveName "${applicationName}.tar"
}

test {
    useJUnitPlatform()
}

dockerPrepare {
    dependsOn distTar
}

docker {
    copySpec.from(tarTree("$buildDir/distributions/${applicationName}.tar"))
}


compileKotlin {
    kotlinOptions.jvmTarget = "11"
}

application {
    mainClassName = "com.exactpro.th2.rptdataprovider.MainKt"
}

configurations.all {
    resolutionStrategy.cacheChangingModulesFor 0, 'seconds'
    resolutionStrategy.cacheDynamicVersionsFor 0, 'seconds'
}<|MERGE_RESOLUTION|>--- conflicted
+++ resolved
@@ -23,12 +23,8 @@
 
 ext {
     dockerImageVersion = release_version
-<<<<<<< HEAD
 
     cradleVersion       = '3.2.3-dev-version-3.2-2998317806-SNAPSHOT'
-=======
-    cradleVersion = '3.1.3'
->>>>>>> 263fcc9e
 }
 
 group 'com.exactpro.th2'
@@ -54,11 +50,6 @@
 
     implementation group: 'net.jpountz.lz4', name: 'lz4', version: '1.3.0'
 
-<<<<<<< HEAD
-    implementation "com.exactpro.th2:cradle-core:${cradleVersion}"
-    implementation "com.exactpro.th2:cradle-cassandra:${cradleVersion}"
-    
-=======
     implementation 'com.fasterxml.jackson.core:jackson-core'
     implementation 'com.fasterxml.jackson.module:jackson-module-kotlin'
 
@@ -73,7 +64,6 @@
         exclude group: 'com.fasterxml.jackson.core'
     }
 
->>>>>>> 263fcc9e
     implementation 'com.exactpro.th2:grpc-data-provider:0.1.4'
 
     implementation 'io.github.microutils:kotlin-logging:1.7.10'
