--- conflicted
+++ resolved
@@ -8,11 +8,7 @@
 
 ext {
     dockerImageVersion = release_version
-<<<<<<< HEAD
-    cradleVersion      = '5.4.3-dev'
-=======
     cradleVersion      = '5.4.4-dev'
->>>>>>> aee42275
 }
 
 group 'com.exactpro.th2'
