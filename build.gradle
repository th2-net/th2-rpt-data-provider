--- conflicted
+++ resolved
@@ -33,15 +33,12 @@
         name 'Artifactory release'
         url 'http://artifactory5.exp.exactpro.com/artifactory/libs-release'
     }
-<<<<<<< HEAD
     mavenCentral()
-=======
 
     maven {
         name 'Bintray'
         url 'https://dl.bintray.com/exactpro/th2'
     }
->>>>>>> 4cdaa613
 }
 
 dependencies {
@@ -50,13 +47,11 @@
     implementation 'org.slf4j:slf4j-api'
     implementation 'org.slf4j:slf4j-log4j12'
 
-<<<<<<< HEAD
     implementation 'com.exactpro.th2:grpc-common'
     implementation 'com.exactpro.th2:common'
-=======
+
     implementation 'com.exactpro.th2:cradle-core:2.1.1'
     implementation 'com.exactpro.th2:cradle-cassandra:2.1.1'
->>>>>>> 4cdaa613
 
     implementation 'io.github.microutils:kotlin-logging:1.7.+'
 
