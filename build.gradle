--- conflicted
+++ resolved
@@ -48,18 +48,12 @@
     implementation 'org.slf4j:slf4j-api'
     implementation 'org.slf4j:slf4j-log4j12'
 
-//    implementation 'com.exactpro.th2:common:3.38.0-TH2-3578-2300290805-SNAPSHOT'
     implementation 'com.exactpro.th2:common:3.31.0'
 
     implementation group: 'net.jpountz.lz4', name: 'lz4', version: '1.3.0'
 
-<<<<<<< HEAD
     implementation "com.exactpro.th2:cradle-core:${cradleVersion}"
     implementation "com.exactpro.th2:cradle-cassandra:${cradleVersion}"
-=======
-    implementation 'com.exactpro.th2:cradle-core:3.2.1'
-    implementation 'com.exactpro.th2:cradle-cassandra:3.2.1'
->>>>>>> 95e9299a
 
     implementation 'com.exactpro.th2:grpc-data-provider:1.1.0'
 
