--- conflicted
+++ resolved
@@ -37,11 +37,7 @@
 }
 
 dependencies {
-<<<<<<< HEAD
-    api platform('com.exactpro.th2:bom:2.0.+')
-=======
     api platform('com.exactpro.th2:bom:2.1.+')
->>>>>>> 175aa1e2
 
     implementation 'org.slf4j:slf4j-api'
     implementation 'org.slf4j:slf4j-log4j12'
