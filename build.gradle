import org.jetbrains.kotlin.gradle.tasks.KotlinCompile

plugins {
    id 'org.jetbrains.kotlin.jvm' version '1.8.22'
<<<<<<< HEAD
    id "com.exactpro.th2.gradle.component" version "0.1.2"
=======
    id "com.exactpro.th2.gradle.component" version "0.1.3"
>>>>>>> eaea565a
    id 'application'
}

ext {
    dockerImageVersion = release_version
    cradleVersion      = '5.4.2-dev'
}

group 'com.exactpro.th2'
version release_version

kotlin.jvmToolchain(11)

repositories {
    mavenCentral()
    maven {
        name 'Sonatype_snapshots'
        url 'https://s01.oss.sonatype.org/content/repositories/snapshots/'
    }
    maven {
        name 'Sonatype_releases'
        url 'https://s01.oss.sonatype.org/content/repositories/releases/'
    }
}

configurations.configureEach {
    resolutionStrategy.cacheChangingModulesFor 0, 'seconds'
    resolutionStrategy.cacheDynamicVersionsFor 0, 'seconds'
}

dependencies {
    implementation 'org.slf4j:slf4j-api'

    implementation 'com.fasterxml.jackson.core:jackson-core'
    implementation 'com.fasterxml.jackson.module:jackson-module-kotlin'
    implementation 'com.fasterxml.jackson.datatype:jackson-datatype-jsr310'

    implementation 'org.apache.commons:commons-lang3'

    implementation('com.exactpro.th2:common:5.14.0-dev') {
        exclude group: 'com.exactpro.th2', module: 'cradle-core'
        exclude group: 'com.exactpro.th2', module: 'cradle-cassandra'
    }
    implementation 'com.exactpro.th2:common-utils:2.3.0-dev'

    implementation "com.exactpro.th2:cradle-core:${cradleVersion}"

    implementation "com.exactpro.th2:cradle-cassandra:${cradleVersion}"

    implementation 'com.exactpro.th2:grpc-data-provider:0.2.0-dev'

    implementation 'io.github.oshai:kotlin-logging:5.1.4'

    implementation 'io.prometheus:simpleclient'

    implementation(platform('io.ktor:ktor-bom:2.3.12'))
    implementation 'io.ktor:ktor-server-netty'
    implementation 'io.ktor:ktor-server'

    implementation 'org.ehcache:ehcache:3.10.8'
    implementation('org.glassfish.jaxb:jaxb-runtime:2.3.9') {
        because("'2.3.9' version has 'EDL 1.0' license instead of 'CDDL GPL 1.1' in the '2.3.1'")
    }

    testImplementation('io.mockk:mockk:1.13.12') { // The last version bases on kotlin 1.6.0
        exclude group: 'org.jetbrains.kotlin', module: 'kotlin-reflect' // because we need kotlin reflect with different version
    }
    testImplementation('org.jetbrains.kotlin:kotlin-reflect') {
        because('mockk needs it')
    }
    testImplementation 'org.junit.jupiter:junit-jupiter-api:5.11.0'
    testImplementation "org.junit.jupiter:junit-jupiter-params:5.11.0"

    testRuntimeOnly 'org.junit.jupiter:junit-jupiter-engine:5.11.0'
}

tasks.withType(KotlinCompile).configureEach {
    compilerOptions {
        freeCompilerArgs.add('-opt-in=kotlin.RequiresOptIn')
    }
}

application.mainClass = "com.exactpro.th2.rptdataprovider.MainKt"
test.useJUnitPlatform()
dependencyCheck.suppressionFile = 'suppressions.xml'<|MERGE_RESOLUTION|>--- conflicted
+++ resolved
@@ -2,11 +2,7 @@
 
 plugins {
     id 'org.jetbrains.kotlin.jvm' version '1.8.22'
-<<<<<<< HEAD
-    id "com.exactpro.th2.gradle.component" version "0.1.2"
-=======
     id "com.exactpro.th2.gradle.component" version "0.1.3"
->>>>>>> eaea565a
     id 'application'
 }
 
