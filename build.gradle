--- conflicted
+++ resolved
@@ -43,11 +43,6 @@
     implementation 'org.slf4j:slf4j-api'
     implementation 'org.slf4j:slf4j-log4j12'
 
-<<<<<<< HEAD
-=======
-//    implementation 'com.exactpro.th2:grpc-common:3.0.0'
-//    implementation 'com.exactpro.th2:common:3.0.0'
->>>>>>> ad309bdc
     implementation 'com.exactpro.th2:grpc-common:2.3.2'
     implementation 'com.exactpro.th2:common:2.16.0'
 
