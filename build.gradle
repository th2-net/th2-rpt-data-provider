import org.jetbrains.kotlin.gradle.tasks.KotlinCompile

plugins {
    id 'org.jetbrains.kotlin.jvm' version '1.8.22'
    id "com.exactpro.th2.gradle.component" version "0.1.1"
    id 'application'
}

ext {
    dockerImageVersion = release_version
    cradleVersion      = '5.4.2-dev'
}

group 'com.exactpro.th2'
version release_version

kotlin {
    jvmToolchain(11)
}

repositories {
    mavenCentral()
    maven {
        name 'Sonatype_snapshots'
        url 'https://s01.oss.sonatype.org/content/repositories/snapshots/'
    }
    maven {
        name 'Sonatype_releases'
        url 'https://s01.oss.sonatype.org/content/repositories/releases/'
    }
}

configurations.configureEach {
    resolutionStrategy.cacheChangingModulesFor 0, 'seconds'
    resolutionStrategy.cacheDynamicVersionsFor 0, 'seconds'
}

dependencies {
    implementation 'org.slf4j:slf4j-api'

    implementation 'com.fasterxml.jackson.core:jackson-core'
    implementation 'com.fasterxml.jackson.module:jackson-module-kotlin'
    implementation 'com.fasterxml.jackson.datatype:jackson-datatype-jsr310'

    implementation 'org.apache.commons:commons-lang3'

    implementation('com.exactpro.th2:common:5.14.0-dev') {
        exclude group: 'com.exactpro.th2', module: 'cradle-core'
        exclude group: 'com.exactpro.th2', module: 'cradle-cassandra'
    }
    implementation 'com.exactpro.th2:common-utils:2.3.0-dev'

    implementation "com.exactpro.th2:cradle-core:${cradleVersion}"

    implementation "com.exactpro.th2:cradle-cassandra:${cradleVersion}"

    implementation 'com.exactpro.th2:grpc-data-provider:0.2.0-dev'

    implementation 'io.github.oshai:kotlin-logging:5.1.4'

    implementation 'io.prometheus:simpleclient'

    implementation(platform('io.ktor:ktor-bom:2.3.12'))
    implementation 'io.ktor:ktor-server-netty'
    implementation 'io.ktor:ktor-server'

    implementation 'org.ehcache:ehcache:3.10.8'
    implementation('org.glassfish.jaxb:jaxb-runtime:2.3.9') {
        because("'2.3.9' version has 'EDL 1.0' license instead of 'CDDL GPL 1.1' in the '2.3.1'")
    }

    testImplementation('io.mockk:mockk:1.13.12') { // The last version bases on kotlin 1.6.0
        exclude group: 'org.jetbrains.kotlin', module: 'kotlin-reflect' // because we need kotlin reflect with different version
    }
    testImplementation('org.jetbrains.kotlin:kotlin-reflect') {
        because('mockk needs it')
    }
    testImplementation 'org.junit.jupiter:junit-jupiter-api:5.11.0'
    testImplementation "org.junit.jupiter:junit-jupiter-params:5.11.0"

    testRuntimeOnly 'org.junit.jupiter:junit-jupiter-engine:5.11.0'
}

tasks.withType(KotlinCompile).configureEach {
    compilerOptions {
        freeCompilerArgs.add('-opt-in=kotlin.RequiresOptIn')
    }
}

application {
    mainClassName = "com.exactpro.th2.rptdataprovider.MainKt"
}


test {
<<<<<<< HEAD
// FIXME: the tests were temporary disabled since they're not compatible with new api

=======
>>>>>>> 1429f91a
    useJUnitPlatform()
}

dependencyCheck {
    suppressionFile='supressions.xml'
}<|MERGE_RESOLUTION|>--- conflicted
+++ resolved
@@ -93,11 +93,6 @@
 
 
 test {
-<<<<<<< HEAD
-// FIXME: the tests were temporary disabled since they're not compatible with new api
-
-=======
->>>>>>> 1429f91a
     useJUnitPlatform()
 }
 
