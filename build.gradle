/*******************************************************************************
 * Copyright 2009-2020 Exactpro (Exactpro Systems Limited)
 *
 * Licensed under the Apache License, Version 2.0 (the "License");
 * you may not use this file except in compliance with the License.
 * You may obtain a copy of the License at
 *
 * http://www.apache.org/licenses/LICENSE-2.0
 *
 * Unless required by applicable law or agreed to in writing, software
 * distributed under the License is distributed on an "AS IS" BASIS,
 * WITHOUT WARRANTIES OR CONDITIONS OF ANY KIND, either express or implied.
 * See the License for the specific language governing permissions and
 * limitations under the License.
 ******************************************************************************/

plugins {
    id 'java'
    id 'org.jetbrains.kotlin.jvm' version '1.3.72'
    id 'application'
    id 'com.palantir.docker' version '0.25.0'
}

ext {
    dockerImageVersion = release_version
}

group 'com.exactpro.th2'
version release_version

repositories {
    mavenCentral()
    mavenLocal()
    maven {
        name 'Sonatype_snapshots'
        url 'https://s01.oss.sonatype.org/content/repositories/snapshots/'
    }
    maven {
        name 'Sonatype_releases'
        url 'https://s01.oss.sonatype.org/content/repositories/releases/'
    }
}

dependencies {
    api platform('com.exactpro.th2:bom:3.0.0')

    implementation 'org.slf4j:slf4j-api'
    implementation 'org.slf4j:slf4j-log4j12'

    implementation 'com.exactpro.th2:common:3.16.3'

    implementation group: 'net.jpountz.lz4', name: 'lz4', version: '1.3.0'
<<<<<<< HEAD
    implementation 'com.exactpro.th2:cradle-core:2.15.0'
    implementation 'com.exactpro.th2:cradle-cassandra:2.15.0'
    implementation "com.exactpro.th2:grpc-data-provider:0.1.5"
=======
    implementation 'com.exactpro.th2:cradle-core:2.13.0-TH2_1791-795623964-SNAPSHOT'
    implementation 'com.exactpro.th2:cradle-cassandra:2.13.0-TH2_1791-795623964-SNAPSHOT'
    implementation "com.exactpro.th2:grpc-data-provider:0.1.4"
>>>>>>> 74b07cb8

    implementation 'io.github.microutils:kotlin-logging:1.7.10'

    implementation 'io.prometheus:simpleclient'

    implementation 'com.fasterxml.jackson.core:jackson-core'
    implementation 'com.fasterxml.jackson.module:jackson-module-kotlin'

    implementation 'io.prometheus:simpleclient'

    implementation 'org.jetbrains.kotlin:kotlin-stdlib-jdk8'

    implementation 'io.ktor:ktor-server-netty:1.3.1'
    implementation 'org.ehcache:ehcache:3.8.1'

    implementation 'com.rabbitmq:amqp-client'

    implementation "io.grpc:grpc-protobuf"
    implementation "com.google.protobuf:protobuf-java-util"
}

jar {
    manifest {
        attributes(
            'Created-By': "${System.getProperty('java.version')} (${System.getProperty('java.vendor')})",
            'Specification-Title': '',
            'Specification-Vendor': 'Exactpro Systems LLC',
            'Implementation-Title': project.archivesBaseName,
            'Implementation-Vendor': 'Exactpro Systems LLC',
            'Implementation-Vendor-Id': 'com.exactpro',
            'Implementation-Version': project.version
        )
    }
}

applicationName = 'service'

distTar {
    archiveName "${applicationName}.tar"
}

dockerPrepare {
    dependsOn distTar
}

docker {
    copySpec.from(tarTree("$buildDir/distributions/${applicationName}.tar"))
}


compileKotlin {
    kotlinOptions.jvmTarget = "11"
}

application {
    mainClassName = "com.exactpro.th2.rptdataprovider.MainKt"
}

configurations.all {
    resolutionStrategy.cacheChangingModulesFor 0, 'seconds'
    resolutionStrategy.cacheDynamicVersionsFor 0, 'seconds'
}<|MERGE_RESOLUTION|>--- conflicted
+++ resolved
@@ -30,7 +30,6 @@
 
 repositories {
     mavenCentral()
-    mavenLocal()
     maven {
         name 'Sonatype_snapshots'
         url 'https://s01.oss.sonatype.org/content/repositories/snapshots/'
@@ -50,15 +49,10 @@
     implementation 'com.exactpro.th2:common:3.16.3'
 
     implementation group: 'net.jpountz.lz4', name: 'lz4', version: '1.3.0'
-<<<<<<< HEAD
+
     implementation 'com.exactpro.th2:cradle-core:2.15.0'
     implementation 'com.exactpro.th2:cradle-cassandra:2.15.0'
     implementation "com.exactpro.th2:grpc-data-provider:0.1.5"
-=======
-    implementation 'com.exactpro.th2:cradle-core:2.13.0-TH2_1791-795623964-SNAPSHOT'
-    implementation 'com.exactpro.th2:cradle-cassandra:2.13.0-TH2_1791-795623964-SNAPSHOT'
-    implementation "com.exactpro.th2:grpc-data-provider:0.1.4"
->>>>>>> 74b07cb8
 
     implementation 'io.github.microutils:kotlin-logging:1.7.10'
 
