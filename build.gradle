/*******************************************************************************
 * Copyright 2009-2020 Exactpro (Exactpro Systems Limited)
 *
 * Licensed under the Apache License, Version 2.0 (the "License");
 * you may not use this file except in compliance with the License.
 * You may obtain a copy of the License at
 *
 * http://www.apache.org/licenses/LICENSE-2.0
 *
 * Unless required by applicable law or agreed to in writing, software
 * distributed under the License is distributed on an "AS IS" BASIS,
 * WITHOUT WARRANTIES OR CONDITIONS OF ANY KIND, either express or implied.
 * See the License for the specific language governing permissions and
 * limitations under the License.
 ******************************************************************************/

plugins {
    id 'java'
    id 'org.jetbrains.kotlin.jvm' version '1.3.71'
    id 'application'
    id 'com.palantir.docker' version '0.25.0'
}

ext {
<<<<<<< HEAD
    dockerImageVersion = "${version_major}.${version_minor}.${version_maintenance}.${version_build}"
    th2CommonVersion    = '1.1-SNAPSHOT'
=======
    dockerImageVersion = release_version
>>>>>>> 184fbd21
}

group 'com.exactpro.th2'
version release_version

repositories {
    mavenCentral()

    maven {
        name 'Schema snapshot'
        url 'http://artifactory5.exp.exactpro.com/artifactory/th2-schema-snapshot-local'
    }

    maven {
        name 'Artifactory'
        url 'http://artifactory5.exp.exactpro.com/artifactory/libs-snapshot'
    }
<<<<<<< HEAD
    
=======

    maven {
        name 'Artifactory release'
        url 'http://artifactory5.exp.exactpro.com/artifactory/libs-release'
    }
>>>>>>> 184fbd21
}

dependencies {
    compile "com.exactpro.th2:th2-common:${th2CommonVersion}"

    implementation 'io.github.microutils:kotlin-logging:1.7.+'

    implementation 'org.slf4j:slf4j-api:1.7.+'
    implementation 'org.slf4j:slf4j-log4j12:1.7.+'

    implementation 'com.fasterxml.jackson.core:jackson-core:2.9.+'
    implementation 'com.fasterxml.jackson.module:jackson-module-kotlin:2.9.+'

    implementation 'org.jetbrains.kotlin:kotlin-stdlib-jdk8'

    implementation 'com.exactpro.th2:th2-grpc-infra:1.4.2'
    implementation 'com.exactpro.th2:th2-common:1.4.2'

    implementation 'com.exactpro.cradle:cradle-core:1.5-SNAPSHOT'
    implementation 'com.exactpro.cradle:cradle-cassandra:1.5-SNAPSHOT'

    implementation 'io.ktor:ktor-server-netty:1.3.2'

    implementation 'org.ehcache:ehcache:3.8.1'
}

jar {
    manifest {
        attributes(
                'Created-By':               "${System.getProperty('java.version')} (${System.getProperty('java.vendor')})",
                'Specification-Title':      '',
                'Specification-Vendor':     'Exactpro Systems LLC',
                'Implementation-Title':     project.archivesBaseName,
                'Implementation-Vendor':    'Exactpro Systems LLC',
                'Implementation-Vendor-Id': 'com.exactpro',
                'Implementation-Version':   project.version
        )
    }
}

applicationName = 'service'

distTar {
    archiveName "${applicationName}.tar"
}

dockerPrepare {
    dependsOn distTar
}

docker {
    copySpec.from(tarTree("$buildDir/distributions/${applicationName}.tar"))
}


compileKotlin {
    kotlinOptions.jvmTarget = "11"
}

application {
    mainClassName = "com.exactpro.th2.reportdataprovider.MainKt"
}

configurations.all {
    resolutionStrategy.cacheChangingModulesFor 0, 'seconds'
    resolutionStrategy.cacheDynamicVersionsFor 0, 'seconds'
}<|MERGE_RESOLUTION|>--- conflicted
+++ resolved
@@ -22,12 +22,7 @@
 }
 
 ext {
-<<<<<<< HEAD
-    dockerImageVersion = "${version_major}.${version_minor}.${version_maintenance}.${version_build}"
-    th2CommonVersion    = '1.1-SNAPSHOT'
-=======
     dockerImageVersion = release_version
->>>>>>> 184fbd21
 }
 
 group 'com.exactpro.th2'
@@ -37,27 +32,20 @@
     mavenCentral()
 
     maven {
-        name 'Schema snapshot'
-        url 'http://artifactory5.exp.exactpro.com/artifactory/th2-schema-snapshot-local'
-    }
-
-    maven {
         name 'Artifactory'
         url 'http://artifactory5.exp.exactpro.com/artifactory/libs-snapshot'
     }
-<<<<<<< HEAD
-    
-=======
 
     maven {
         name 'Artifactory release'
         url 'http://artifactory5.exp.exactpro.com/artifactory/libs-release'
     }
->>>>>>> 184fbd21
 }
 
 dependencies {
-    compile "com.exactpro.th2:th2-common:${th2CommonVersion}"
+    api platform('com.exactpro.th2:th2-bom:1.0.0-schema-ci.+')
+    implementation 'com.exactpro.th2:th2-grpc-infra'
+    implementation 'com.exactpro.th2:th2-common'
 
     implementation 'io.github.microutils:kotlin-logging:1.7.+'
 
@@ -68,9 +56,6 @@
     implementation 'com.fasterxml.jackson.module:jackson-module-kotlin:2.9.+'
 
     implementation 'org.jetbrains.kotlin:kotlin-stdlib-jdk8'
-
-    implementation 'com.exactpro.th2:th2-grpc-infra:1.4.2'
-    implementation 'com.exactpro.th2:th2-common:1.4.2'
 
     implementation 'com.exactpro.cradle:cradle-core:1.5-SNAPSHOT'
     implementation 'com.exactpro.cradle:cradle-cassandra:1.5-SNAPSHOT'
