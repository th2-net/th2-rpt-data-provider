--- conflicted
+++ resolved
@@ -50,16 +50,10 @@
     implementation 'com.exactpro.th2:common:2.19.2'
 
     implementation group: 'net.jpountz.lz4', name: 'lz4', version: '1.3.0'
-<<<<<<< HEAD
 
     implementation 'com.exactpro.th2:cradle-core:2.16.1'
     implementation 'com.exactpro.th2:cradle-cassandra:2.16.1'
-    implementation "com.exactpro.th2:grpc-data-provider:0.1.6rc2"
-=======
-    implementation 'com.exactpro.th2:cradle-core:2.16.1'
-    implementation 'com.exactpro.th2:cradle-cassandra:2.16.1'
-    implementation "com.exactpro.th2:grpc-data-provider:1.0.0"
->>>>>>> 9549eab7
+    implementation "com.exactpro.th2:grpc-data-provider:1.0.0rc2"
 
     implementation 'io.github.microutils:kotlin-logging:1.7.10'
 
